package databases

import (
	"github.com/caos/orbos/mntr"
	"github.com/caos/orbos/pkg/git"
	"github.com/caos/orbos/pkg/kubernetes"
	"github.com/caos/orbos/pkg/tree"
	"github.com/caos/zitadel/operator/api/database"
<<<<<<< HEAD
	"github.com/caos/zitadel/operator/database/kinds/databases/managed"
=======
	"github.com/caos/zitadel/operator/database/kinds/databases/core"
>>>>>>> 9ba81848
	orbdb "github.com/caos/zitadel/operator/database/kinds/orb"
)

func GitOpsClear(
	monitor mntr.Monitor,
	k8sClient kubernetes.ClientInt,
	gitClient *git.Client,
<<<<<<< HEAD
=======
	databases []string,
	users []string,
>>>>>>> 9ba81848
) error {
	desired, err := gitClient.ReadTree(git.DatabaseFile)
	if err != nil {
		return err
	}

<<<<<<< HEAD
	return clear(monitor, k8sClient, desired)
=======
	return clear(monitor, k8sClient, databases, users, desired)
>>>>>>> 9ba81848
}

func CrdClear(
	monitor mntr.Monitor,
	k8sClient kubernetes.ClientInt,
<<<<<<< HEAD
=======
	databases []string,
	users []string,
>>>>>>> 9ba81848
) error {
	desired, err := database.ReadCrd(k8sClient)
	if err != nil {
		return err
	}

<<<<<<< HEAD
	return clear(monitor, k8sClient, desired)
=======
	return clear(monitor, k8sClient, databases, users, desired)
>>>>>>> 9ba81848
}

func clear(
	monitor mntr.Monitor,
	k8sClient kubernetes.ClientInt,
<<<<<<< HEAD
=======
	databases []string,
	users []string,
>>>>>>> 9ba81848
	desired *tree.Tree,
) error {
	current := &tree.Tree{}

	query, _, _, _, _, _, err := orbdb.AdaptFunc("", nil, false, managed.Clean)(monitor, desired, current)
	if err != nil {
		monitor.Error(err)
		return err
	}
	queried := map[string]interface{}{}
<<<<<<< HEAD
=======
	core.SetQueriedForDatabaseDBList(queried, databases, users)

>>>>>>> 9ba81848
	ensure, err := query(k8sClient, queried)
	if err != nil {
		monitor.Error(err)
		return err
	}

	if err := ensure(k8sClient); err != nil {
		return err
	}

	return nil
}<|MERGE_RESOLUTION|>--- conflicted
+++ resolved
@@ -6,11 +6,7 @@
 	"github.com/caos/orbos/pkg/kubernetes"
 	"github.com/caos/orbos/pkg/tree"
 	"github.com/caos/zitadel/operator/api/database"
-<<<<<<< HEAD
 	"github.com/caos/zitadel/operator/database/kinds/databases/managed"
-=======
-	"github.com/caos/zitadel/operator/database/kinds/databases/core"
->>>>>>> 9ba81848
 	orbdb "github.com/caos/zitadel/operator/database/kinds/orb"
 )
 
@@ -18,71 +14,41 @@
 	monitor mntr.Monitor,
 	k8sClient kubernetes.ClientInt,
 	gitClient *git.Client,
-<<<<<<< HEAD
-=======
-	databases []string,
-	users []string,
->>>>>>> 9ba81848
 ) error {
 	desired, err := gitClient.ReadTree(git.DatabaseFile)
 	if err != nil {
 		return err
 	}
 
-<<<<<<< HEAD
 	return clear(monitor, k8sClient, desired)
-=======
-	return clear(monitor, k8sClient, databases, users, desired)
->>>>>>> 9ba81848
 }
 
 func CrdClear(
 	monitor mntr.Monitor,
 	k8sClient kubernetes.ClientInt,
-<<<<<<< HEAD
-=======
-	databases []string,
-	users []string,
->>>>>>> 9ba81848
 ) error {
 	desired, err := database.ReadCrd(k8sClient)
 	if err != nil {
 		return err
 	}
 
-<<<<<<< HEAD
 	return clear(monitor, k8sClient, desired)
-=======
-	return clear(monitor, k8sClient, databases, users, desired)
->>>>>>> 9ba81848
 }
 
 func clear(
 	monitor mntr.Monitor,
 	k8sClient kubernetes.ClientInt,
-<<<<<<< HEAD
-=======
-	databases []string,
-	users []string,
->>>>>>> 9ba81848
 	desired *tree.Tree,
 ) error {
 	current := &tree.Tree{}
 
 	query, _, _, _, _, _, err := orbdb.AdaptFunc("", nil, false, managed.Clean)(monitor, desired, current)
 	if err != nil {
-		monitor.Error(err)
 		return err
 	}
 	queried := map[string]interface{}{}
-<<<<<<< HEAD
-=======
-	core.SetQueriedForDatabaseDBList(queried, databases, users)
-
->>>>>>> 9ba81848
 	ensure, err := query(k8sClient, queried)
 	if err != nil {
-		monitor.Error(err)
 		return err
 	}
 
