--- conflicted
+++ resolved
@@ -5,12 +5,8 @@
 	"github.com/caos/orbos/pkg/git"
 	"github.com/caos/orbos/pkg/kubernetes"
 	"github.com/caos/orbos/pkg/tree"
-<<<<<<< HEAD
+	"github.com/caos/zitadel/operator/api/database"
 	"github.com/caos/zitadel/operator/database/kinds/databases/managed"
-=======
-	"github.com/caos/zitadel/operator/api/database"
-	"github.com/caos/zitadel/operator/database/kinds/databases/core"
->>>>>>> 50cfa069
 	orbdb "github.com/caos/zitadel/operator/database/kinds/orb"
 )
 
@@ -18,11 +14,6 @@
 	monitor mntr.Monitor,
 	k8sClient kubernetes.ClientInt,
 	gitClient *git.Client,
-<<<<<<< HEAD
-=======
-	databases []string,
-	users []string,
->>>>>>> 50cfa069
 ) error {
 	desired, err := gitClient.ReadTree(git.DatabaseFile)
 	if err != nil {
@@ -30,28 +21,24 @@
 		return err
 	}
 
-	return clear(monitor, k8sClient, databases, users, desired)
+	return clear(monitor, k8sClient, desired)
 }
 
 func CrdClear(
 	monitor mntr.Monitor,
 	k8sClient kubernetes.ClientInt,
-	databases []string,
-	users []string,
 ) error {
 	desired, err := database.ReadCrd(k8sClient)
 	if err != nil {
 		return err
 	}
 
-	return clear(monitor, k8sClient, databases, users, desired)
+	return clear(monitor, k8sClient, desired)
 }
 
 func clear(
 	monitor mntr.Monitor,
 	k8sClient kubernetes.ClientInt,
-	databases []string,
-	users []string,
 	desired *tree.Tree,
 ) error {
 	current := &tree.Tree{}
@@ -62,11 +49,6 @@
 		return err
 	}
 	queried := map[string]interface{}{}
-<<<<<<< HEAD
-=======
-	core.SetQueriedForDatabaseDBList(queried, databases, users)
->>>>>>> 50cfa069
-
 	ensure, err := query(k8sClient, queried)
 	if err != nil {
 		monitor.Error(err)
