--- conflicted
+++ resolved
@@ -5,11 +5,7 @@
 	"github.com/caos/orbos/pkg/git"
 	"github.com/caos/orbos/pkg/kubernetes"
 	"github.com/caos/orbos/pkg/tree"
-<<<<<<< HEAD
-	"github.com/caos/zitadel/operator/api"
 	"github.com/caos/zitadel/operator/api/database"
-=======
->>>>>>> c45624d6
 	orbdb "github.com/caos/zitadel/operator/database/kinds/orb"
 )
 
@@ -66,29 +62,4 @@
 		return err
 	}
 	return nil
-<<<<<<< HEAD
-=======
-}
-
-func ListBackups(
-	monitor mntr.Monitor,
-	gitClient *git.Client,
-) (
-	[]string,
-	error,
-) {
-	desired, err := gitClient.ReadTree(git.DatabaseFile)
-	if err != nil {
-		monitor.Error(err)
-		return nil, err
-	}
-
-	backups, err := orbdb.BackupListFunc()(monitor, desired)
-	if err != nil {
-		monitor.Error(err)
-		return nil, err
-	}
-
-	return backups, nil
->>>>>>> c45624d6
 }