--- conflicted
+++ resolved
@@ -2,10 +2,10 @@
 
 import (
 	"context"
-	"github.com/caos/logging"
 
 	"github.com/caos/zitadel/internal/api/auth"
 	app "github.com/caos/zitadel/internal/auth"
+	"github.com/caos/zitadel/internal/errors"
 	"github.com/caos/zitadel/pkg/auth/api"
 )
 
@@ -14,13 +14,6 @@
 	API api.Config
 }
 
-<<<<<<< HEAD
-func Start(ctx context.Context, config *Config, authZ *auth.Config) error {
-	err := api.Start(ctx, config.API)
-	logging.Log("MAIN-BmOLI").OnError(err).Panic("unable to start api")
-	return err
-=======
 func Start(ctx context.Context, config Config, authZ auth.Config) error {
 	return errors.ThrowUnimplemented(nil, "AUTH-l7Hdx", "not implemented yet") //TODO: implement
->>>>>>> e3f9e49e
 }