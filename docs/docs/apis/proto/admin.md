---
title: zitadel/admin.proto
---
> This document reflects the state from API 1.0 (available from 20.04.2021)


## AdminService {#zitadeladminv1adminservice}


### Healthz

> **rpc** Healthz([HealthzRequest](#healthzrequest))
[HealthzResponse](#healthzresponse)

Indicates if ZITADEL is running.
It respondes as soon as ZITADEL started



    GET: /healthz


### GetSupportedLanguages

> **rpc** GetSupportedLanguages([GetSupportedLanguagesRequest](#getsupportedlanguagesrequest))
[GetSupportedLanguagesResponse](#getsupportedlanguagesresponse)

Returns the default languages



    GET: /languages


### IsOrgUnique

> **rpc** IsOrgUnique([IsOrgUniqueRequest](#isorguniquerequest))
[IsOrgUniqueResponse](#isorguniqueresponse)

Checks whether an organisation exists by the given parameters



    GET: /orgs/_is_unique


### GetOrgByID

> **rpc** GetOrgByID([GetOrgByIDRequest](#getorgbyidrequest))
[GetOrgByIDResponse](#getorgbyidresponse)

Returns an organisation by id



    GET: /orgs/{id}


### ListOrgs

> **rpc** ListOrgs([ListOrgsRequest](#listorgsrequest))
[ListOrgsResponse](#listorgsresponse)

Returns all organisations matching the request
all queries need to match (AND)



    POST: /orgs/_search


### SetUpOrg

> **rpc** SetUpOrg([SetUpOrgRequest](#setuporgrequest))
[SetUpOrgResponse](#setuporgresponse)

Creates a new org and user 
and adds the user to the orgs members as ORG_OWNER



    POST: /orgs/_setup


### GetIDPByID

> **rpc** GetIDPByID([GetIDPByIDRequest](#getidpbyidrequest))
[GetIDPByIDResponse](#getidpbyidresponse)

Returns a identity provider configuration of the IAM



    GET: /idps/{id}


### ListIDPs

> **rpc** ListIDPs([ListIDPsRequest](#listidpsrequest))
[ListIDPsResponse](#listidpsresponse)

Returns all identity provider configurations of the IAM



    POST: /idps/_search


### AddOIDCIDP

> **rpc** AddOIDCIDP([AddOIDCIDPRequest](#addoidcidprequest))
[AddOIDCIDPResponse](#addoidcidpresponse)

Adds a new oidc identity provider configuration the IAM



    POST: /idps/oidc


### UpdateIDP

> **rpc** UpdateIDP([UpdateIDPRequest](#updateidprequest))
[UpdateIDPResponse](#updateidpresponse)

Updates the specified idp
all fields are updated. If no value is provided the field will be empty afterwards.



    PUT: /idps/{idp_id}


### DeactivateIDP

> **rpc** DeactivateIDP([DeactivateIDPRequest](#deactivateidprequest))
[DeactivateIDPResponse](#deactivateidpresponse)

Sets the state of the idp to IDP_STATE_INACTIVE
the state MUST be IDP_STATE_ACTIVE for this call



    POST: /idps/{idp_id}/_deactivate


### ReactivateIDP

> **rpc** ReactivateIDP([ReactivateIDPRequest](#reactivateidprequest))
[ReactivateIDPResponse](#reactivateidpresponse)

Sets the state of the idp to IDP_STATE_ACTIVE
the state MUST be IDP_STATE_INACTIVE for this call



    POST: /idps/{idp_id}/_reactivate


### RemoveIDP

> **rpc** RemoveIDP([RemoveIDPRequest](#removeidprequest))
[RemoveIDPResponse](#removeidpresponse)

RemoveIDP deletes the IDP permanetly



    DELETE: /idps/{idp_id}


### UpdateIDPOIDCConfig

> **rpc** UpdateIDPOIDCConfig([UpdateIDPOIDCConfigRequest](#updateidpoidcconfigrequest))
[UpdateIDPOIDCConfigResponse](#updateidpoidcconfigresponse)

Updates the oidc configuration of the specified idp
all fields are updated. If no value is provided the field will be empty afterwards.



    PUT: /idps/{idp_id}/oidc_config


### GetDefaultFeatures

> **rpc** GetDefaultFeatures([GetDefaultFeaturesRequest](#getdefaultfeaturesrequest))
[GetDefaultFeaturesResponse](#getdefaultfeaturesresponse)





    GET: /features


### SetDefaultFeatures

> **rpc** SetDefaultFeatures([SetDefaultFeaturesRequest](#setdefaultfeaturesrequest))
[SetDefaultFeaturesResponse](#setdefaultfeaturesresponse)





    PUT: /features


### GetOrgFeatures

> **rpc** GetOrgFeatures([GetOrgFeaturesRequest](#getorgfeaturesrequest))
[GetOrgFeaturesResponse](#getorgfeaturesresponse)





    GET: /orgs/{org_id}/features


### SetOrgFeatures

> **rpc** SetOrgFeatures([SetOrgFeaturesRequest](#setorgfeaturesrequest))
[SetOrgFeaturesResponse](#setorgfeaturesresponse)





    PUT: /orgs/{org_id}/features


### ResetOrgFeatures

> **rpc** ResetOrgFeatures([ResetOrgFeaturesRequest](#resetorgfeaturesrequest))
[ResetOrgFeaturesResponse](#resetorgfeaturesresponse)





    DELETE: /orgs/{org_id}/features


### GetOrgIAMPolicy

> **rpc** GetOrgIAMPolicy([GetOrgIAMPolicyRequest](#getorgiampolicyrequest))
[GetOrgIAMPolicyResponse](#getorgiampolicyresponse)

Returns the IAM policy defined by the administrators of ZITADEL



    GET: /policies/orgiam


### UpdateOrgIAMPolicy

> **rpc** UpdateOrgIAMPolicy([UpdateOrgIAMPolicyRequest](#updateorgiampolicyrequest))
[UpdateOrgIAMPolicyResponse](#updateorgiampolicyresponse)

Updates the default IAM policy.
it impacts all organisations without a customised policy



    PUT: /policies/orgiam


### GetCustomOrgIAMPolicy

> **rpc** GetCustomOrgIAMPolicy([GetCustomOrgIAMPolicyRequest](#getcustomorgiampolicyrequest))
[GetCustomOrgIAMPolicyResponse](#getcustomorgiampolicyresponse)

Returns the customised policy or the default if not customised



    GET: /orgs/{org_id}/policies/orgiam


### AddCustomOrgIAMPolicy

> **rpc** AddCustomOrgIAMPolicy([AddCustomOrgIAMPolicyRequest](#addcustomorgiampolicyrequest))
[AddCustomOrgIAMPolicyResponse](#addcustomorgiampolicyresponse)

Defines a custom ORGIAM policy as specified



    POST: /orgs/{org_id}/policies/orgiam


### UpdateCustomOrgIAMPolicy

> **rpc** UpdateCustomOrgIAMPolicy([UpdateCustomOrgIAMPolicyRequest](#updatecustomorgiampolicyrequest))
[UpdateCustomOrgIAMPolicyResponse](#updatecustomorgiampolicyresponse)

Updates a custom ORGIAM policy as specified



    PUT: /orgs/{org_id}/policies/orgiam


### ResetCustomOrgIAMPolicyToDefault

> **rpc** ResetCustomOrgIAMPolicyToDefault([ResetCustomOrgIAMPolicyToDefaultRequest](#resetcustomorgiampolicytodefaultrequest))
[ResetCustomOrgIAMPolicyToDefaultResponse](#resetcustomorgiampolicytodefaultresponse)

Resets the org iam policy of the organisation to default
ZITADEL will fallback to the default policy defined by the ZITADEL administrators



    DELETE: /orgs/{org_id}/policies/orgiam


### GetLabelPolicy

> **rpc** GetLabelPolicy([GetLabelPolicyRequest](#getlabelpolicyrequest))
[GetLabelPolicyResponse](#getlabelpolicyresponse)

Returns the label policy defined by the administrators of ZITADEL



    GET: /policies/label


### GetPreviewLabelPolicy

> **rpc** GetPreviewLabelPolicy([GetPreviewLabelPolicyRequest](#getpreviewlabelpolicyrequest))
[GetPreviewLabelPolicyResponse](#getpreviewlabelpolicyresponse)

Returns the preview label policy defined by the administrators of ZITADEL



    GET: /policies/label/_preview


### UpdateLabelPolicy

> **rpc** UpdateLabelPolicy([UpdateLabelPolicyRequest](#updatelabelpolicyrequest))
[UpdateLabelPolicyResponse](#updatelabelpolicyresponse)

Updates the default label policy of ZITADEL
it impacts all organisations without a customised policy



    PUT: /policies/label


### ActivateLabelPolicy

> **rpc** ActivateLabelPolicy([ActivateLabelPolicyRequest](#activatelabelpolicyrequest))
[ActivateLabelPolicyResponse](#activatelabelpolicyresponse)

Activates all changes of the label policy



    POST: /policies/label/_activate


### RemoveLabelPolicyLogo

> **rpc** RemoveLabelPolicyLogo([RemoveLabelPolicyLogoRequest](#removelabelpolicylogorequest))
[RemoveLabelPolicyLogoResponse](#removelabelpolicylogoresponse)

Removes the logo of the label policy



    DELETE: /policies/label/logo


### RemoveLabelPolicyLogoDark

> **rpc** RemoveLabelPolicyLogoDark([RemoveLabelPolicyLogoDarkRequest](#removelabelpolicylogodarkrequest))
[RemoveLabelPolicyLogoDarkResponse](#removelabelpolicylogodarkresponse)

Removes the logo dark of the label policy



    DELETE: /policies/label/logo_dark


### RemoveLabelPolicyIcon

> **rpc** RemoveLabelPolicyIcon([RemoveLabelPolicyIconRequest](#removelabelpolicyiconrequest))
[RemoveLabelPolicyIconResponse](#removelabelpolicyiconresponse)

Removes the icon of the label policy



    DELETE: /policies/label/icon


### RemoveLabelPolicyIconDark

> **rpc** RemoveLabelPolicyIconDark([RemoveLabelPolicyIconDarkRequest](#removelabelpolicyicondarkrequest))
[RemoveLabelPolicyIconDarkResponse](#removelabelpolicyicondarkresponse)

Removes the logo dark of the label policy



    DELETE: /policies/label/icon_dark


### RemoveLabelPolicyFont

> **rpc** RemoveLabelPolicyFont([RemoveLabelPolicyFontRequest](#removelabelpolicyfontrequest))
[RemoveLabelPolicyFontResponse](#removelabelpolicyfontresponse)

Removes the font of the label policy



    DELETE: /policies/label/font


### GetLoginPolicy

> **rpc** GetLoginPolicy([GetLoginPolicyRequest](#getloginpolicyrequest))
[GetLoginPolicyResponse](#getloginpolicyresponse)

Returns the login policy defined by the administrators of ZITADEL



    GET: /policies/login


### UpdateLoginPolicy

> **rpc** UpdateLoginPolicy([UpdateLoginPolicyRequest](#updateloginpolicyrequest))
[UpdateLoginPolicyResponse](#updateloginpolicyresponse)

Updates the default login policy of ZITADEL
it impacts all organisations without a customised policy



    PUT: /policies/login


### ListLoginPolicyIDPs

> **rpc** ListLoginPolicyIDPs([ListLoginPolicyIDPsRequest](#listloginpolicyidpsrequest))
[ListLoginPolicyIDPsResponse](#listloginpolicyidpsresponse)

Returns the idps linked to the default login policy,
defined by the administrators of ZITADEL



    POST: /policies/login/idps/_search


### AddIDPToLoginPolicy

> **rpc** AddIDPToLoginPolicy([AddIDPToLoginPolicyRequest](#addidptologinpolicyrequest))
[AddIDPToLoginPolicyResponse](#addidptologinpolicyresponse)

Adds the povided idp to the default login policy.
It impacts all organisations without a customised policy



    POST: /policies/login/idps


### RemoveIDPFromLoginPolicy

> **rpc** RemoveIDPFromLoginPolicy([RemoveIDPFromLoginPolicyRequest](#removeidpfromloginpolicyrequest))
[RemoveIDPFromLoginPolicyResponse](#removeidpfromloginpolicyresponse)

Removes the povided idp from the default login policy.
It impacts all organisations without a customised policy



    DELETE: /policies/login/idps/{idp_id}


### ListLoginPolicySecondFactors

> **rpc** ListLoginPolicySecondFactors([ListLoginPolicySecondFactorsRequest](#listloginpolicysecondfactorsrequest))
[ListLoginPolicySecondFactorsResponse](#listloginpolicysecondfactorsresponse)

Returns the available second factors defined by the administrators of ZITADEL



    POST: /policies/login/second_factors/_search


### AddSecondFactorToLoginPolicy

> **rpc** AddSecondFactorToLoginPolicy([AddSecondFactorToLoginPolicyRequest](#addsecondfactortologinpolicyrequest))
[AddSecondFactorToLoginPolicyResponse](#addsecondfactortologinpolicyresponse)

Adds a second factor to the default login policy.
It impacts all organisations without a customised policy



    POST: /policies/login/second_factors


### RemoveSecondFactorFromLoginPolicy

> **rpc** RemoveSecondFactorFromLoginPolicy([RemoveSecondFactorFromLoginPolicyRequest](#removesecondfactorfromloginpolicyrequest))
[RemoveSecondFactorFromLoginPolicyResponse](#removesecondfactorfromloginpolicyresponse)

Removes a second factor from the default login policy.
It impacts all organisations without a customised policy



    DELETE: /policies/login/second_factors/{type}


### ListLoginPolicyMultiFactors

> **rpc** ListLoginPolicyMultiFactors([ListLoginPolicyMultiFactorsRequest](#listloginpolicymultifactorsrequest))
[ListLoginPolicyMultiFactorsResponse](#listloginpolicymultifactorsresponse)

Returns the available multi factors defined by the administrators of ZITADEL



    POST: /policies/login/multi_factors/_search


### AddMultiFactorToLoginPolicy

> **rpc** AddMultiFactorToLoginPolicy([AddMultiFactorToLoginPolicyRequest](#addmultifactortologinpolicyrequest))
[AddMultiFactorToLoginPolicyResponse](#addmultifactortologinpolicyresponse)

Adds a multi factor to the default login policy.
It impacts all organisations without a customised policy



    POST: /policies/login/multi_factors


### RemoveMultiFactorFromLoginPolicy

> **rpc** RemoveMultiFactorFromLoginPolicy([RemoveMultiFactorFromLoginPolicyRequest](#removemultifactorfromloginpolicyrequest))
[RemoveMultiFactorFromLoginPolicyResponse](#removemultifactorfromloginpolicyresponse)

Removes a multi factor from the default login policy.
It impacts all organisations without a customised policy



    DELETE: /policies/login/multi_factors/{type}


### GetPasswordComplexityPolicy

> **rpc** GetPasswordComplexityPolicy([GetPasswordComplexityPolicyRequest](#getpasswordcomplexitypolicyrequest))
[GetPasswordComplexityPolicyResponse](#getpasswordcomplexitypolicyresponse)

Returns the password complexity policy defined by the administrators of ZITADEL



    GET: /policies/password/complexity


### UpdatePasswordComplexityPolicy

> **rpc** UpdatePasswordComplexityPolicy([UpdatePasswordComplexityPolicyRequest](#updatepasswordcomplexitypolicyrequest))
[UpdatePasswordComplexityPolicyResponse](#updatepasswordcomplexitypolicyresponse)

Updates the default password complexity policy of ZITADEL
it impacts all organisations without a customised policy



    PUT: /policies/password/complexity


### GetPasswordAgePolicy

> **rpc** GetPasswordAgePolicy([GetPasswordAgePolicyRequest](#getpasswordagepolicyrequest))
[GetPasswordAgePolicyResponse](#getpasswordagepolicyresponse)

Returns the password age policy defined by the administrators of ZITADEL



    GET: /policies/password/age


### UpdatePasswordAgePolicy

> **rpc** UpdatePasswordAgePolicy([UpdatePasswordAgePolicyRequest](#updatepasswordagepolicyrequest))
[UpdatePasswordAgePolicyResponse](#updatepasswordagepolicyresponse)

Updates the default password age policy of ZITADEL
it impacts all organisations without a customised policy



    PUT: /policies/password/age


### GetLockoutPolicy

> **rpc** GetLockoutPolicy([GetLockoutPolicyRequest](#getlockoutpolicyrequest))
[GetLockoutPolicyResponse](#getlockoutpolicyresponse)

Returns the lockout policy defined by the administrators of ZITADEL



    GET: /policies/lockout


### UpdateLockoutPolicy

> **rpc** UpdateLockoutPolicy([UpdateLockoutPolicyRequest](#updatelockoutpolicyrequest))
[UpdateLockoutPolicyResponse](#updatelockoutpolicyresponse)

Updates the default lockout policy of ZITADEL
it impacts all organisations without a customised policy



    PUT: /policies/password/lockout


### GetPrivacyPolicy

> **rpc** GetPrivacyPolicy([GetPrivacyPolicyRequest](#getprivacypolicyrequest))
[GetPrivacyPolicyResponse](#getprivacypolicyresponse)

Returns the privacy policy defined by the administrators of ZITADEL



    GET: /policies/privacy


### UpdatePrivacyPolicy

> **rpc** UpdatePrivacyPolicy([UpdatePrivacyPolicyRequest](#updateprivacypolicyrequest))
[UpdatePrivacyPolicyResponse](#updateprivacypolicyresponse)

Updates the default privacy policy of ZITADEL
it impacts all organisations without a customised policy



    PUT: /policies/privacy


### GetDefaultInitMessageText

> **rpc** GetDefaultInitMessageText([GetDefaultInitMessageTextRequest](#getdefaultinitmessagetextrequest))
[GetDefaultInitMessageTextResponse](#getdefaultinitmessagetextresponse)

Returns the default text for initial message (translation file)



    GET: /text/default/message/init/{language}


### GetCustomInitMessageText

> **rpc** GetCustomInitMessageText([GetCustomInitMessageTextRequest](#getcustominitmessagetextrequest))
[GetCustomInitMessageTextResponse](#getcustominitmessagetextresponse)

Returns the custom text for initial message (overwritten in eventstore)



    GET: /text/message/init/{language}


### SetDefaultInitMessageText

> **rpc** SetDefaultInitMessageText([SetDefaultInitMessageTextRequest](#setdefaultinitmessagetextrequest))
[SetDefaultInitMessageTextResponse](#setdefaultinitmessagetextresponse)

Sets the default custom text for initial message
it impacts all organisations without customized initial message text
The Following Variables can be used:
{{.Code}} {{.UserName}} {{.FirstName}} {{.LastName}} {{.NickName}} {{.DisplayName}} {{.LastEmail}} {{.VerifiedEmail}} {{.LastPhone}} {{.VerifiedPhone}} {{.PreferredLoginName}} {{.LoginNames}} {{.ChangeDate}}



    PUT: /text/message/init/{language}


### GetDefaultPasswordResetMessageText

> **rpc** GetDefaultPasswordResetMessageText([GetDefaultPasswordResetMessageTextRequest](#getdefaultpasswordresetmessagetextrequest))
[GetDefaultPasswordResetMessageTextResponse](#getdefaultpasswordresetmessagetextresponse)

Returns the default text for password reset message (translation file)



    GET: /text/deafult/message/passwordreset/{language}


### GetCustomPasswordResetMessageText

> **rpc** GetCustomPasswordResetMessageText([GetCustomPasswordResetMessageTextRequest](#getcustompasswordresetmessagetextrequest))
[GetCustomPasswordResetMessageTextResponse](#getcustompasswordresetmessagetextresponse)

Returns the custom text for password reset message (overwritten in eventstore)



    GET: /text/message/passwordreset/{language}


### SetDefaultPasswordResetMessageText

> **rpc** SetDefaultPasswordResetMessageText([SetDefaultPasswordResetMessageTextRequest](#setdefaultpasswordresetmessagetextrequest))
[SetDefaultPasswordResetMessageTextResponse](#setdefaultpasswordresetmessagetextresponse)

Sets the default custom text for password reset message
it impacts all organisations without customized password reset message text
The Following Variables can be used:
{{.Code}} {{.UserName}} {{.FirstName}} {{.LastName}} {{.NickName}} {{.DisplayName}} {{.LastEmail}} {{.VerifiedEmail}} {{.LastPhone}} {{.VerifiedPhone}} {{.PreferredLoginName}} {{.LoginNames}} {{.ChangeDate}}



    PUT: /text/message/passwordreset/{language}


### GetDefaultVerifyEmailMessageText

> **rpc** GetDefaultVerifyEmailMessageText([GetDefaultVerifyEmailMessageTextRequest](#getdefaultverifyemailmessagetextrequest))
[GetDefaultVerifyEmailMessageTextResponse](#getdefaultverifyemailmessagetextresponse)

Returns the default text for verify email message (translation files)



    GET: /text/default/message/verifyemail/{language}


### GetCustomVerifyEmailMessageText

> **rpc** GetCustomVerifyEmailMessageText([GetCustomVerifyEmailMessageTextRequest](#getcustomverifyemailmessagetextrequest))
[GetCustomVerifyEmailMessageTextResponse](#getcustomverifyemailmessagetextresponse)

Returns the custom text for verify email message (overwritten in eventstore)



    GET: /text/message/verifyemail/{language}


### SetDefaultVerifyEmailMessageText

> **rpc** SetDefaultVerifyEmailMessageText([SetDefaultVerifyEmailMessageTextRequest](#setdefaultverifyemailmessagetextrequest))
[SetDefaultVerifyEmailMessageTextResponse](#setdefaultverifyemailmessagetextresponse)

Sets the default custom text for verify email message
it impacts all organisations without customized verify email message text
The Following Variables can be used:
{{.Code}} {{.UserName}} {{.FirstName}} {{.LastName}} {{.NickName}} {{.DisplayName}} {{.LastEmail}} {{.VerifiedEmail}} {{.LastPhone}} {{.VerifiedPhone}} {{.PreferredLoginName}} {{.LoginNames}} {{.ChangeDate}}



    PUT: /text/message/verifyemail/{language}


### GetDefaultVerifyPhoneMessageText

> **rpc** GetDefaultVerifyPhoneMessageText([GetDefaultVerifyPhoneMessageTextRequest](#getdefaultverifyphonemessagetextrequest))
[GetDefaultVerifyPhoneMessageTextResponse](#getdefaultverifyphonemessagetextresponse)

Returns the default text for verify phone message (translation file)



    GET: /text/default/message/verifyphone/{language}


### GetCustomVerifyPhoneMessageText

> **rpc** GetCustomVerifyPhoneMessageText([GetCustomVerifyPhoneMessageTextRequest](#getcustomverifyphonemessagetextrequest))
[GetCustomVerifyPhoneMessageTextResponse](#getcustomverifyphonemessagetextresponse)

Returns the custom text for verify phone message



    GET: /text/message/verifyphone/{language}


### SetDefaultVerifyPhoneMessageText

> **rpc** SetDefaultVerifyPhoneMessageText([SetDefaultVerifyPhoneMessageTextRequest](#setdefaultverifyphonemessagetextrequest))
[SetDefaultVerifyPhoneMessageTextResponse](#setdefaultverifyphonemessagetextresponse)

Sets the default custom text for verify phone message
it impacts all organisations without customized verify phone message text
The Following Variables can be used:
{{.Code}} {{.UserName}} {{.FirstName}} {{.LastName}} {{.NickName}} {{.DisplayName}} {{.LastEmail}} {{.VerifiedEmail}} {{.LastPhone}} {{.VerifiedPhone}} {{.PreferredLoginName}} {{.LoginNames}} {{.ChangeDate}}



    PUT: /text/message/verifyphone/{language}


### GetDefaultDomainClaimedMessageText

> **rpc** GetDefaultDomainClaimedMessageText([GetDefaultDomainClaimedMessageTextRequest](#getdefaultdomainclaimedmessagetextrequest))
[GetDefaultDomainClaimedMessageTextResponse](#getdefaultdomainclaimedmessagetextresponse)

Returns the default text for domain claimed message (translation file)



    GET: /text/default/message/domainclaimed/{language}


### GetCustomDomainClaimedMessageText

> **rpc** GetCustomDomainClaimedMessageText([GetCustomDomainClaimedMessageTextRequest](#getcustomdomainclaimedmessagetextrequest))
[GetCustomDomainClaimedMessageTextResponse](#getcustomdomainclaimedmessagetextresponse)

Returns the custom text for domain claimed message (overwritten in eventstore)



    GET: /text/message/domainclaimed/{language}


### SetDefaultDomainClaimedMessageText

> **rpc** SetDefaultDomainClaimedMessageText([SetDefaultDomainClaimedMessageTextRequest](#setdefaultdomainclaimedmessagetextrequest))
[SetDefaultDomainClaimedMessageTextResponse](#setdefaultdomainclaimedmessagetextresponse)

Sets the default custom text for domain claimed phone message
it impacts all organisations without customized domain claimed message text
The Following Variables can be used:
{{.Domain}} {{.TempUsername}} {{.UserName}} {{.FirstName}} {{.LastName}} {{.NickName}} {{.DisplayName}} {{.LastEmail}} {{.VerifiedEmail}} {{.LastPhone}} {{.VerifiedPhone}} {{.PreferredLoginName}} {{.LoginNames}} {{.ChangeDate}}



    PUT: /text/message/domainclaimed/{language}


### GetDefaultPasswordlessRegistrationMessageText

> **rpc** GetDefaultPasswordlessRegistrationMessageText([GetDefaultPasswordlessRegistrationMessageTextRequest](#getdefaultpasswordlessregistrationmessagetextrequest))
[GetDefaultPasswordlessRegistrationMessageTextResponse](#getdefaultpasswordlessregistrationmessagetextresponse)

Returns the default text for passwordless registration message (translation file)



    GET: /text/default/message/passwordless_registration/{language}


### GetCustomPasswordlessRegistrationMessageText

> **rpc** GetCustomPasswordlessRegistrationMessageText([GetCustomPasswordlessRegistrationMessageTextRequest](#getcustompasswordlessregistrationmessagetextrequest))
[GetCustomPasswordlessRegistrationMessageTextResponse](#getcustompasswordlessregistrationmessagetextresponse)

Returns the custom text for passwordless registration message (overwritten in eventstore)



    GET: /text/message/passwordless_registration/{language}


### SetDefaultPasswordlessRegistrationMessageText

> **rpc** SetDefaultPasswordlessRegistrationMessageText([SetDefaultPasswordlessRegistrationMessageTextRequest](#setdefaultpasswordlessregistrationmessagetextrequest))
[SetDefaultPasswordlessRegistrationMessageTextResponse](#setdefaultpasswordlessregistrationmessagetextresponse)

Sets the default custom text for passwordless registration message
it impacts all organisations without customized passwordless registration message text
The Following Variables can be used:
{{.UserName}} {{.FirstName}} {{.LastName}} {{.NickName}} {{.DisplayName}} {{.LastEmail}} {{.VerifiedEmail}} {{.LastPhone}} {{.VerifiedPhone}} {{.PreferredLoginName}} {{.LoginNames}} {{.ChangeDate}}



    PUT: /text/message/passwordless_registration/{language}


### GetDefaultLoginTexts

> **rpc** GetDefaultLoginTexts([GetDefaultLoginTextsRequest](#getdefaultlogintextsrequest))
[GetDefaultLoginTextsResponse](#getdefaultlogintextsresponse)

Returns the default custom texts for login ui (translation file)



    GET: /text/default/login/{language}


### GetCustomLoginTexts

> **rpc** GetCustomLoginTexts([GetCustomLoginTextsRequest](#getcustomlogintextsrequest))
[GetCustomLoginTextsResponse](#getcustomlogintextsresponse)

Returns the custom texts for login ui



    GET: /text/login/{language}


### SetCustomLoginText

> **rpc** SetCustomLoginText([SetCustomLoginTextsRequest](#setcustomlogintextsrequest))
[SetCustomLoginTextsResponse](#setcustomlogintextsresponse)

Sets the custom text for login ui
it impacts all organisations without customized login ui texts



    PUT: /text/login/{language}


### ResetCustomLoginTextToDefault

> **rpc** ResetCustomLoginTextToDefault([ResetCustomLoginTextsToDefaultRequest](#resetcustomlogintextstodefaultrequest))
[ResetCustomLoginTextsToDefaultResponse](#resetcustomlogintextstodefaultresponse)

Removes the custom texts for login ui
it impacts all organisations without customized login ui texts
The default text form translation file will trigger after



    DELETE: /text/login/{language}


### ListIAMMemberRoles

> **rpc** ListIAMMemberRoles([ListIAMMemberRolesRequest](#listiammemberrolesrequest))
[ListIAMMemberRolesResponse](#listiammemberrolesresponse)

Returns the IAM roles visible for the requested user



    POST: /members/roles/_search


### ListIAMMembers

> **rpc** ListIAMMembers([ListIAMMembersRequest](#listiammembersrequest))
[ListIAMMembersResponse](#listiammembersresponse)

Returns all members matching the request
all queries need to match (ANDed)



    POST: /members/_search


### AddIAMMember

> **rpc** AddIAMMember([AddIAMMemberRequest](#addiammemberrequest))
[AddIAMMemberResponse](#addiammemberresponse)

Adds a user to the membership list of ZITADEL with the given roles
undefined roles will be dropped



    POST: /members


### UpdateIAMMember

> **rpc** UpdateIAMMember([UpdateIAMMemberRequest](#updateiammemberrequest))
[UpdateIAMMemberResponse](#updateiammemberresponse)

Sets the given roles on a member.
The member has only roles provided by this call



    PUT: /members/{user_id}


### RemoveIAMMember

> **rpc** RemoveIAMMember([RemoveIAMMemberRequest](#removeiammemberrequest))
[RemoveIAMMemberResponse](#removeiammemberresponse)

Removes the user from the membership list of ZITADEL



    DELETE: /members/{user_id}


### ListViews

> **rpc** ListViews([ListViewsRequest](#listviewsrequest))
[ListViewsResponse](#listviewsresponse)

Returns all stored read models of ZITADEL
views are used for search optimisation and optimise request latencies
they represent the delta of the event happend on the objects



    POST: /views/_search


### ClearView

> **rpc** ClearView([ClearViewRequest](#clearviewrequest))
[ClearViewResponse](#clearviewresponse)

Truncates the delta of the change stream
be carefull with this function because ZITADEL has to 
recompute the deltas after they got cleared. 
Search requests will return wrong results until all deltas are recomputed



    POST: /views/{database}/{view_name}


### ListFailedEvents

> **rpc** ListFailedEvents([ListFailedEventsRequest](#listfailedeventsrequest))
[ListFailedEventsResponse](#listfailedeventsresponse)

Returns event descriptions which cannot be processed.
It's possible that some events need some retries. 
For example if the SMTP-API wasn't able to send an email at the first time



    POST: /failedevents/_search


### RemoveFailedEvent

> **rpc** RemoveFailedEvent([RemoveFailedEventRequest](#removefailedeventrequest))
[RemoveFailedEventResponse](#removefailedeventresponse)

Deletes the event from failed events view.
the event is not removed from the change stream
This call is usefull if the system was able to process the event later. 
e.g. if the second try of sending an email was successful. the first try produced a
failed event. You can find out if it worked on the `failure_count`



    DELETE: /failedevents/{database}/{view_name}/{failed_sequence}







## Messages


### ActivateLabelPolicyRequest
This is an empty request




### ActivateLabelPolicyResponse



| Field | Type | Description | Validation |
| ----- | ---- | ----------- | ----------- |
| details |  zitadel.v1.ObjectDetails | - |  |




### AddCustomOrgIAMPolicyRequest



| Field | Type | Description | Validation |
| ----- | ---- | ----------- | ----------- |
| org_id |  string | - | string.min_len: 1<br /> string.max_len: 200<br />  |
| user_login_must_be_domain |  bool | the username has to end with the domain of it's organisation (uniqueness is organisation based) |  |




### AddCustomOrgIAMPolicyResponse



| Field | Type | Description | Validation |
| ----- | ---- | ----------- | ----------- |
| details |  zitadel.v1.ObjectDetails | - |  |




### AddIAMMemberRequest



| Field | Type | Description | Validation |
| ----- | ---- | ----------- | ----------- |
| user_id |  string | - | string.min_len: 1<br /> string.max_len: 200<br />  |
| roles | repeated string | if no roles provided the user won't have any rights |  |




### AddIAMMemberResponse



| Field | Type | Description | Validation |
| ----- | ---- | ----------- | ----------- |
| details |  zitadel.v1.ObjectDetails | - |  |




### AddIDPToLoginPolicyRequest



| Field | Type | Description | Validation |
| ----- | ---- | ----------- | ----------- |
| idp_id |  string | Id of the predefined idp configuration | string.min_len: 1<br /> string.max_len: 200<br />  |




### AddIDPToLoginPolicyResponse



| Field | Type | Description | Validation |
| ----- | ---- | ----------- | ----------- |
| details |  zitadel.v1.ObjectDetails | - |  |




### AddMultiFactorToLoginPolicyRequest



| Field | Type | Description | Validation |
| ----- | ---- | ----------- | ----------- |
| type |  zitadel.policy.v1.MultiFactorType | - | enum.defined_only: true<br /> enum.not_in: [0]<br />  |




### AddMultiFactorToLoginPolicyResponse



| Field | Type | Description | Validation |
| ----- | ---- | ----------- | ----------- |
| details |  zitadel.v1.ObjectDetails | - |  |




### AddOIDCIDPRequest



| Field | Type | Description | Validation |
| ----- | ---- | ----------- | ----------- |
| name |  string | - | string.min_len: 1<br /> string.max_len: 200<br />  |
| styling_type |  zitadel.idp.v1.IDPStylingType | - | enum.defined_only: true<br />  |
| client_id |  string | - | string.min_len: 1<br /> string.max_len: 200<br />  |
| client_secret |  string | - | string.min_len: 1<br /> string.max_len: 200<br />  |
| issuer |  string | - | string.min_len: 1<br /> string.max_len: 200<br />  |
| scopes | repeated string | - |  |
| display_name_mapping |  zitadel.idp.v1.OIDCMappingField | - | enum.defined_only: true<br />  |
| username_mapping |  zitadel.idp.v1.OIDCMappingField | - | enum.defined_only: true<br />  |
| auto_register |  bool | - |  |




### AddOIDCIDPResponse



| Field | Type | Description | Validation |
| ----- | ---- | ----------- | ----------- |
| details |  zitadel.v1.ObjectDetails | - |  |
| idp_id |  string | - |  |




### AddSecondFactorToLoginPolicyRequest



| Field | Type | Description | Validation |
| ----- | ---- | ----------- | ----------- |
| type |  zitadel.policy.v1.SecondFactorType | - | enum.defined_only: true<br /> enum.not_in: [0]<br />  |




### AddSecondFactorToLoginPolicyResponse



| Field | Type | Description | Validation |
| ----- | ---- | ----------- | ----------- |
| details |  zitadel.v1.ObjectDetails | - |  |




### ClearViewRequest



| Field | Type | Description | Validation |
| ----- | ---- | ----------- | ----------- |
| database |  string | - | string.min_len: 1<br /> string.max_len: 200<br />  |
| view_name |  string | - | string.min_len: 1<br /> string.max_len: 200<br />  |




### ClearViewResponse
This is an empty response




### DeactivateIDPRequest



| Field | Type | Description | Validation |
| ----- | ---- | ----------- | ----------- |
| idp_id |  string | - | string.min_len: 1<br /> string.max_len: 200<br />  |




### DeactivateIDPResponse



| Field | Type | Description | Validation |
| ----- | ---- | ----------- | ----------- |
| details |  zitadel.v1.ObjectDetails | - |  |




### FailedEvent



| Field | Type | Description | Validation |
| ----- | ---- | ----------- | ----------- |
| database |  string | - |  |
| view_name |  string | - |  |
| failed_sequence |  uint64 | - |  |
| failure_count |  uint64 | - |  |
| error_message |  string | - |  |




### GetCustomDomainClaimedMessageTextRequest



| Field | Type | Description | Validation |
| ----- | ---- | ----------- | ----------- |
| language |  string | - | string.min_len: 1<br /> string.max_len: 200<br />  |




### GetCustomDomainClaimedMessageTextResponse



| Field | Type | Description | Validation |
| ----- | ---- | ----------- | ----------- |
| custom_text |  zitadel.text.v1.MessageCustomText | - |  |




### GetCustomInitMessageTextRequest



| Field | Type | Description | Validation |
| ----- | ---- | ----------- | ----------- |
| language |  string | - | string.min_len: 1<br /> string.max_len: 200<br />  |




### GetCustomInitMessageTextResponse



| Field | Type | Description | Validation |
| ----- | ---- | ----------- | ----------- |
| custom_text |  zitadel.text.v1.MessageCustomText | - |  |




### GetCustomLoginTextsRequest



| Field | Type | Description | Validation |
| ----- | ---- | ----------- | ----------- |
| language |  string | - | string.min_len: 1<br /> string.max_len: 200<br />  |




### GetCustomLoginTextsResponse



| Field | Type | Description | Validation |
| ----- | ---- | ----------- | ----------- |
| custom_text |  zitadel.text.v1.LoginCustomText | - |  |




### GetCustomOrgIAMPolicyRequest



| Field | Type | Description | Validation |
| ----- | ---- | ----------- | ----------- |
| org_id |  string | - | string.min_len: 1<br /> string.max_len: 200<br />  |




### GetCustomOrgIAMPolicyResponse



| Field | Type | Description | Validation |
| ----- | ---- | ----------- | ----------- |
| policy |  zitadel.policy.v1.OrgIAMPolicy | - |  |
| is_default |  bool | - |  |




### GetCustomPasswordResetMessageTextRequest



| Field | Type | Description | Validation |
| ----- | ---- | ----------- | ----------- |
| language |  string | - | string.min_len: 1<br /> string.max_len: 200<br />  |




### GetCustomPasswordResetMessageTextResponse



| Field | Type | Description | Validation |
| ----- | ---- | ----------- | ----------- |
| custom_text |  zitadel.text.v1.MessageCustomText | - |  |




### GetCustomPasswordlessRegistrationMessageTextRequest



| Field | Type | Description | Validation |
| ----- | ---- | ----------- | ----------- |
| language |  string | - | string.min_len: 1<br /> string.max_len: 200<br />  |




### GetCustomPasswordlessRegistrationMessageTextResponse



| Field | Type | Description | Validation |
| ----- | ---- | ----------- | ----------- |
| custom_text |  zitadel.text.v1.MessageCustomText | - |  |




### GetCustomVerifyEmailMessageTextRequest



| Field | Type | Description | Validation |
| ----- | ---- | ----------- | ----------- |
| language |  string | - | string.min_len: 1<br /> string.max_len: 200<br />  |




### GetCustomVerifyEmailMessageTextResponse



| Field | Type | Description | Validation |
| ----- | ---- | ----------- | ----------- |
| custom_text |  zitadel.text.v1.MessageCustomText | - |  |




### GetCustomVerifyPhoneMessageTextRequest



| Field | Type | Description | Validation |
| ----- | ---- | ----------- | ----------- |
| language |  string | - | string.min_len: 1<br /> string.max_len: 200<br />  |




### GetCustomVerifyPhoneMessageTextResponse



| Field | Type | Description | Validation |
| ----- | ---- | ----------- | ----------- |
| custom_text |  zitadel.text.v1.MessageCustomText | - |  |




### GetDefaultDomainClaimedMessageTextRequest



| Field | Type | Description | Validation |
| ----- | ---- | ----------- | ----------- |
| language |  string | - | string.min_len: 1<br /> string.max_len: 200<br />  |




### GetDefaultDomainClaimedMessageTextResponse



| Field | Type | Description | Validation |
| ----- | ---- | ----------- | ----------- |
| custom_text |  zitadel.text.v1.MessageCustomText | - |  |




### GetDefaultFeaturesRequest





### GetDefaultFeaturesResponse



| Field | Type | Description | Validation |
| ----- | ---- | ----------- | ----------- |
| features |  zitadel.features.v1.Features | - |  |




### GetDefaultInitMessageTextRequest



| Field | Type | Description | Validation |
| ----- | ---- | ----------- | ----------- |
| language |  string | - | string.min_len: 1<br /> string.max_len: 200<br />  |




### GetDefaultInitMessageTextResponse



| Field | Type | Description | Validation |
| ----- | ---- | ----------- | ----------- |
| custom_text |  zitadel.text.v1.MessageCustomText | - |  |




### GetDefaultLoginTextsRequest



| Field | Type | Description | Validation |
| ----- | ---- | ----------- | ----------- |
| language |  string | - | string.min_len: 1<br /> string.max_len: 200<br />  |




### GetDefaultLoginTextsResponse



| Field | Type | Description | Validation |
| ----- | ---- | ----------- | ----------- |
| custom_text |  zitadel.text.v1.LoginCustomText | - |  |




### GetDefaultPasswordResetMessageTextRequest



| Field | Type | Description | Validation |
| ----- | ---- | ----------- | ----------- |
| language |  string | - | string.min_len: 1<br /> string.max_len: 200<br />  |




### GetDefaultPasswordResetMessageTextResponse



| Field | Type | Description | Validation |
| ----- | ---- | ----------- | ----------- |
| custom_text |  zitadel.text.v1.MessageCustomText | - |  |




### GetDefaultPasswordlessRegistrationMessageTextRequest



| Field | Type | Description | Validation |
| ----- | ---- | ----------- | ----------- |
| language |  string | - | string.min_len: 1<br /> string.max_len: 200<br />  |




### GetDefaultPasswordlessRegistrationMessageTextResponse



| Field | Type | Description | Validation |
| ----- | ---- | ----------- | ----------- |
| custom_text |  zitadel.text.v1.MessageCustomText | - |  |




### GetDefaultVerifyEmailMessageTextRequest



| Field | Type | Description | Validation |
| ----- | ---- | ----------- | ----------- |
| language |  string | - | string.min_len: 1<br /> string.max_len: 200<br />  |




### GetDefaultVerifyEmailMessageTextResponse



| Field | Type | Description | Validation |
| ----- | ---- | ----------- | ----------- |
| custom_text |  zitadel.text.v1.MessageCustomText | - |  |




### GetDefaultVerifyPhoneMessageTextRequest



| Field | Type | Description | Validation |
| ----- | ---- | ----------- | ----------- |
| language |  string | - | string.min_len: 1<br /> string.max_len: 200<br />  |




### GetDefaultVerifyPhoneMessageTextResponse



| Field | Type | Description | Validation |
| ----- | ---- | ----------- | ----------- |
| custom_text |  zitadel.text.v1.MessageCustomText | - |  |




### GetIDPByIDRequest



| Field | Type | Description | Validation |
| ----- | ---- | ----------- | ----------- |
| id |  string | - | string.min_len: 1<br /> string.max_len: 200<br />  |




### GetIDPByIDResponse



| Field | Type | Description | Validation |
| ----- | ---- | ----------- | ----------- |
| idp |  zitadel.idp.v1.IDP | - |  |




### GetLabelPolicyRequest
This is an empty request




### GetLabelPolicyResponse



| Field | Type | Description | Validation |
| ----- | ---- | ----------- | ----------- |
| policy |  zitadel.policy.v1.LabelPolicy | - |  |




### GetLockoutPolicyRequest
This is an empty request




### GetLockoutPolicyResponse



| Field | Type | Description | Validation |
| ----- | ---- | ----------- | ----------- |
| policy |  zitadel.policy.v1.LockoutPolicy | - |  |




### GetLoginPolicyRequest
This is an empty request




### GetLoginPolicyResponse



| Field | Type | Description | Validation |
| ----- | ---- | ----------- | ----------- |
| policy |  zitadel.policy.v1.LoginPolicy | - |  |




### GetOrgByIDRequest



| Field | Type | Description | Validation |
| ----- | ---- | ----------- | ----------- |
| id |  string | - | string.min_len: 1<br /> string.max_len: 200<br />  |




### GetOrgByIDResponse



| Field | Type | Description | Validation |
| ----- | ---- | ----------- | ----------- |
| org |  zitadel.org.v1.Org | - |  |




### GetOrgFeaturesRequest



| Field | Type | Description | Validation |
| ----- | ---- | ----------- | ----------- |
| org_id |  string | - | string.min_len: 1<br /> string.max_len: 200<br />  |




### GetOrgFeaturesResponse



| Field | Type | Description | Validation |
| ----- | ---- | ----------- | ----------- |
| features |  zitadel.features.v1.Features | - |  |




### GetOrgIAMPolicyRequest





### GetOrgIAMPolicyResponse



| Field | Type | Description | Validation |
| ----- | ---- | ----------- | ----------- |
| policy |  zitadel.policy.v1.OrgIAMPolicy | - |  |




### GetPasswordAgePolicyRequest
This is an empty request




### GetPasswordAgePolicyResponse



| Field | Type | Description | Validation |
| ----- | ---- | ----------- | ----------- |
| policy |  zitadel.policy.v1.PasswordAgePolicy | - |  |




### GetPasswordComplexityPolicyRequest





### GetPasswordComplexityPolicyResponse



| Field | Type | Description | Validation |
| ----- | ---- | ----------- | ----------- |
| policy |  zitadel.policy.v1.PasswordComplexityPolicy | - |  |




### GetPreviewLabelPolicyRequest
This is an empty request




### GetPreviewLabelPolicyResponse



| Field | Type | Description | Validation |
| ----- | ---- | ----------- | ----------- |
| policy |  zitadel.policy.v1.LabelPolicy | - |  |




### GetPrivacyPolicyRequest
This is an empty request




### GetPrivacyPolicyResponse



| Field | Type | Description | Validation |
| ----- | ---- | ----------- | ----------- |
| policy |  zitadel.policy.v1.PrivacyPolicy | - |  |




### GetSupportedLanguagesRequest
This is an empty request




### GetSupportedLanguagesResponse



| Field | Type | Description | Validation |
| ----- | ---- | ----------- | ----------- |
| languages | repeated string | - |  |




### HealthzRequest
This is an empty request




### HealthzResponse
This is an empty response




### IDPQuery



| Field | Type | Description | Validation |
| ----- | ---- | ----------- | ----------- |
| [**oneof**](https://developers.google.com/protocol-buffers/docs/proto3#oneof) query.idp_id_query |  zitadel.idp.v1.IDPIDQuery | - |  |
| [**oneof**](https://developers.google.com/protocol-buffers/docs/proto3#oneof) query.idp_name_query |  zitadel.idp.v1.IDPNameQuery | - |  |




### IsOrgUniqueRequest
if name or domain is already in use, org is not unique


| Field | Type | Description | Validation |
| ----- | ---- | ----------- | ----------- |
| name |  string | - | string.min_len: 1<br /> string.max_len: 200<br />  |
| domain |  string | - | string.min_len: 1<br /> string.max_len: 200<br />  |




### IsOrgUniqueResponse



| Field | Type | Description | Validation |
| ----- | ---- | ----------- | ----------- |
| is_unique |  bool | - |  |




### ListFailedEventsRequest
This is an empty request




### ListFailedEventsResponse



| Field | Type | Description | Validation |
| ----- | ---- | ----------- | ----------- |
| result | repeated FailedEvent | TODO: list details |  |




### ListIAMMemberRolesRequest
This is an empty request




### ListIAMMemberRolesResponse



| Field | Type | Description | Validation |
| ----- | ---- | ----------- | ----------- |
| details |  zitadel.v1.ListDetails | - |  |
| roles | repeated string | - |  |




### ListIAMMembersRequest



| Field | Type | Description | Validation |
| ----- | ---- | ----------- | ----------- |
| query |  zitadel.v1.ListQuery | list limitations and ordering |  |
| queries | repeated zitadel.member.v1.SearchQuery | criterias the client is looking for |  |




### ListIAMMembersResponse



| Field | Type | Description | Validation |
| ----- | ---- | ----------- | ----------- |
| details |  zitadel.v1.ListDetails | - |  |
| result | repeated zitadel.member.v1.Member | - |  |




### ListIDPsRequest



| Field | Type | Description | Validation |
| ----- | ---- | ----------- | ----------- |
| query |  zitadel.v1.ListQuery | list limitations and ordering |  |
| sorting_column |  zitadel.idp.v1.IDPFieldName | the field the result is sorted |  |
| queries | repeated IDPQuery | criterias the client is looking for |  |




### ListIDPsResponse



| Field | Type | Description | Validation |
| ----- | ---- | ----------- | ----------- |
| details |  zitadel.v1.ListDetails | - |  |
| sorting_column |  zitadel.idp.v1.IDPFieldName | - |  |
| result | repeated zitadel.idp.v1.IDP | - |  |




### ListLoginPolicyIDPsRequest



| Field | Type | Description | Validation |
| ----- | ---- | ----------- | ----------- |
| query |  zitadel.v1.ListQuery | list limitations and ordering |  |




### ListLoginPolicyIDPsResponse



| Field | Type | Description | Validation |
| ----- | ---- | ----------- | ----------- |
| details |  zitadel.v1.ListDetails | - |  |
| result | repeated zitadel.idp.v1.IDPLoginPolicyLink | - |  |




### ListLoginPolicyMultiFactorsRequest
This is an empty request




### ListLoginPolicyMultiFactorsResponse



| Field | Type | Description | Validation |
| ----- | ---- | ----------- | ----------- |
| details |  zitadel.v1.ListDetails | - |  |
| result | repeated zitadel.policy.v1.MultiFactorType | - |  |




### ListLoginPolicySecondFactorsRequest
This is an empty request




### ListLoginPolicySecondFactorsResponse



| Field | Type | Description | Validation |
| ----- | ---- | ----------- | ----------- |
| details |  zitadel.v1.ListDetails | - |  |
| result | repeated zitadel.policy.v1.SecondFactorType | - |  |




### ListOrgsRequest



| Field | Type | Description | Validation |
| ----- | ---- | ----------- | ----------- |
| query |  zitadel.v1.ListQuery | list limitations and ordering |  |
| sorting_column |  zitadel.org.v1.OrgFieldName | the field the result is sorted |  |
| queries | repeated zitadel.org.v1.OrgQuery | criterias the client is looking for |  |




### ListOrgsResponse



| Field | Type | Description | Validation |
| ----- | ---- | ----------- | ----------- |
| details |  zitadel.v1.ListDetails | - |  |
| sorting_column |  zitadel.org.v1.OrgFieldName | - |  |
| result | repeated zitadel.org.v1.Org | - |  |




### ListViewsRequest
This is an empty request




### ListViewsResponse



| Field | Type | Description | Validation |
| ----- | ---- | ----------- | ----------- |
| result | repeated View | TODO: list details |  |




### ReactivateIDPRequest



| Field | Type | Description | Validation |
| ----- | ---- | ----------- | ----------- |
| idp_id |  string | - | string.min_len: 1<br /> string.max_len: 200<br />  |




### ReactivateIDPResponse



| Field | Type | Description | Validation |
| ----- | ---- | ----------- | ----------- |
| details |  zitadel.v1.ObjectDetails | - |  |




### RemoveFailedEventRequest



| Field | Type | Description | Validation |
| ----- | ---- | ----------- | ----------- |
| database |  string | - | string.min_len: 1<br /> string.max_len: 200<br />  |
| view_name |  string | - | string.min_len: 1<br /> string.max_len: 200<br />  |
| failed_sequence |  uint64 | - |  |




### RemoveFailedEventResponse
This is an empty response




### RemoveIAMMemberRequest



| Field | Type | Description | Validation |
| ----- | ---- | ----------- | ----------- |
| user_id |  string | - | string.min_len: 1<br /> string.max_len: 200<br />  |




### RemoveIAMMemberResponse



| Field | Type | Description | Validation |
| ----- | ---- | ----------- | ----------- |
| details |  zitadel.v1.ObjectDetails | - |  |




### RemoveIDPFromLoginPolicyRequest



| Field | Type | Description | Validation |
| ----- | ---- | ----------- | ----------- |
| idp_id |  string | - | string.min_len: 1<br /> string.max_len: 200<br />  |




### RemoveIDPFromLoginPolicyResponse



| Field | Type | Description | Validation |
| ----- | ---- | ----------- | ----------- |
| details |  zitadel.v1.ObjectDetails | - |  |




### RemoveIDPRequest



| Field | Type | Description | Validation |
| ----- | ---- | ----------- | ----------- |
| idp_id |  string | - | string.min_len: 1<br /> string.max_len: 200<br />  |




### RemoveIDPResponse



| Field | Type | Description | Validation |
| ----- | ---- | ----------- | ----------- |
| details |  zitadel.v1.ObjectDetails | - |  |




### RemoveLabelPolicyFontRequest
This is an empty request




### RemoveLabelPolicyFontResponse



| Field | Type | Description | Validation |
| ----- | ---- | ----------- | ----------- |
| details |  zitadel.v1.ObjectDetails | - |  |




### RemoveLabelPolicyIconDarkRequest
This is an empty request




### RemoveLabelPolicyIconDarkResponse



| Field | Type | Description | Validation |
| ----- | ---- | ----------- | ----------- |
| details |  zitadel.v1.ObjectDetails | - |  |




### RemoveLabelPolicyIconRequest
This is an empty request




### RemoveLabelPolicyIconResponse



| Field | Type | Description | Validation |
| ----- | ---- | ----------- | ----------- |
| details |  zitadel.v1.ObjectDetails | - |  |




### RemoveLabelPolicyLogoDarkRequest
This is an empty request




### RemoveLabelPolicyLogoDarkResponse



| Field | Type | Description | Validation |
| ----- | ---- | ----------- | ----------- |
| details |  zitadel.v1.ObjectDetails | - |  |




### RemoveLabelPolicyLogoRequest
This is an empty request




### RemoveLabelPolicyLogoResponse



| Field | Type | Description | Validation |
| ----- | ---- | ----------- | ----------- |
| details |  zitadel.v1.ObjectDetails | - |  |




### RemoveMultiFactorFromLoginPolicyRequest



| Field | Type | Description | Validation |
| ----- | ---- | ----------- | ----------- |
| type |  zitadel.policy.v1.MultiFactorType | - | enum.defined_only: true<br /> enum.not_in: [0]<br />  |




### RemoveMultiFactorFromLoginPolicyResponse



| Field | Type | Description | Validation |
| ----- | ---- | ----------- | ----------- |
| details |  zitadel.v1.ObjectDetails | - |  |




### RemoveSecondFactorFromLoginPolicyRequest



| Field | Type | Description | Validation |
| ----- | ---- | ----------- | ----------- |
| type |  zitadel.policy.v1.SecondFactorType | - | enum.defined_only: true<br /> enum.not_in: [0]<br />  |




### RemoveSecondFactorFromLoginPolicyResponse



| Field | Type | Description | Validation |
| ----- | ---- | ----------- | ----------- |
| details |  zitadel.v1.ObjectDetails | - |  |




### ResetCustomLoginTextsToDefaultRequest



| Field | Type | Description | Validation |
| ----- | ---- | ----------- | ----------- |
| language |  string | - | string.min_len: 1<br /> string.max_len: 200<br />  |




### ResetCustomLoginTextsToDefaultResponse



| Field | Type | Description | Validation |
| ----- | ---- | ----------- | ----------- |
| details |  zitadel.v1.ObjectDetails | - |  |




### ResetCustomOrgIAMPolicyToDefaultRequest



| Field | Type | Description | Validation |
| ----- | ---- | ----------- | ----------- |
| org_id |  string | - | string.min_len: 1<br /> string.max_len: 200<br />  |




### ResetCustomOrgIAMPolicyToDefaultResponse



| Field | Type | Description | Validation |
| ----- | ---- | ----------- | ----------- |
| details |  zitadel.v1.ObjectDetails | - |  |




### ResetOrgFeaturesRequest



| Field | Type | Description | Validation |
| ----- | ---- | ----------- | ----------- |
| org_id |  string | - | string.min_len: 1<br /> string.max_len: 200<br />  |




### ResetOrgFeaturesResponse



| Field | Type | Description | Validation |
| ----- | ---- | ----------- | ----------- |
| details |  zitadel.v1.ObjectDetails | - |  |




### SetCustomLoginTextsRequest



| Field | Type | Description | Validation |
| ----- | ---- | ----------- | ----------- |
| language |  string | - | string.min_len: 1<br /> string.max_len: 200<br />  |
| select_account_text |  zitadel.text.v1.SelectAccountScreenText | - |  |
| login_text |  zitadel.text.v1.LoginScreenText | - |  |
| password_text |  zitadel.text.v1.PasswordScreenText | - |  |
| username_change_text |  zitadel.text.v1.UsernameChangeScreenText | - |  |
| username_change_done_text |  zitadel.text.v1.UsernameChangeDoneScreenText | - |  |
| init_password_text |  zitadel.text.v1.InitPasswordScreenText | - |  |
| init_password_done_text |  zitadel.text.v1.InitPasswordDoneScreenText | - |  |
| email_verification_text |  zitadel.text.v1.EmailVerificationScreenText | - |  |
| email_verification_done_text |  zitadel.text.v1.EmailVerificationDoneScreenText | - |  |
| initialize_user_text |  zitadel.text.v1.InitializeUserScreenText | - |  |
| initialize_done_text |  zitadel.text.v1.InitializeUserDoneScreenText | - |  |
| init_mfa_prompt_text |  zitadel.text.v1.InitMFAPromptScreenText | - |  |
| init_mfa_otp_text |  zitadel.text.v1.InitMFAOTPScreenText | - |  |
| init_mfa_u2f_text |  zitadel.text.v1.InitMFAU2FScreenText | - |  |
| init_mfa_done_text |  zitadel.text.v1.InitMFADoneScreenText | - |  |
| mfa_providers_text |  zitadel.text.v1.MFAProvidersText | - |  |
| verify_mfa_otp_text |  zitadel.text.v1.VerifyMFAOTPScreenText | - |  |
| verify_mfa_u2f_text |  zitadel.text.v1.VerifyMFAU2FScreenText | - |  |
| passwordless_text |  zitadel.text.v1.PasswordlessScreenText | - |  |
| password_change_text |  zitadel.text.v1.PasswordChangeScreenText | - |  |
| password_change_done_text |  zitadel.text.v1.PasswordChangeDoneScreenText | - |  |
| password_reset_done_text |  zitadel.text.v1.PasswordResetDoneScreenText | - |  |
| registration_option_text |  zitadel.text.v1.RegistrationOptionScreenText | - |  |
| registration_user_text |  zitadel.text.v1.RegistrationUserScreenText | - |  |
| registration_org_text |  zitadel.text.v1.RegistrationOrgScreenText | - |  |
| linking_user_done_text |  zitadel.text.v1.LinkingUserDoneScreenText | - |  |
| external_user_not_found_text |  zitadel.text.v1.ExternalUserNotFoundScreenText | - |  |
| success_login_text |  zitadel.text.v1.SuccessLoginScreenText | - |  |
| logout_text |  zitadel.text.v1.LogoutDoneScreenText | - |  |
| footer_text |  zitadel.text.v1.FooterText | - |  |
| passwordless_prompt_text |  zitadel.text.v1.PasswordlessPromptScreenText | - |  |
| passwordless_registration_text |  zitadel.text.v1.PasswordlessRegistrationScreenText | - |  |
| passwordless_registration_done_text |  zitadel.text.v1.PasswordlessRegistrationDoneScreenText | - |  |
| external_registration_user_overview_text |  zitadel.text.v1.ExternalRegistrationUserOverviewScreenText | - |  |




### SetCustomLoginTextsResponse



| Field | Type | Description | Validation |
| ----- | ---- | ----------- | ----------- |
| details |  zitadel.v1.ObjectDetails | - |  |




### SetDefaultDomainClaimedMessageTextRequest



| Field | Type | Description | Validation |
| ----- | ---- | ----------- | ----------- |
| language |  string | - | string.min_len: 1<br /> string.max_len: 200<br />  |
| title |  string | - | string.max_len: 200<br />  |
| pre_header |  string | - | string.max_len: 200<br />  |
| subject |  string | - | string.max_len: 200<br />  |
| greeting |  string | - | string.max_len: 200<br />  |
| text |  string | - | string.max_len: 800<br />  |
| button_text |  string | - | string.max_len: 200<br />  |
| footer_text |  string | - | string.max_len: 200<br />  |




### SetDefaultDomainClaimedMessageTextResponse



| Field | Type | Description | Validation |
| ----- | ---- | ----------- | ----------- |
| details |  zitadel.v1.ObjectDetails | - |  |




### SetDefaultFeaturesRequest



| Field | Type | Description | Validation |
| ----- | ---- | ----------- | ----------- |
| tier_name |  string | - | string.max_len: 200<br />  |
| description |  string | - | string.max_len: 200<br />  |
| audit_log_retention |  google.protobuf.Duration | - | duration.gte.seconds: 0<br /> duration.gte.nanos: 0<br />  |
| login_policy_username_login |  bool | - |  |
| login_policy_registration |  bool | - |  |
| login_policy_idp |  bool | - |  |
| login_policy_factors |  bool | - |  |
| login_policy_passwordless |  bool | - |  |
| password_complexity_policy |  bool | - |  |
| label_policy |  bool | - |  |
| custom_domain |  bool | - |  |
| login_policy_password_reset |  bool | - |  |
| label_policy_private_label |  bool | - |  |
| label_policy_watermark |  bool | - |  |
| custom_text |  bool | - |  |
| privacy_policy |  bool | - |  |
| metadata_user |  bool | - |  |
| custom_text_message |  bool | - |  |
| custom_text_login |  bool | - |  |
<<<<<<< HEAD
| actions |  bool | - |  |
=======
| lockout_policy |  bool | - |  |
>>>>>>> e4bdaf26




### SetDefaultFeaturesResponse



| Field | Type | Description | Validation |
| ----- | ---- | ----------- | ----------- |
| details |  zitadel.v1.ObjectDetails | - |  |




### SetDefaultInitMessageTextRequest



| Field | Type | Description | Validation |
| ----- | ---- | ----------- | ----------- |
| language |  string | - | string.min_len: 1<br /> string.max_len: 200<br />  |
| title |  string | - | string.max_len: 200<br />  |
| pre_header |  string | - | string.max_len: 200<br />  |
| subject |  string | - | string.max_len: 200<br />  |
| greeting |  string | - | string.max_len: 200<br />  |
| text |  string | - | string.max_len: 1000<br />  |
| button_text |  string | - | string.max_len: 200<br />  |
| footer_text |  string | - | string.max_len: 200<br />  |




### SetDefaultInitMessageTextResponse



| Field | Type | Description | Validation |
| ----- | ---- | ----------- | ----------- |
| details |  zitadel.v1.ObjectDetails | - |  |




### SetDefaultPasswordResetMessageTextRequest



| Field | Type | Description | Validation |
| ----- | ---- | ----------- | ----------- |
| language |  string | - | string.min_len: 1<br /> string.max_len: 200<br />  |
| title |  string | - | string.max_len: 200<br />  |
| pre_header |  string | - | string.max_len: 200<br />  |
| subject |  string | - | string.max_len: 200<br />  |
| greeting |  string | - | string.max_len: 200<br />  |
| text |  string | - | string.max_len: 800<br />  |
| button_text |  string | - | string.max_len: 200<br />  |
| footer_text |  string | - | string.max_len: 200<br />  |




### SetDefaultPasswordResetMessageTextResponse



| Field | Type | Description | Validation |
| ----- | ---- | ----------- | ----------- |
| details |  zitadel.v1.ObjectDetails | - |  |




### SetDefaultPasswordlessRegistrationMessageTextRequest



| Field | Type | Description | Validation |
| ----- | ---- | ----------- | ----------- |
| language |  string | - | string.min_len: 1<br /> string.max_len: 200<br />  |
| title |  string | - | string.max_len: 200<br />  |
| pre_header |  string | - | string.max_len: 200<br />  |
| subject |  string | - | string.max_len: 200<br />  |
| greeting |  string | - | string.max_len: 200<br />  |
| text |  string | - | string.max_len: 800<br />  |
| button_text |  string | - | string.max_len: 200<br />  |
| footer_text |  string | - | string.max_len: 200<br />  |




### SetDefaultPasswordlessRegistrationMessageTextResponse



| Field | Type | Description | Validation |
| ----- | ---- | ----------- | ----------- |
| details |  zitadel.v1.ObjectDetails | - |  |




### SetDefaultVerifyEmailMessageTextRequest



| Field | Type | Description | Validation |
| ----- | ---- | ----------- | ----------- |
| language |  string | - | string.min_len: 1<br /> string.max_len: 200<br />  |
| title |  string | - | string.max_len: 200<br />  |
| pre_header |  string | - | string.max_len: 200<br />  |
| subject |  string | - | string.max_len: 200<br />  |
| greeting |  string | - | string.max_len: 200<br />  |
| text |  string | - | string.max_len: 800<br />  |
| button_text |  string | - | string.max_len: 200<br />  |
| footer_text |  string | - | string.max_len: 200<br />  |




### SetDefaultVerifyEmailMessageTextResponse



| Field | Type | Description | Validation |
| ----- | ---- | ----------- | ----------- |
| details |  zitadel.v1.ObjectDetails | - |  |




### SetDefaultVerifyPhoneMessageTextRequest



| Field | Type | Description | Validation |
| ----- | ---- | ----------- | ----------- |
| language |  string | - | string.min_len: 1<br /> string.max_len: 200<br />  |
| title |  string | - | string.max_len: 200<br />  |
| pre_header |  string | - | string.max_len: 200<br />  |
| subject |  string | - | string.max_len: 200<br />  |
| greeting |  string | - | string.max_len: 200<br />  |
| text |  string | - | string.max_len: 800<br />  |
| button_text |  string | - | string.max_len: 200<br />  |
| footer_text |  string | - | string.max_len: 200<br />  |




### SetDefaultVerifyPhoneMessageTextResponse



| Field | Type | Description | Validation |
| ----- | ---- | ----------- | ----------- |
| details |  zitadel.v1.ObjectDetails | - |  |




### SetOrgFeaturesRequest



| Field | Type | Description | Validation |
| ----- | ---- | ----------- | ----------- |
| org_id |  string | - | string.min_len: 1<br /> string.max_len: 200<br />  |
| tier_name |  string | - | string.max_len: 200<br />  |
| description |  string | - | string.max_len: 200<br />  |
| state |  zitadel.features.v1.FeaturesState | - |  |
| state_description |  string | - | string.max_len: 200<br />  |
| audit_log_retention |  google.protobuf.Duration | - | duration.gte.seconds: 0<br /> duration.gte.nanos: 0<br />  |
| login_policy_username_login |  bool | - |  |
| login_policy_registration |  bool | - |  |
| login_policy_idp |  bool | - |  |
| login_policy_factors |  bool | - |  |
| login_policy_passwordless |  bool | - |  |
| password_complexity_policy |  bool | - |  |
| label_policy |  bool | - |  |
| custom_domain |  bool | - |  |
| login_policy_password_reset |  bool | - |  |
| label_policy_private_label |  bool | - |  |
| label_policy_watermark |  bool | - |  |
| custom_text |  bool | - |  |
| privacy_policy |  bool | - |  |
| metadata_user |  bool | - |  |
| custom_text_message |  bool | - |  |
| custom_text_login |  bool | - |  |
<<<<<<< HEAD
| actions |  bool | - |  |
=======
| lockout_policy |  bool | - |  |
>>>>>>> e4bdaf26




### SetOrgFeaturesResponse



| Field | Type | Description | Validation |
| ----- | ---- | ----------- | ----------- |
| details |  zitadel.v1.ObjectDetails | - |  |




### SetUpOrgRequest



| Field | Type | Description | Validation |
| ----- | ---- | ----------- | ----------- |
| org |  SetUpOrgRequest.Org | - | message.required: true<br />  |
| [**oneof**](https://developers.google.com/protocol-buffers/docs/proto3#oneof) user.human |  SetUpOrgRequest.Human | oneof field for the user managing the organisation |  |




### SetUpOrgRequest.Human



| Field | Type | Description | Validation |
| ----- | ---- | ----------- | ----------- |
| user_name |  string | - | string.min_len: 1<br /> string.max_len: 200<br />  |
| profile |  SetUpOrgRequest.Human.Profile | - | message.required: true<br />  |
| email |  SetUpOrgRequest.Human.Email | - | message.required: true<br />  |
| phone |  SetUpOrgRequest.Human.Phone | - |  |
| password |  string | - |  |




### SetUpOrgRequest.Human.Email



| Field | Type | Description | Validation |
| ----- | ---- | ----------- | ----------- |
| email |  string | TODO: check if no value is allowed | string.email: true<br />  |
| is_email_verified |  bool | - |  |




### SetUpOrgRequest.Human.Phone



| Field | Type | Description | Validation |
| ----- | ---- | ----------- | ----------- |
| phone |  string | has to be a global number | string.min_len: 1<br /> string.max_len: 50<br /> string.prefix: +<br />  |
| is_phone_verified |  bool | - |  |




### SetUpOrgRequest.Human.Profile



| Field | Type | Description | Validation |
| ----- | ---- | ----------- | ----------- |
| first_name |  string | - | string.min_len: 1<br /> string.max_len: 200<br />  |
| last_name |  string | - | string.min_len: 1<br /> string.max_len: 200<br />  |
| nick_name |  string | - | string.max_len: 200<br />  |
| display_name |  string | - | string.max_len: 200<br />  |
| preferred_language |  string | - | string.max_len: 10<br />  |
| gender |  zitadel.user.v1.Gender | - |  |




### SetUpOrgRequest.Org



| Field | Type | Description | Validation |
| ----- | ---- | ----------- | ----------- |
| name |  string | - | string.min_len: 1<br /> string.max_len: 200<br />  |
| domain |  string | - | string.max_len: 200<br />  |




### SetUpOrgResponse



| Field | Type | Description | Validation |
| ----- | ---- | ----------- | ----------- |
| details |  zitadel.v1.ObjectDetails | - |  |
| org_id |  string | - |  |
| user_id |  string | - |  |




### UpdateCustomOrgIAMPolicyRequest



| Field | Type | Description | Validation |
| ----- | ---- | ----------- | ----------- |
| org_id |  string | - | string.min_len: 1<br /> string.max_len: 200<br />  |
| user_login_must_be_domain |  bool | - |  |




### UpdateCustomOrgIAMPolicyResponse



| Field | Type | Description | Validation |
| ----- | ---- | ----------- | ----------- |
| details |  zitadel.v1.ObjectDetails | - |  |




### UpdateIAMMemberRequest



| Field | Type | Description | Validation |
| ----- | ---- | ----------- | ----------- |
| user_id |  string | - | string.min_len: 1<br /> string.max_len: 200<br />  |
| roles | repeated string | if no roles provided the user won't have any rights |  |




### UpdateIAMMemberResponse



| Field | Type | Description | Validation |
| ----- | ---- | ----------- | ----------- |
| details |  zitadel.v1.ObjectDetails | - |  |




### UpdateIDPOIDCConfigRequest



| Field | Type | Description | Validation |
| ----- | ---- | ----------- | ----------- |
| idp_id |  string | - | string.min_len: 1<br /> string.max_len: 200<br />  |
| issuer |  string | - | string.min_len: 1<br /> string.max_len: 200<br />  |
| client_id |  string | - | string.min_len: 1<br /> string.max_len: 200<br />  |
| client_secret |  string | - | string.max_len: 200<br />  |
| scopes | repeated string | - |  |
| display_name_mapping |  zitadel.idp.v1.OIDCMappingField | - | enum.defined_only: true<br />  |
| username_mapping |  zitadel.idp.v1.OIDCMappingField | - | enum.defined_only: true<br />  |




### UpdateIDPOIDCConfigResponse



| Field | Type | Description | Validation |
| ----- | ---- | ----------- | ----------- |
| details |  zitadel.v1.ObjectDetails | - |  |




### UpdateIDPRequest



| Field | Type | Description | Validation |
| ----- | ---- | ----------- | ----------- |
| idp_id |  string | - | string.min_len: 1<br /> string.max_len: 200<br />  |
| name |  string | - | string.min_len: 1<br /> string.max_len: 200<br />  |
| styling_type |  zitadel.idp.v1.IDPStylingType | - | enum.defined_only: true<br />  |
| auto_register |  bool | - |  |




### UpdateIDPResponse



| Field | Type | Description | Validation |
| ----- | ---- | ----------- | ----------- |
| details |  zitadel.v1.ObjectDetails | - |  |




### UpdateLabelPolicyRequest



| Field | Type | Description | Validation |
| ----- | ---- | ----------- | ----------- |
| primary_color |  string | - | string.max_len: 50<br />  |
| hide_login_name_suffix |  bool | - |  |
| warn_color |  string | - | string.max_len: 50<br />  |
| background_color |  string | - | string.max_len: 50<br />  |
| font_color |  string | - | string.max_len: 50<br />  |
| primary_color_dark |  string | - | string.max_len: 50<br />  |
| background_color_dark |  string | - | string.max_len: 50<br />  |
| warn_color_dark |  string | - | string.max_len: 50<br />  |
| font_color_dark |  string | - | string.max_len: 50<br />  |
| disable_watermark |  bool | - |  |




### UpdateLabelPolicyResponse



| Field | Type | Description | Validation |
| ----- | ---- | ----------- | ----------- |
| details |  zitadel.v1.ObjectDetails | - |  |




### UpdateLockoutPolicyRequest



| Field | Type | Description | Validation |
| ----- | ---- | ----------- | ----------- |
| max_password_attempts |  uint32 | failed attempts until a user gets locked |  |




### UpdateLockoutPolicyResponse



| Field | Type | Description | Validation |
| ----- | ---- | ----------- | ----------- |
| details |  zitadel.v1.ObjectDetails | - |  |




### UpdateLoginPolicyRequest



| Field | Type | Description | Validation |
| ----- | ---- | ----------- | ----------- |
| allow_username_password |  bool | - |  |
| allow_register |  bool | - |  |
| allow_external_idp |  bool | - |  |
| force_mfa |  bool | - |  |
| passwordless_type |  zitadel.policy.v1.PasswordlessType | - | enum.defined_only: true<br />  |
| hide_password_reset |  bool | - |  |




### UpdateLoginPolicyResponse



| Field | Type | Description | Validation |
| ----- | ---- | ----------- | ----------- |
| details |  zitadel.v1.ObjectDetails | - |  |




### UpdateOrgIAMPolicyRequest



| Field | Type | Description | Validation |
| ----- | ---- | ----------- | ----------- |
| user_login_must_be_domain |  bool | - |  |




### UpdateOrgIAMPolicyResponse



| Field | Type | Description | Validation |
| ----- | ---- | ----------- | ----------- |
| details |  zitadel.v1.ObjectDetails | - |  |




### UpdatePasswordAgePolicyRequest



| Field | Type | Description | Validation |
| ----- | ---- | ----------- | ----------- |
| max_age_days |  uint32 | - |  |
| expire_warn_days |  uint32 | - |  |




### UpdatePasswordAgePolicyResponse



| Field | Type | Description | Validation |
| ----- | ---- | ----------- | ----------- |
| details |  zitadel.v1.ObjectDetails | - |  |




### UpdatePasswordComplexityPolicyRequest



| Field | Type | Description | Validation |
| ----- | ---- | ----------- | ----------- |
| min_length |  uint32 | - |  |
| has_uppercase |  bool | - |  |
| has_lowercase |  bool | - |  |
| has_number |  bool | - |  |
| has_symbol |  bool | - |  |




### UpdatePasswordComplexityPolicyResponse



| Field | Type | Description | Validation |
| ----- | ---- | ----------- | ----------- |
| details |  zitadel.v1.ObjectDetails | - |  |




### UpdatePrivacyPolicyRequest



| Field | Type | Description | Validation |
| ----- | ---- | ----------- | ----------- |
| tos_link |  string | - |  |
| privacy_link |  string | - |  |




### UpdatePrivacyPolicyResponse



| Field | Type | Description | Validation |
| ----- | ---- | ----------- | ----------- |
| details |  zitadel.v1.ObjectDetails | - |  |




### View



| Field | Type | Description | Validation |
| ----- | ---- | ----------- | ----------- |
| database |  string | - |  |
| view_name |  string | - |  |
| processed_sequence |  uint64 | - |  |
| event_timestamp |  google.protobuf.Timestamp | The timestamp the event occured |  |
| last_successful_spooler_run |  google.protobuf.Timestamp | - |  |





<|MERGE_RESOLUTION|>--- conflicted
+++ resolved
@@ -2508,11 +2508,7 @@
 | metadata_user |  bool | - |  |
 | custom_text_message |  bool | - |  |
 | custom_text_login |  bool | - |  |
-<<<<<<< HEAD
-| actions |  bool | - |  |
-=======
 | lockout_policy |  bool | - |  |
->>>>>>> e4bdaf26
 
 
 
@@ -2701,11 +2697,7 @@
 | metadata_user |  bool | - |  |
 | custom_text_message |  bool | - |  |
 | custom_text_login |  bool | - |  |
-<<<<<<< HEAD
-| actions |  bool | - |  |
-=======
 | lockout_policy |  bool | - |  |
->>>>>>> e4bdaf26
 
 
 
