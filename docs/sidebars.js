module.exports = {
  guides: [
    "guides/overview",
    {
      type: "category",
      label: "Get Started",
      collapsed: false,
      link: {type: "doc", id: "guides/start/quickstart"},
      items: [
        "guides/start/quickstart",
        {
          type: "category",
          label: "Frontend",
          items: [
            "examples/login/angular",
            "examples/login/flutter",
            "examples/login/go",
            "examples/login/java-spring",
            "examples/login/nextjs",
            "examples/login/python-django",
            "examples/login/react",
            "examples/login/symfony",
            "examples/login/vue",
            {
              type: "link",
              label: ".Net",
              href: "https://github.com/smartive/zitadel-net",
            },
          ],
          collapsed: true,
        },
        {
          type: "category",
          label: "Backend",
          items: [
            "examples/secure-api/go",
            "examples/secure-api/java-spring",
            "examples/secure-api/python-django",
            "examples/secure-api/python-flask",
            "examples/secure-api/nodejs-nestjs",
            "examples/secure-api/pylon",
            {
              type: "link",
              label: ".Net",
              href: "https://github.com/smartive/zitadel-net",
            },
          ],
          collapsed: true,
        },
      ],
    },
    {
      type: "category",
      label: "Examples & SDKs",
      link: {type: "doc", id: "sdk-examples/introduction"},
      items: [
        "sdk-examples/introduction",
        "sdk-examples/angular",
        "sdk-examples/flutter",
        "sdk-examples/go",
        "sdk-examples/java",
        "sdk-examples/nestjs",
        "sdk-examples/nextjs",
        "sdk-examples/python-flask",
        "sdk-examples/python-django",
        "sdk-examples/react",
        "sdk-examples/symfony",
        "sdk-examples/vue",
        {
          type: "link",
          label: "Dart",
          href: "https://github.com/smartive/zitadel-dart",
        },
        {
          type: "link",
          label: "Elixir",
          href: "https://github.com/maennchen/zitadel_api",
        },
        {
          type: "link",
          label: "NextAuth",
          href: "https://next-auth.js.org/providers/zitadel",
        },
        {
          type: "link",
          label: "Node.js",
          href: "https://www.npmjs.com/package/@zitadel/node",
        },
        {
          type: "link",
          label: ".Net",
          href: "https://github.com/smartive/zitadel-net",
        },
        {
          type: "link",
          label: "Passport.js",
          href: "https://github.com/buehler/node-passport-zitadel",
        },
        {
          type: "link",
          label: "Rust",
          href: "https://github.com/smartive/zitadel-rust",
        },
        {
          type: "link",
          label: "Pylon",
          href: "https://github.com/getcronit/pylon",
        },
      ],
    },
    {
      type: "category",
      label: "Manage",
      collapsed: true,
      items: [
        {
          type: "category",
          label: "Cloud",
          link: {
            type: "generated-index",
            title: "Overview",
            slug: "guides/manage/cloud/overview",
            description:
              "Our customer portal is used to manage all your ZITADEL instances. You can also manage your subscriptions, billing, newsletters and support requests.",
          },
          items: [
            "guides/manage/cloud/start",
            "guides/manage/cloud/instances",
            "guides/manage/cloud/billing",
            "guides/manage/cloud/users",
            "guides/manage/cloud/support",
          ],
        },
        {
          type: "category",
          label: "Console",
          link: {
            type: "doc",
            id: "guides/manage/console/overview",
          },
          items: [
            "guides/manage/console/overview",
            "guides/manage/console/default-settings",
            "guides/manage/console/organizations",
            "guides/manage/console/projects",
            "guides/manage/console/roles",
            "guides/manage/console/applications",
            "guides/manage/console/users",
            "guides/manage/console/managers",
            "guides/manage/console/actions",
          ],
        },
        {
          type: "category",
          label: "Customize",
          items: [
            "guides/manage/customize/branding",
            "guides/manage/customize/texts",
            "guides/manage/customize/behavior",
            "guides/manage/customize/restrictions",
          ],
        },
        {
          type: "category",
          label: "Users",
          items: [
            "guides/manage/user/reg-create-user",
            "guides/manage/customize/user-metadata",
            "guides/manage/customize/user-schema",
          ],
        },
        "guides/manage/terraform-provider",
      ],
    },
    {
      type: "category",
      label: "Migrate",
      collapsed: true,
      items: [
        "guides/migrate/introduction",
        "guides/migrate/users",
        {
          type: "category",
          label: "Sources",
          collapsed: true,
          items: [
            "guides/migrate/sources/zitadel",
            "guides/migrate/sources/auth0",
            "guides/migrate/sources/keycloak",
          ],
        },
      ],
    },
    {
      type: "category",
      label: "Integrate",
      link: {
        type: "generated-index",
        title: "Integrate",
        slug: "guides/integrate",
        description:
          "Integrate your users and application with ZITADEL. In this section you will find resource on how to authenticate your users, configure external identity providers, access the ZITADEL APIs to manage resources, and integrate with third party services and tools.",
      },
      items: [
        {
          type: "category",
          label: "Login Users",
          link: {
            type: "generated-index",
            title: "Login users with ZITADEL",
            slug: "guides/integrate/login",
            description:
              "Sign-in users and application with ZITADEL. In this section you will find resources on how to authenticate your users by using the hosted login via OpenID Connect and SAML. Follow our dedicated guides to build your custom login user interface, if you want to customize the login behavior further.",
          },
          items: [
            "guides/integrate/login/login-users",
            {
              type: "category",
              label: "OpenID Connect",
              collapsed: true,
              link: {
                type: "generated-index",
                title: "Authenticate users with OpenID Connect (OIDC)",
                slug: "guides/integrate/login/oidc",
                description:
                  "This guide explains how to utilize ZITADEL for user authentication within your applications using OpenID Connect (OIDC). Here, we offer comprehensive guidance on seamlessly integrating ZITADEL's authentication features, ensuring both security and user experience excellence. Throughout this documentation, we'll cover the setup process for ZITADEL authentication, including the recommended OIDC flows tailored to different application types. Additionally, we'll provide clear instructions on securely signing out or logging out users from your application, ensuring data security and user privacy. With our guidance, you'll be equipped to leverage ZITADEL's authentication capabilities effectively, enhancing your application's security posture while delivering a seamless login experience for your users.",
              },
              items: [
                "guides/integrate/login/oidc/login-users",
                "guides/integrate/login/oidc/oauth-recommended-flows",
                "guides/integrate/login/oidc/device-authorization",
                "guides/integrate/login/oidc/logout",
              ],
            },
            "guides/integrate/login/saml",
          ],
        },
        {
          type: "category",
          label: "Onboard Customers and Users",
          link: {
            type: "generated-index",
            title: "Onboard Customers and Users",
            slug: "/guides/integrate/onboarding",
            description:
              "When building your own application, one of the first questions you have to face, is 'How do my customers onboard to my application?'\n" +
              "These guides will explain the built-in solution for onboarding new tenants, customers, and users and how you can handle more advanced onboarding use cases. ",
          },
          collapsed: true,
          items: [
            "guides/integrate/onboarding/b2b",
            "guides/integrate/onboarding/end-users",
          ],
        },
        {
          type: "category",
          label: "Token Introspection",
          collapsed: true,
          items: [
            {
              type: "autogenerated",
              dirName: "guides/integrate/token-introspection",
            },
          ],
        },
        "guides/integrate/token-exchange",
        {
          type: "category",
          label: "Service Users",
          link: {
            type: "doc",
            id: "guides/integrate/service-users/authenticate-service-users",
          },
          collapsed: true,
          items: [
            {
              type: "autogenerated",
              dirName: "guides/integrate/service-users",
            },
          ],
        },
        {
          type: "category",
          label: "Role Management",
          collapsed: true,
          items: ["guides/integrate/retrieve-user-roles"],
        },
        {
          type: "category",
          label: "Build your own Login UI",
          link: {
            type: "generated-index",
            title: "Build your own Login UI",
            slug: "/guides/integrate/login-ui",
            description:
              "In the following guides you will learn how to create your own login UI with our APIs. The different scenarios like username/password, external identity provider, etc. will be shown.",
          },
          collapsed: true,
          items: [
            "guides/integrate/login-ui/session-validation",
            "guides/integrate/login-ui/username-password",
            "guides/integrate/login-ui/external-login",
            "guides/integrate/login-ui/passkey",
            "guides/integrate/login-ui/mfa",
            "guides/integrate/login-ui/select-account",
            "guides/integrate/login-ui/password-reset",
            "guides/integrate/login-ui/logout",
            "guides/integrate/login-ui/oidc-standard",
            "guides/integrate/login-ui/typescript-repo",
          ],
        },
        {
          type: "category",
          label: "Login users with SSO",
          link: {
            type: "doc",
            id: "guides/integrate/identity-providers/introduction",
          },
          collapsed: true,
          items: [
            "guides/integrate/identity-providers/google",
            "guides/integrate/identity-providers/azure-ad-oidc",
            "guides/integrate/identity-providers/azure-ad-saml",
            "guides/integrate/identity-providers/github",
            "guides/integrate/identity-providers/gitlab",
            "guides/integrate/identity-providers/apple",
            "guides/integrate/identity-providers/ldap",
            "guides/integrate/identity-providers/openldap",
            "guides/integrate/identity-providers/okta-oidc",
            "guides/integrate/identity-providers/okta-saml",
            "guides/integrate/identity-providers/keycloak",
            "guides/integrate/identity-providers/linkedin-oauth",
            "guides/integrate/identity-providers/mocksaml",
            "guides/integrate/identity-providers/jwt_idp",
            "guides/integrate/identity-providers/migrate",
            "guides/integrate/identity-providers/additional-information",
          ],
        },
        {
          type: "category",
          label: "ZITADEL APIs",
          link: {
            type: "doc",
            id: "guides/integrate/zitadel-apis/access-zitadel-apis",
          },
          collapsed: true,
          items: [
            {
              type: "autogenerated",
              dirName: "guides/integrate/zitadel-apis",
            },
          ],
        },
        {
          type: "category",
          label: "Services",
          link: {
            type: "generated-index",
            title: "Integrate ZITADEL with your Favorite Services",
            slug: "/guides/integrate/services",
            description:
              "With the guides in this section you will learn how to integrate ZITADEL with your services.",
          },
          collapsed: true,
          items: [
            {
              type: "autogenerated",
              dirName: "guides/integrate/services",
            },
            {
              type: "link",
              label: "Bold BI (boldbi.com)",
              href: "https://support.boldbi.com/kb/article/13708/how-to-configure-zitadel-oauth-login-in-bold-bi",
            },
            {
              type: "link",
              label: "Cloudflare workers",
              href: "https://zitadel.com/blog/increase-spa-security-with-cloudflare-workers",
            },
            {
              type: "link",
              label: "Firezone (firezone.dev)",
              href: "https://www.firezone.dev/docs/authenticate/oidc/zitadel",
            },
            {
              type: "link",
              label: "Nextcloud",
              href: "https://zitadel.com/blog/zitadel-as-sso-provider-for-selfhosting",
            },
            {
              type: "link",
              label: "Netbird (netbird.io)",
              href: "https://docs.netbird.io/selfhosted/identity-providers",
            },
            {
              type: "link",
              label: "Psono (psono.com)",
              href: "https://doc.psono.com/admin/configuration/oidc-zitadel.html",
            },
            {
              type: "link",
              label: "Zoho Desk (zoho.com)",
              href: "https://help.zoho.com/portal/en/kb/desk/user-management-and-security/data-security/articles/setting-up-saml-single-signon-for-help-center#Zitadel_IDP",
            },
          ],
        },
        {
          type: "category",
          label: "Tools",
          link: {
            type: "generated-index",
            title: "Integrate ZITADEL with your Tools",
            slug: "/guides/integrate/tools",
            description:
              "With the guides in this section you will learn how to integrate ZITADEL with your favorite tools.",
          },
          collapsed: true,
          items: [
            {
              type: "link",
              label: "Argo CD",
              href: "https://argo-cd.readthedocs.io/en/latest/operator-manual/user-management/zitadel/",
            },
            "guides/integrate/tools/apache2",
            "guides/integrate/authenticated-mongodb-charts",
            "examples/identity-proxy/oauth2-proxy",
          ],
        },
        "guides/integrate/external-audit-log",
      ],
    },
    {
      type: "category",
      label: "Solution Scenarios",
      link: {
        type: "generated-index",
        title: "Solution Scenarios",
        slug: "guides/solution-scenarios/introduction",
        description:
          "Customers of an SaaS Identity and access management system usually have all distinct use cases and requirements. This guide attempts to explain real-world implementations and break them down into solution scenarios which aim to help you getting started with ZITADEL.",
      },
      collapsed: true,
      items: [
        "guides/solution-scenarios/b2c",
        "guides/solution-scenarios/b2b",
        "guides/solution-scenarios/saas",
        "guides/solution-scenarios/domain-discovery",
        "guides/solution-scenarios/configurations",
        "guides/solution-scenarios/frontend-calling-backend-API",
        "guides/solution-scenarios/restrict-console",
      ],
    },
    {
      type: "category",
      label: "Concepts",
      collapsed: true,
      link: {
        type: "generated-index",
        title: "Concepts and Features",
        slug: "concepts",
        description:
          "This part of our documentation contains ZITADEL specific or general concepts required to understand the system or our guides.",
      },
      items: [
        {
          type: "category",
          label: "Resources",
          collapsed: false,
          items: [
            {
              type: "autogenerated",
              dirName: "concepts/structure",
            },
          ],
        },
        {
          type: "category",
          label: "Features",
          collapsed: false,
          items: [
            {
              type: "autogenerated",
              dirName: "concepts/features",
            },
          ],
        },
        {
          type: "autogenerated",
          dirName: "concepts/knowledge",
        },
      ],
    },
    {
      type: "category",
      label: "Architecture",
      collapsed: true,
      items: [
        "concepts/architecture/software",
        "concepts/architecture/solution",
        "concepts/architecture/secrets",
        "concepts/principles",
        {
          type: "category",
          label: "Event Store",
          collapsed: true,
          items: [
            "concepts/eventstore/overview",
            "concepts/eventstore/implementation",
          ],
        },
      ],
    },
    {
      type: "category",
      label: "Support",
      collapsed: true,
      items: [
        "support/software-release-cycles-support",
        "support/troubleshooting",
        {
          type: "category",
          label: "Technical Advisory",
          link: {
            type: "doc",
            id: "support/technical_advisory",
          },
          collapsed: true,
          items: [
            {
              type: "autogenerated",
              dirName: "support/advisory",
            },
          ],
        },
      ],
    },
  ],
  apis: [
    "apis/introduction",
    {
      type: "category",
      label: "Core Resources",
      collapsed: false,
      link: {
        type: "doc",
        id: "apis/apis/index",
      },
      items: [
        {
          type: "category",
          label: "V1 (Generally Available)",
          collapsed: false,
          link: {
            type: "generated-index",
            title: "APIs V1 (GA)",
            slug: "/apis/services/",
            description:
              "APIs V1 organize access by context (authenticated user, organisation, instance, system), unlike resource-specific V2 APIs.",
          },
          items: [
            {
              type: "category",
              label: "Authenticated User",
              link: {
                type: "generated-index",
                title: "Auth API",
                slug: "/apis/resources/auth",
                description:
                  "The authentication API (aka Auth API) is used for all operations on the currently logged in user. The user id is taken from the sub claim in the token.",
              },
              items: require("./docs/apis/resources/auth/sidebar.ts"),
            },
            {
              type: "category",
              label: "Organization Objects",
              link: {
                type: "generated-index",
                title: "Management API",
                slug: "/apis/resources/mgmt",
                description:
                  "The management API is as the name states the interface where systems can mutate IAM objects like, organizations, projects, clients, users and so on if they have the necessary access rights. To identify the current organization you can send a header x-zitadel-orgid or if no header is set, the organization of the authenticated user is set.",
              },
              items: require("./docs/apis/resources/mgmt/sidebar.ts"),
            },
            {
              type: "category",
              label: "Instance Objects",
              link: {
                type: "generated-index",
                title: "Admin API",
                slug: "/apis/resources/admin",
                description:
                  "This API is intended to configure and manage one ZITADEL instance itself.",
              },
              items: require("./docs/apis/resources/admin/sidebar.ts"),
            },
            {
              type: "category",
              label: "Instance Lifecycle",
              link: {
                type: "generated-index",
                title: "System API",
                slug: "/apis/resources/system",
                description:
                  "This API is intended to manage the different ZITADEL instances within the system.\n" +
                  "\n" +
                  "Checkout the guide how to access the ZITADEL System API.",
              },
              items: require("./docs/apis/resources/system/sidebar.ts"),
            },
          ],
        },
        {
          type: "category",
          label: "V2 (Generally Available)",
          collapsed: false,
          link: {
            type: "doc",
            id: "apis/v2",
          },
          items: [
            {
              type: "category",
              label: "User Lifecycle",
              link: {
                type: "generated-index",
                title: "User Service API",
                slug: "/apis/resources/user_service_v2",
                description:
                  "This API is intended to manage users in a ZITADEL instance.\n"
              },
              items: require("./docs/apis/resources/user_service_v2/sidebar.ts"),
            },
            {
              type: "category",
              label: "Session Lifecycle",
              link: {
                type: "generated-index",
                title: "Session Service API",
                slug: "/apis/resources/session_service_v2",
                description:
                  "This API is intended to manage sessions in a ZITADEL instance.\n"
              },
              items: require("./docs/apis/resources/session_service_v2/sidebar.ts"),
            },
            {
              type: "category",
              label: "OIDC Lifecycle",
              link: {
                type: "generated-index",
                title: "OIDC Service API",
                slug: "/apis/resources/oidc_service_v2",
                description:
                  "Get OIDC Auth Request details and create callback URLs.\n"
              },
              items: require("./docs/apis/resources/oidc_service_v2/sidebar.ts"),
            },
            {
              type: "category",
              label: "Settings Lifecycle",
              link: {
                type: "generated-index",
                title: "Settings Service API",
                slug: "/apis/resources/settings_service_v2",
                description:
                  "This API is intended to manage settings in a ZITADEL instance.\n"
              },
              items: require("./docs/apis/resources/settings_service_v2/sidebar.ts"),
            },
            {
              type: "category",
              label: "Feature Lifecycle",
              link: {
                type: "generated-index",
                title: "Feature Service API",
<<<<<<< HEAD
                slug: "/apis/resources/feature_service/v2",
=======
                slug: "/apis/resources/feature_service_v2",
>>>>>>> c8e2a3bd
                description:
                  'This API is intended to manage features for ZITADEL. Feature settings that are available on multiple "levels", such as instance and organization. The higher level instance acts as a default for the lower level. When a feature is set on multiple levels, the lower level takes precedence. Features can be experimental where ZITADEL will assume a sane default, such as disabled. When over time confidence in such a feature grows, ZITADEL can default to enabling the feature. As a final step we might choose to always enable a feature and remove the setting from this API, reserving the proto field number. Such removal is not considered a breaking change. Setting a removed field will effectively result in a no-op.\n'
              },
              items: require("./docs/apis/resources/feature_service_v2/sidebar.ts"),
            },
            {
              type: "category",
              label: "Organization Lifecycle",
              link: {
                type: "generated-index",
                title: "Organization Service API",
                slug: "/apis/resources/org_service/v2",
                description:
                  'This API is intended to manage organizations for ZITADEL. \n'
              },
              items: require("./docs/apis/resources/org_service_v2/sidebar.ts"),
            },
            {
              type: "category",
              label: "Identity Provider Lifecycle",
              link: {
                type: "generated-index",
                title: "Identity Provider Service API",
                slug: "/apis/resources/idp_service_v2",
                description:
                  'This API is intended to manage identity providers (IdPs) for ZITADEL.\n'
              },
              items: require("./docs/apis/resources/idp_service_v2/sidebar.ts"),
            },
          ],
        },
        {
          type: "category",
          label: "V3 (Preview)",
          collapsed: false,
          link: {
            type: "doc",
            id: "apis/v3",
          },
          items: [
            {
              type: "category",
              label: "User Schema Lifecycle (Preview)",
              link: {
                type: "generated-index",
                title: "User Schema Service API (Preview)",
                slug: "/apis/resources/user_schema_service",
                description:
                  "This API is intended to manage data schemas for users in a ZITADEL instance.\n" +
                  "\n" +
                  "This project is in Preview state. It can AND will continue breaking until the service provides the same functionality as the v1 and v2 user services.",
              },
              items: require("./docs/apis/resources/user_schema_service_v3/sidebar.ts"),
            },
            {
              type: "category",
              label: "User Lifecycle (Preview)",
              link: {
                type: "generated-index",
                title: "User Service API (Preview)",
                slug: "/apis/resources/user_service_v3",
                description:
                  "This API is intended to manage users with your own data schema in a ZITADEL instance.\n" +
                  "\n" +
                  "This project is in Preview state. It can AND will continue breaking until the service provides the same functionality as the v1 and v2 user services.",
              },
              items: require("./docs/apis/resources/user_service_v3/sidebar.ts"),
            },
            {
              type: "category",
              label: "Action Lifecycle (Preview)",
              link: {
                type: "generated-index",
                title: "Action Service API (Preview)",
                slug: "/apis/resources/action_service_v3",
                description:
                  "This API is intended to manage custom executions and targets (previously known as actions) in a ZITADEL instance.\n" +
                  "\n" +
                  "This project is in Preview state. It can AND will continue breaking until the services provide the same functionality as the current actions.",
              },
              items: require("./docs/apis/resources/action_service_v3/sidebar.ts"),
            },
            {
              type: "category",
              label: "Web key Lifecycle (Preview)",
              link: {
                type: "generated-index",
                title: "Web Key Service API (Preview)",
                slug: "/apis/resources/webkey_service_v3",
                description:
                  "This API is intended to manage web keys for a ZITADEL instance, used to sign and validate OIDC tokens.\n" +
                  "\n" +
                  "This project is in preview state. It can AND will continue breaking until a stable version is released.",
              },
              items: require("./docs/apis/resources/webkey_service_v3/sidebar.ts"),
            },
          ],
        },
        {
          type: "category",
          label: "Assets",
          collapsed: true,
          items: ["apis/assets/assets"],
        },
      ],
    },
    {
      type: "category",
      label: "Sign In Users ",
      collapsed: false,
      items: [
        {
          type: "category",
          label: "OpenID Connect & OAuth",
          collapsed: true,
          items: [
            "apis/openidoauth/endpoints",
            "apis/openidoauth/authrequest",
            "apis/openidoauth/scopes",
            "apis/openidoauth/claims",
            "apis/openidoauth/authn-methods",
            "apis/openidoauth/grant-types",
          ],
        },
        {
          type: "category",
          label: "SAML 2.0",
          collapsed: true,
          items: ["apis/saml/endpoints"],
        },
      ],
    },
    {
      type: "category",
      label: "Actions",
      collapsed: false,
      items: [
        "apis/actions/introduction",
        "apis/actions/modules",
        "apis/actions/code-examples",
        "apis/actions/internal-authentication",
        "apis/actions/external-authentication",
        "apis/actions/complement-token",
        "apis/actions/customize-samlresponse",
        "apis/actions/objects",
      ],
    },
    {
      type: "category",
      label: "Actions V2",
      collapsed: false,
      items: ["apis/actionsv2/introduction", "apis/actionsv2/execution-local"],
    },
    {
      type: "doc",
      label: "gRPC Status Codes",
      id: "apis/statuscodes",
    },
    {
      type: "category",
      label: "Observability",
      collapsed: false,
      items: ["apis/observability/metrics", "apis/observability/health"],
    },
    {
      type: "link",
      label: "Rate Limits (Cloud)", // The link label
      href: "/legal/policies/rate-limit-policy", // The internal path
    },
  ],
  selfHosting: [
    {
      type: "category",
      label: "Deploy",
      collapsed: false,
      items: [
        "self-hosting/deploy/overview",
        "self-hosting/deploy/linux",
        "self-hosting/deploy/macos",
        "self-hosting/deploy/compose",
        "self-hosting/deploy/devcontainer",
        "self-hosting/deploy/knative",
        "self-hosting/deploy/kubernetes",
        "self-hosting/deploy/loadbalancing-example/loadbalancing-example",
        "self-hosting/deploy/troubleshooting/troubleshooting",
      ],
    },
    {
      type: "category",
      label: "Manage",
      collapsed: false,
      items: [
        "self-hosting/manage/production",
        "self-hosting/manage/productionchecklist",
        "self-hosting/manage/configure/configure",
        {
          type: "category",
          collapsed: false,
          label: "Reverse Proxy",
          link: {
            type: "doc",
            id: "self-hosting/manage/reverseproxy/reverse_proxy",
          },
          items: [
            "self-hosting/manage/reverseproxy/traefik/traefik",
            "self-hosting/manage/reverseproxy/nginx/nginx",
            "self-hosting/manage/reverseproxy/caddy/caddy",
            //            "self-hosting/manage/reverseproxy/httpd/httpd", grpc NOT WORKING
            "self-hosting/manage/reverseproxy/cloudflare/cloudflare",
            "self-hosting/manage/reverseproxy/cloudflare_tunnel/cloudflare_tunnel",
            "self-hosting/manage/reverseproxy/zitadel_cloud/zitadel_cloud",
          ],
        },
        "self-hosting/manage/custom-domain",
        "self-hosting/manage/http2",
        "self-hosting/manage/tls_modes",
        "self-hosting/manage/database/database",
        "self-hosting/manage/updating_scaling",
        "self-hosting/manage/usage_control",
        {
          type: "category",
          label: "Command Line Interface",
          collapsed: false,
          link: {
            type: "doc",
            id: "self-hosting/manage/cli/overview",
          },
          items: ["self-hosting/manage/cli/mirror"],
        },
      ],
    },
  ],
  legal: [
    {
      type: "category",
      label: "Legal Agreements",
      collapsed: false,
      link: {
        type: "generated-index",
        title: "Legal Agreements",
        slug: "legal",
        description:
          "This section contains important agreements, policies and appendices relevant for users of our websites and services. All documents will be provided in English language.",
      },
      items: [
        "legal/terms-of-service",
        "legal/data-processing-agreement",
        "legal/subprocessors",
        "legal/annex-support-services",
        {
          type: "category",
          label: "Service Description",
          collapsed: false,
          link: {
            type: "generated-index",
            title: "Service description",
            slug: "/legal/service-description",
            description:
              "Description of services and service levels for ZITADEL Cloud and Enterprise subscriptions.",
          },
          items: [
            {
              type: "autogenerated",
              dirName: "legal/service-description",
            },
          ],
        },
        {
          type: "category",
          label: "Policies",
          collapsed: false,
          link: {
            type: "generated-index",
            title: "Policies",
            slug: "/legal/policies",
            description:
              "Policies and guidelines in addition to our terms of services.",
          },
          items: [
            {
              type: "autogenerated",
              dirName: "legal/policies",
            },
          ],
        },
      ],
    },
  ],
};<|MERGE_RESOLUTION|>--- conflicted
+++ resolved
@@ -673,11 +673,7 @@
               link: {
                 type: "generated-index",
                 title: "Feature Service API",
-<<<<<<< HEAD
-                slug: "/apis/resources/feature_service/v2",
-=======
                 slug: "/apis/resources/feature_service_v2",
->>>>>>> c8e2a3bd
                 description:
                   'This API is intended to manage features for ZITADEL. Feature settings that are available on multiple "levels", such as instance and organization. The higher level instance acts as a default for the lower level. When a feature is set on multiple levels, the lower level takes precedence. Features can be experimental where ZITADEL will assume a sane default, such as disabled. When over time confidence in such a feature grows, ZITADEL can default to enabling the feature. As a final step we might choose to always enable a feature and remove the setting from this API, reserving the proto field number. Such removal is not considered a breaking change. Setting a removed field will effectively result in a no-op.\n'
               },
