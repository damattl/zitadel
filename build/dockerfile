--- conflicted
+++ resolved
@@ -18,11 +18,7 @@
 ## protoc and protoc-gen-grpc-web for later use
 #######################
 FROM ${BUILDARCH}-base AS base
-<<<<<<< HEAD
-ARG PROTOC_VERSION=3.15.5
-=======
 ARG PROTOC_VERSION=3.13.0
->>>>>>> 27fcf473
 ARG PROTOC_ZIP=protoc-${PROTOC_VERSION}-linux-${PROTOC_ARCH}.zip
 ARG GRPC_WEB_VERSION=1.2.1
 # no arm specific version available and x86 works fine at the moment:
