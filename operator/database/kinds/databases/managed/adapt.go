--- conflicted
+++ resolved
@@ -144,14 +144,6 @@
 			return nil, nil, nil, nil, nil, false, err
 		}
 
-<<<<<<< HEAD
-=======
-		destroyPDB, err := pdb.AdaptFuncToDestroy(namespace, pdbName)
-		if err != nil {
-			return nil, nil, nil, nil, nil, false, err
-		}
-
->>>>>>> c45624d6
 		currentDB := &Current{
 			Common: &tree.Common{
 				Kind:    "databases.caos.ch/CockroachDB",
