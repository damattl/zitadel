issues:
  new-from-rev: main
  # Set to 0 to disable.
  max-issues-per-linter: 0
  # Set to 0 to disable.
  max-same-issues: 0

run:
  concurrency: 4
  timeout: 10m
<<<<<<< HEAD
  go: '1.20'
=======
  go: '1.21'
>>>>>>> c3c2a43d
  skip-dirs:
    - .artifacts
    - .backups
    - .codecov
    - .github
    - .keys
    - .vscode
    - build
    - console
    - deploy
    - docs
    - guides
    - internal/api/ui/login/static
    - openapi
    - proto
    - tools
linters:
  enable:
    # Simple linter to check that your code does not contain non-ASCII identifiers [fast: true, auto-fix: false]
    - asciicheck
    # checks whether HTTP response body is closed successfully [fast: false, auto-fix: false]
    - bodyclose
    # check the function whether use a non-inherited context [fast: false, auto-fix: false]
    - contextcheck
    # Computes and checks the cognitive complexity of functions [fast: true, auto-fix: false]
    - gocognit
    # Checks Go code for unused constants, variables, functions and types [fast: false, auto-fix: false]
    - unused
    # Errcheck is a program for checking for unchecked errors in go programs. These unchecked errors can be critical bugs in some cases [fast: false, auto-fix: false]
    - errcheck
    # Checks that sentinel errors are prefixed with the `Err` and error types are suffixed with the `Error`. [fast: false, auto-fix: false]
    - errname
    # errorlint is a linter for that can be used to find code that will cause problems with the error wrapping scheme introduced in Go 1.13. [fast: false, auto-fix: false]
    - errorlint
    # check exhaustiveness of enum switch statements [fast: false, auto-fix: false]
    - exhaustive
    # Gci controls golang package import order and makes it always deterministic. [fast: true, auto-fix: false]
    - gci
    # Provides diagnostics that check for bugs, performance and style issues. [fast: false, auto-fix: false]
    - gocritic
    # Linter for Go source code that specializes in simplifying a code [fast: false, auto-fix: false]
    - gosimple
    # Vet examines Go source code and reports suspicious constructs, such as Printf calls whose arguments do not align with the format string [fast: false, auto-fix: false]
    - govet
    # Detects when assignments to existing variables are not used [fast: true, auto-fix: false]
    - ineffassign
    # Finds commonly misspelled English words in comments [fast: true, auto-fix: true]
    - misspell
    # Finds naked returns in functions greater than a specified function length [fast: true, auto-fix: false]
    - nakedret
    # Staticcheck is a go vet on steroids, applying a ton of static analysis checks [fast: false, auto-fix: false]
    - staticcheck
    # Like the front-end of a Go compiler, parses and type-checks Go code [fast: false, auto-fix: false]
    - typecheck
    # Reports ill-formed or insufficient nolint directives [fast: true, auto-fix: false]
    - nolintlint
    # Checks for misuse of Sprintf to construct a host with port in a URL.
    - nosprintfhostport
    # checks whether Err of rows is checked successfully in `sql.Rows` [fast: false, auto-fix: false]
    - rowserrcheck
    # Checks that sql.Rows and sql.Stmt are closed. [fast: false, auto-fix: false]
    - sqlclosecheck
    # Remove unnecessary type conversions [fast: false, auto-fix: false]
    - unconvert
  disable:
    # Checks for dangerous unicode character sequences [fast: true, auto-fix: false]
    # not needed because github does that out of the box
    - bidichk
    # containedctx is a linter that detects struct contained context.Context field [fast: true, auto-fix: false]
    # using contextcheck which looks more active
    - containedctx
    # checks function and package cyclomatic complexity [fast: false, auto-fix: false]
    # not use because gocognit is used
    - cyclop
    # The owner seems to have abandoned the linter. Replaced by unused.
    # deprecated, replaced by unused
    - deadcode
    # check declaration order and count of types, constants, variables and functions [fast: true, auto-fix: false]
    # FUTURE: IMO it sometimes makes sense to declare consts or types after a func
    - decorder
    # Go linter that checks if package imports are in a list of acceptable packages [fast: false, auto-fix: false]
    # not required because of dependabot
    - depguard
    # Checks assignments with too many blank identifiers (e.g. x, _, _, _, := f()) [fast: true, auto-fix: false]
    # FUTURE: old code is not compatible
    - dogsled
    # Tool for code clone detection [fast: true, auto-fix: false]
    # FUTURE: old code is not compatible
    - dupl
    # checks for duplicate words in the source code
    # not sure if it makes sense
    - dupword
    # check for two durations multiplied together [fast: false, auto-fix: false]
    # FUTURE: checks for accident `1 * time.Second * time.Second`
    - durationcheck
    # Checks types passed to the json encoding functions. Reports unsupported types and optionally reports occations, where the check for the returned error can be omitted. [fast: false, auto-fix: false]
    # FUTURE: use asap, because we use json alot. nice feature is possiblity to check if err check is required
    - errchkjson
    # execinquery is a linter about query string checker in Query function which reads your Go src files and warning it finds
    # FUTURE: might find some errors in sql queries
    - execinquery
    # Checks if all struct's fields are initialized [fast: false, auto-fix: false]
    # deprecated
    - exhaustivestruct
    # Checks if all structure fields are initialized
    # Not all fields have to be initialized
    - exhaustruct
    # checks for pointers to enclosing loop variables [fast: false, auto-fix: false]
    # FUTURE: finds bugs hard to find, could occur much later
    - exportloopref
    # Forbids identifiers [fast: true, auto-fix: false]
    # see no reason. allows to define regexp which are not allowed to use
    - forbidigo
    # finds forced type assertions [fast: true, auto-fix: false]
    # not used because we mostly use `_, _ = a.(int)` 
    - forcetypeassert
    # Tool for detection of long functions [fast: true, auto-fix: false]
    # not used because it ignores complexity
    - funlen
    # check that no global variables exist [fast: true, auto-fix: false]
    # We use some global variables which is ok IMO
    - gochecknoglobals
    # Checks that no init functions are present in Go code [fast: true, auto-fix: false]
    # we use inits for the database abstraction
    - gochecknoinits
    # Finds repeated strings that could be replaced by a constant [fast: true, auto-fix: false]
    # FUTURE: might be cool to check
    - goconst
    # Computes and checks the cyclomatic complexity of functions [fast: true, auto-fix: false]
    # not used because cyclop also checks complexity of package
    - gocyclo
    # Check if comments end in a period [fast: true, auto-fix: true]
    # FUTURE: checks if comments are written as specified
    - godot
    # Tool for detection of FIXME, TODO and other comment keywords [fast: true, auto-fix: false]
    # FUTURE: maybe makes sense later. IMO some view todos are ok for later tasks.
    - godox
    # Golang linter to check the errors handling expressions [fast: false, auto-fix: false]
    # Not used in favore of errorlint
    - goerr113
    # Gofmt checks whether code was gofmt-ed. By default this tool runs with -s option to check for code simplification [fast: true, auto-fix: true]
    # ignored in favor of goimports
    - gofmt
    # Gofumpt checks whether code was gofumpt-ed. [fast: true, auto-fix: true]
    # ignored in favor of goimports
    - gofumpt
    # Checks is file header matches to pattern [fast: true, auto-fix: false]
    # ignored because we don't write licenses as headers
    - goheader
    # In addition to fixing imports, goimports also formats your code in the same style as gofmt. [fast: true, auto-fix: true]
    # ignored in favor of gci
    - goimports
    #deprecated]: Golint differs from gofmt. Gofmt reformats Go source code, whereas golint prints out style mistakes [fast: false, auto-fix: false]
    # ignored in favor of goimports
    - golint
    # An analyzer to detect magic numbers. [fast: true, auto-fix: false]
    # FUTURE: not that critical at the moment
    - gomnd
    # Manage the use of 'replace', 'retract', and 'excludes' directives in go.mod. [fast: true, auto-fix: false]
    # FUTURE: not a problem at the moment
    - gomoddirectives
    # Allow and block list linter for direct Go module dependencies. This is different from depguard where there are different block types for example version constraints and module recommendations. [fast: true, auto-fix: false]
    # FUTURE: maybe interesting because of licenses
    - gomodguard
    # Checks that printf-like functions are named with `f` at the end [fast: true, auto-fix: false]
    # FUTURE: not a problem at the moment
    - goprintffuncname
    # Inspects source code for security problems [fast: false, auto-fix: false]
    # TODO: I think it would be more interesting to integrate into gh code scanning: https://github.com/securego/gosec#integrating-with-code-scanning
    - gosec
    # An analyzer to analyze expression groups. [fast: true, auto-fix: false]
    # I think the groups (vars, consts, imports, ...) we have atm are ok
    - grouper
    # Checks that your code uses short syntax for if-statements whenever possible [fast: true, auto-fix: false]
    # Dont't use its deprecated
    - ifshort
    # Enforces consistent import aliases [fast: false, auto-fix: false]
    # FUTURE: aliasing of imports is more or less consistent
    - importas
    # A linter that checks the number of methods inside an interface.
    # No need at the moment, repository abstraction was removed
    - interfacebloat
    # A linter that suggests interface types
    # Don't use it's archived
    - interfacer
    # Accept Interfaces, Return Concrete Types [fast: false, auto-fix: false]
    # FUTURE: check if no interface is returned
    - ireturn
    # Reports long lines [fast: true, auto-fix: false]
    # FUTURE: would make code more readable
    - lll
    # Checks key valur pairs for common logger libraries (kitlog,klog,logr,zap).
    # FUTURE: useable as soon as we switch logger library
    - loggercheck
    # maintidx measures the maintainability index of each function. [fast: true, auto-fix: false]
    # not used because volume of halstead complexity feels strange as measurement https://en.wikipedia.org/wiki/Halstead_complexity_measures
    - maintidx
    # Finds slice declarations with non-zero initial length [fast: false, auto-fix: false]
    # I would prefer to use https://github.com/alexkohler/prealloc
    - makezero
    # Reports deeply nested if statements [fast: true, auto-fix: false]
    # focus only on if's
    - nestif
    # Finds the code that returns nil even if it checks that the error is not nil. [fast: false, auto-fix: false]
    # FUTURE: check if it is allowed to return nil partially in error catch
    - nilerr
    # Checks that there is no simultaneous return of `nil` error and an invalid value. [fast: false, auto-fix: false]
    # FUTURE: would reduce checks and panics
    - nilnil
    # nlreturn checks for a new line before return and branch statements to increase code clarity [fast: true, auto-fix: false]
    # DISCUSS: IMO the readability of does not always increase using more empty lines
    - nlreturn
    # noctx finds sending http request without context.Context [fast: false, auto-fix: false]
    # only interesting if using http
    - noctx
    # Reports all names returns
    # Named returns are not allowed which IMO reduces readability of code
    - nonamedreturns
    # detects snake case of variable naming and function name.
    # has not been a problem in our code and deprecated
    - nosnakecase
    # paralleltest detects missing usage of t.Parallel() method in your Go test [fast: true, auto-fix: false]
    # FUTURE: will break all of our tests
    - paralleltest
    # Finds slice declarations that could potentially be preallocated [fast: true, auto-fix: false]
    # FUTURE: would improve performance
    - prealloc
    # find code that shadows one of Go's predeclared identifiers [fast: true, auto-fix: false]
    # FUTURE: checks for overwrites
    - predeclared
    # Check Prometheus metrics naming via promlint [fast: true, auto-fix: false]
    # Not interesting at the moment
    - promlinter
    # Checks that package variables are not reassigned
    # FUTURE: checks if vars like Err's are reassigned which might break code
    - reassign
    # Fast, configurable, extensible, flexible, and beautiful linter for Go. Drop-in replacement of golint. [fast: false, auto-fix: false]
    # Linter aggregator, would allow to use less other linters
    - revive
    # checks for unpinned variables in go programs
    # deprecated
    - scopelint
    # Finds unused struct fields [fast: false, auto-fix: false]
    # deprecated, replaced by unused
    - structcheck
    # Stylecheck is a replacement for golint [fast: false, auto-fix: false]
    # we use goimports
    - stylecheck
    # Checks the struct tags. [fast: true, auto-fix: false]
    # FUTURE: would help for new structs
    - tagliatelle
    # tenv is analyzer that detects using os.Setenv instead of t.Setenv since Go1.17 [fast: false, auto-fix: false]
    # FUTURE: currently are no env vars set
    - tenv
    # linter checks if examples are testable (have an expected output)
    # FUTURE: as soon as examples are added
    - testableexamples
    # linter that makes you use a separate _test package [fast: true, auto-fix: false]
    # don't use because we test some unexported functions
    - testpackage
    # thelper detects golang test helpers without t.Helper() call and checks the consistency of test helpers [fast: false, auto-fix: false]
    # FUTURE: nice to improve test quality
    - thelper
    # tparallel detects inappropriate usage of t.Parallel() method in your Go test codes [fast: false, auto-fix: false]
    # FUTURE: nice to improve test quality
    - tparallel
    # Reports unused function parameters [fast: false, auto-fix: false]
    # DISCUSS: nice idea and would improve code quality, but how to handle false positives?
    - unparam
    # A linter that detect the possibility to use variables/constants from the Go standard library.
    # FUTURE: improves code quality
    - usestdlibvars
    # Finds unused global variables and constants [fast: false, auto-fix: false]
    # deprecated, replaced by unused
    - varcheck
    # checks that the length of a variable's name matches its scope [fast: false, auto-fix: false]
    # I would not use it because it more or less checks if var lenght matches
    - varnamelen
    # wastedassign finds wasted assignment statements. [fast: false, auto-fix: false]
    # FUTURE: would improve code quality (maybe already checked by vet?)
    - wastedassign
    # Tool for detection of leading and trailing whitespace [fast: true, auto-fix: true]
    # Not sure if it improves code readability
    - whitespace
    # Checks that errors returned from external packages are wrapped [fast: false, auto-fix: false]
    # FUTURE: improves UX because all the errors will be ZITADEL errors
    - wrapcheck
    # Whitespace Linter - Forces you to use empty lines! [fast: true, auto-fix: false]
    # FUTURE: improves code quality by allowing and blocking line breaks
    - wsl
linters-settings:
  gci:
    sections:
      - standard # Standard section: captures all standard packages.
      - default # Default section: contains all imports that could not be matched to another section type.
      - prefix(github.com/zitadel/zitadel) # Custom section: groups all imports with the specified Prefix.
    custom-order: true<|MERGE_RESOLUTION|>--- conflicted
+++ resolved
@@ -8,11 +8,7 @@
 run:
   concurrency: 4
   timeout: 10m
-<<<<<<< HEAD
-  go: '1.20'
-=======
   go: '1.21'
->>>>>>> c3c2a43d
   skip-dirs:
     - .artifacts
     - .backups
