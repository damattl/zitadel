--- conflicted
+++ resolved
@@ -165,7 +165,6 @@
 
     this.matIconRegistry.addSvgIcon('mdi_api', this.domSanitizer.bypassSecurityTrustResourceUrl('assets/mdi/api.svg'));
 
-<<<<<<< HEAD
     this.matIconRegistry.addSvgIcon(
       'mdi_arrow_right_bottom',
       this.domSanitizer.bypassSecurityTrustResourceUrl('assets/mdi/arrow-right-bottom.svg'),
@@ -176,17 +175,6 @@
       this.domSanitizer.bypassSecurityTrustResourceUrl('assets/mdi/arrow-decision-outline.svg'),
     );
 
-    this.activatedRoute.queryParams
-      .pipe(takeUntil(this.destroy$))
-      .subscribe(route => {
-        const { org } = route;
-        if (org) {
-          this.authService.getActiveOrg(org).then(queriedOrg => {
-            this.org = queriedOrg;
-          });
-        }
-      });
-=======
     this.activatedRoute.queryParams.pipe(takeUntil(this.destroy$)).subscribe((route) => {
       const { org } = route;
       if (org) {
@@ -195,7 +183,6 @@
         });
       }
     });
->>>>>>> f22b900c
 
     this.loadPrivateLabelling();
 
