import { Component, OnInit } from '@angular/core';
import { ActivatedRoute, Params } from '@angular/router';
import { Observable, of, take } from 'rxjs';
import { PolicyComponentServiceType } from 'src/app/modules/policies/policy-component-types.enum';
import { SidenavSetting } from 'src/app/modules/sidenav/sidenav.component';
import { Breadcrumb, BreadcrumbService, BreadcrumbType } from 'src/app/services/breadcrumb.service';

import { GrpcAuthService } from 'src/app/services/grpc-auth.service';
import {
  BRANDING,
  COMPLEXITY,
  DOMAIN,
  IDP,
  LOCKOUT,
  LOGIN,
  LOGINTEXTS,
  MESSAGETEXTS,
  NOTIFICATIONS,
  PRIVACYPOLICY,
  VERIFIED_DOMAINS,
} from '../../modules/settings-list/settings';

@Component({
  selector: 'cnsl-org-settings',
  templateUrl: './org-settings.component.html',
  styleUrls: ['./org-settings.component.scss'],
})
export class OrgSettingsComponent implements OnInit {
  public id: string = '';
  public PolicyComponentServiceType: any = PolicyComponentServiceType;

  private defaultSettingsList: SidenavSetting[] = [
    LOGIN,
    IDP,
    COMPLEXITY,
    LOCKOUT,
<<<<<<< HEAD
    NOTIFICATIONS,
=======
    NOTIFICATION_POLICY,
    VERIFIED_DOMAINS,
>>>>>>> d01f4d22
    DOMAIN,
    BRANDING,
    MESSAGETEXTS,
    LOGINTEXTS,
    PRIVACYPOLICY,
  ];

  public settingsList: Observable<Array<SidenavSetting>> = of([]);

  constructor(
    breadcrumbService: BreadcrumbService,
    activatedRoute: ActivatedRoute,
    public authService: GrpcAuthService,
  ) {
    const breadcrumbs = [
      new Breadcrumb({
        type: BreadcrumbType.ORG,
        routerLink: ['/org'],
      }),
    ];
    breadcrumbService.setBreadcrumb(breadcrumbs);

    activatedRoute.queryParams.pipe(take(1)).subscribe((params: Params) => {
      const { id } = params;
      if (id) {
        this.id = id;
      }
    });
  }

  ngOnInit(): void {
    this.settingsList = this.authService
      .isAllowedMapper(this.defaultSettingsList, (setting) => setting.requiredRoles.mgmt)
      .pipe(take(1));
  }
}<|MERGE_RESOLUTION|>--- conflicted
+++ resolved
@@ -34,12 +34,8 @@
     IDP,
     COMPLEXITY,
     LOCKOUT,
-<<<<<<< HEAD
     NOTIFICATIONS,
-=======
-    NOTIFICATION_POLICY,
     VERIFIED_DOMAINS,
->>>>>>> d01f4d22
     DOMAIN,
     BRANDING,
     MESSAGETEXTS,
