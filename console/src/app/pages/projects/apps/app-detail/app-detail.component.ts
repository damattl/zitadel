--- conflicted
+++ resolved
@@ -106,16 +106,10 @@
   public oidcTokenTypes: OIDCTokenType[] = [OIDCTokenType.OIDC_TOKEN_TYPE_BEARER, OIDCTokenType.OIDC_TOKEN_TYPE_JWT];
 
   public AppState: any = AppState;
-<<<<<<< HEAD
-  public oidcForm!: FormGroup;
-  public oidcTokenForm!: FormGroup;
-  public apiForm!: FormGroup;
-  public samlForm!: FormGroup;
-=======
   public oidcForm!: UntypedFormGroup;
   public oidcTokenForm!: UntypedFormGroup;
   public apiForm!: UntypedFormGroup;
->>>>>>> 4de81b39
+  public samlForm!: UntypedFormGroup;
 
   public redirectUrisList: string[] = [];
   public postLogoutRedirectUrisList: string[] = [];
