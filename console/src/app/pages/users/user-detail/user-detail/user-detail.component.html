<<<<<<< HEAD
<cnsl-meta-layout *ngIf="user && (['user.write$','user.write:' + user.id] | hasRole) as canWrite$">
    <div class="max-width-container">
        <div class="head">
            <a (click)="navigateBack()" mat-icon-button>
                <mat-icon class="icon">arrow_back</mat-icon>
            </a>
            <div class="head-row">
              <h1>{{user.human ? user.human?.profile?.displayName : user.machine?.name}}</h1>
              <p *ngIf="user?.preferredLoginName">{{user?.preferredLoginName}}</p>
            </div>

            <span class="fill-space"></span>
            <ng-template cnslHasRole [hasRole]="['user.write$', 'user.write:'+user?.id]">
              <button class="actions-trigger" mat-raised-button color="primary" [matMenuTriggerFor]="actions">
                <span>{{'ACTIONS.ACTIONS' | translate}}</span>
                <mat-icon class="icon">keyboard_arrow_down</mat-icon>
              </button>
              <mat-menu #actions="matMenu" xPosition="before">
                <button mat-menu-item color="warn"
                  *ngIf="user?.state === UserState.USER_STATE_LOCKED"
                  (click)="unlockUser()">{{'USER.PAGES.UNLOCK' |
                  translate}}</button>
                  <button mat-menu-item
                        *ngIf="user?.state !== UserState.USER_STATE_INACTIVE"
                        (click)="changeState(UserState.USER_STATE_INACTIVE)">{{'USER.PAGES.DEACTIVATE' |
                        translate}}</button>
                  <button mat-menu-item
                      *ngIf="user?.state === UserState.USER_STATE_INACTIVE"
                      (click)="changeState(UserState.USER_STATE_ACTIVE)">{{'USER.PAGES.REACTIVATE' | translate}}</button>
                <ng-template cnslHasRole [hasRole]="['user.delete$', 'user.delete:'+user?.id]">
                  <button mat-menu-item matTooltip="{{'USER.PAGES.DELETE' | translate}}"
                      (click)="deleteUser()"><span [style.color]="'var(--warn)'">{{'USER.PAGES.DELETE' | translate}}</span></button>
                </ng-template>
              </mat-menu>
            </ng-template>
        </div>

        <mat-progress-bar *ngIf="loading" color="primary" mode="indeterminate"></mat-progress-bar>

        <cnsl-info-section class="locked" *ngIf="user?.state === UserState.USER_STATE_LOCKED" [type]="InfoSectionType.WARN">{{'USER.PAGES.LOCKEDDESCRIPTION' | translate}}</cnsl-info-section>
        <span *ngIf="!loading && !user">{{ 'USER.PAGES.NOUSER' | translate }}</span>

        <cnsl-info-row *ngIf="user" [user]="user"></cnsl-info-row>

        <ng-template cnslHasRole [hasRole]="['user.read$', 'user.read:'+user?.id]">
            <cnsl-card *ngIf="user.human" title="{{ 'USER.PROFILE.TITLE' | translate }}">
                <cnsl-detail-form [preferredLoginName]="user.preferredLoginName" [disabled]="(canWrite$ | async) === false" [genders]="genders" [languages]="languages"
                    [username]="user.userName" [user]="user.human" (submitData)="saveProfile($event)">
                </cnsl-detail-form>
            </cnsl-card>

            <cnsl-card *ngIf="user.human" title="{{ 'USER.LOGINMETHODS.TITLE' | translate }}"
            description="{{ 'USER.LOGINMETHODS.DESCRIPTION' | translate }}">
              <button card-actions class="icon-button" mat-icon-button (click)="refreshUser()" matTooltip="{{'ACTIONS.REFRESH' | translate}}">
                  <mat-icon class="icon">refresh</mat-icon>
              </button>
              <cnsl-contact [disablePhoneCode]="true"
                  [canWrite]="(['user.write:' + user?.id, 'user.write$'] | hasRole | async)" *ngIf="user?.human"
                  [human]="user.human" (editType)="openEditDialog($event)" (deletedPhone)="deletePhone()"
                  (resendEmailVerification)="resendEmailVerification()"
                  (resendPhoneVerification)="resendPhoneVerification()">
                  <button pwdAction [disabled]="(canWrite$ | async) === false" (click)="sendSetPasswordNotification()"
                      mat-stroked-button color="primary" *ngIf="user.state === UserState.USER_STATE_INITIAL">{{
                      'USER.PASSWORD.RESENDNOTIFICATION' | translate }}</button>
                  <button emailAction class="resendemail" *ngIf="user.state === UserState.USER_STATE_INITIAL"
                      mat-stroked-button color="primary" (click)="resendInitEmail()">{{'USER.RESENDINITIALEMAIL' |
                      translate}}</button>
              </cnsl-contact>
            </cnsl-card>
 
            <cnsl-external-idps *ngIf="user && user.human && user.id" [userId]="user.id" [service]="mgmtUserService"></cnsl-external-idps>

            <cnsl-card *ngIf="user.machine" title="{{ 'USER.MACHINE.TITLE' | translate }}">
                <cnsl-detail-form-machine [disabled]="(canWrite$ | async) === false" [username]="user.userName"
                    [user]="user.machine" (submitData)="saveMachine($event)">
                </cnsl-detail-form-machine>
            </cnsl-card>

            <cnsl-card *ngIf="user.machine && user.id" title="{{ 'USER.MACHINE.KEYSTITLE' | translate }}"
                description="{{ 'USER.MACHINE.KEYSDESC' | translate }}">
                <cnsl-machine-keys [userId]="user.id"></cnsl-machine-keys>
            </cnsl-card>
        </ng-template>

        <cnsl-passwordless *ngIf="user && user.human" [user]="user"></cnsl-passwordless>

        <cnsl-user-mfa *ngIf="user && user.human" [user]="user"></cnsl-user-mfa>

        <cnsl-card *ngIf="user?.id" title="{{ 'GRANTS.USER.TITLE' | translate }}"
            description="{{'GRANTS.USER.DESCRIPTION' | translate }}">
            <cnsl-user-grants [userId]="user.id" [context]="USERGRANTCONTEXT"
                [displayedColumns]="['select', 'projectId', 'dates', 'roleNamesList']"
                [disableWrite]="((['user.grant.write$'] | hasRole) | async) === false"
                [disableDelete]="((['user.grant.delete$'] | hasRole) | async) === false">
            </cnsl-user-grants>
        </cnsl-card>

        <ng-template cnslHasFeature [hasFeature]="['metadata.user']">
          <cnsl-metadata *ngIf="user" [userId]="user.id"></cnsl-metadata>
        </ng-template>
=======
<div class="max-width-container" *ngIf="error">{{error}}</div>

<app-meta-layout *ngIf="user && (['user.write$','user.write:' + user.id] | hasRole) as canWrite$">
  <div class="max-width-container">
    <div class="head">
      <a (click)="navigateBack()" mat-icon-button>
        <mat-icon class="icon">arrow_back</mat-icon>
      </a>
      <div class="head-row">
        <h1>{{user.human ? user.human?.profile?.displayName : user.machine?.name}}</h1>
        <p *ngIf="user?.preferredLoginName">{{user?.preferredLoginName}}</p>
      </div>

      <span class="fill-space"></span>
      <ng-template appHasRole [appHasRole]="['user.write$', 'user.write:'+user?.id]">
        <button class="actions-trigger" mat-raised-button color="primary" [matMenuTriggerFor]="actions">
          <span>{{'ACTIONS.ACTIONS' | translate}}</span>
          <mat-icon class="icon">keyboard_arrow_down</mat-icon>
        </button>
        <mat-menu #actions="matMenu" xPosition="before">
          <button mat-menu-item color="warn" *ngIf="user?.state === UserState.USER_STATE_LOCKED"
            (click)="unlockUser()">{{'USER.PAGES.UNLOCK' |
            translate}}</button>
          <button mat-menu-item *ngIf="user?.state !== UserState.USER_STATE_INACTIVE"
            (click)="changeState(UserState.USER_STATE_INACTIVE)">{{'USER.PAGES.DEACTIVATE' |
            translate}}</button>
          <button mat-menu-item *ngIf="user?.state == UserState.USER_STATE_INACTIVE"
            (click)="changeState(UserState.USER_STATE_ACTIVE)">{{'USER.PAGES.REACTIVATE' | translate}}</button>
          <ng-template appHasRole [appHasRole]="['user.delete$', 'user.delete:'+user?.id]">
            <button mat-menu-item matTooltip="{{'USER.PAGES.DELETE' | translate}}" (click)="deleteUser()"><span
                [style.color]="'var(--warn)'">{{'USER.PAGES.DELETE' | translate}}</span></button>
          </ng-template>
        </mat-menu>
      </ng-template>
>>>>>>> 1c20ea5a
    </div>

    <mat-progress-bar *ngIf="loading" color="primary" mode="indeterminate"></mat-progress-bar>

    <cnsl-info-section class="locked" *ngIf="user?.state === UserState.USER_STATE_LOCKED" type="WARN">
      {{'USER.PAGES.LOCKEDDESCRIPTION' | translate}}</cnsl-info-section>
    <span *ngIf="!loading && !user">{{ 'USER.PAGES.NOUSER' | translate }}</span>

    <cnsl-info-row *ngIf="user" [user]="user"></cnsl-info-row>

    <ng-template appHasRole [appHasRole]="['user.read$', 'user.read:'+user?.id]">
      <app-card *ngIf="user.human" title="{{ 'USER.PROFILE.TITLE' | translate }}">
        <app-detail-form [preferredLoginName]="user.preferredLoginName" [disabled]="(canWrite$ | async) == false"
          [genders]="genders" [languages]="languages" [username]="user.userName" [user]="user.human"
          (submitData)="saveProfile($event)">
        </app-detail-form>
      </app-card>

      <app-card *ngIf="user.human" title="{{ 'USER.LOGINMETHODS.TITLE' | translate }}"
        description="{{ 'USER.LOGINMETHODS.DESCRIPTION' | translate }}">
        <button card-actions class="icon-button" mat-icon-button (click)="refreshUser()"
          matTooltip="{{'ACTIONS.REFRESH' | translate}}">
          <mat-icon class="icon">refresh</mat-icon>
        </button>
        <app-contact disablePhoneCode="true" [canWrite]="(['user.write:' + user?.id, 'user.write$'] | hasRole | async)"
          *ngIf="user?.human" [human]="user.human" (editType)="openEditDialog($event)" (deletedPhone)="deletePhone()"
          (resendEmailVerification)="resendEmailVerification()" (resendPhoneVerification)="resendPhoneVerification()">
          <button pwdAction [disabled]="(canWrite$ | async) == false" (click)="sendSetPasswordNotification()"
            mat-stroked-button color="primary" *ngIf="user.state === UserState.USER_STATE_INITIAL">{{
            'USER.PASSWORD.RESENDNOTIFICATION' | translate }}</button>
          <button emailAction class="resendemail" *ngIf="user.state == UserState.USER_STATE_INITIAL" mat-stroked-button
            color="primary" (click)="resendInitEmail()">{{'USER.RESENDINITIALEMAIL' |
            translate}}</button>
        </app-contact>
      </app-card>

      <app-external-idps *ngIf="user && user.human && user.id" [userId]="user.id" [service]="mgmtUserService">
      </app-external-idps>

<<<<<<< HEAD
      <mat-tab-group mat-stretch-tabs class="tab-group" [disablePagination]="true">
        <mat-tab label="Details">
          <div class="side-padding">
            <ng-template cnslHasRole [hasRole]="['user.membership.read']">
              <cnsl-memberships [user]="user" [disabled]="(canWrite$ | async) === false"></cnsl-memberships>
            </ng-template>
          </div>
        </mat-tab>
        <mat-tab label="{{ 'CHANGES.PROJECT.TITLE' | translate }}" class="meta-flex-col">
          <cnsl-changes class="changes" [refresh]="refreshChanges$" [changeType]="ChangeType.USER" [id]="user.id">
          </cnsl-changes>
        </mat-tab>
      </mat-tab-group>
    </div>
</cnsl-meta-layout>
=======
      <app-card *ngIf="user.machine" title="{{ 'USER.MACHINE.TITLE' | translate }}">
        <app-detail-form-machine [disabled]="(canWrite$ | async) == false" [username]="user.userName"
          [user]="user.machine" (submitData)="saveMachine($event)">
        </app-detail-form-machine>
      </app-card>

      <app-card *ngIf="user.machine && user.id" title="{{ 'USER.MACHINE.KEYSTITLE' | translate }}"
        description="{{ 'USER.MACHINE.KEYSDESC' | translate }}">
        <app-machine-keys [userId]="user.id"></app-machine-keys>
      </app-card>
    </ng-template>

    <app-passwordless *ngIf="user && user.human" [user]="user"></app-passwordless>

    <app-user-mfa *ngIf="user && user.human" [user]="user"></app-user-mfa>

    <app-card *ngIf="user?.id" title="{{ 'GRANTS.USER.TITLE' | translate }}"
      description="{{'GRANTS.USER.DESCRIPTION' | translate }}">
      <app-user-grants [userId]="user.id" [context]="USERGRANTCONTEXT"
        [displayedColumns]="['select', 'projectId', 'dates', 'roleNamesList']"
        [disableWrite]="((['user.grant.write$'] | hasRole) | async) == false"
        [disableDelete]="((['user.grant.delete$'] | hasRole) | async) == false">
      </app-user-grants>
    </app-card>

    <ng-template appHasFeature [appHasFeature]="['metadata.user']">
      <cnsl-metadata *ngIf="user" [userId]="user.id"></cnsl-metadata>
    </ng-template>
  </div>

  <div *ngIf="user" class="side" metainfo>
    <div class="meta-details">
      <div class="meta-row">
        <span class="first">{{'RESOURCEID' | translate}}:</span>
        <span *ngIf="user?.id" class="second">{{ user.id }}</span>
      </div>
      <div class="meta-row" *ngIf="user?.preferredLoginName">
        <span class="first">{{'USER.PREFERRED_LOGINNAME' | translate}}</span>
        <span class="second"><span style="display: block;">{{user.preferredLoginName}}</span></span>
      </div>
      <div class="meta-row">
        <span class="first">{{'USER.PAGES.STATE' | translate}}</span>
        <span *ngIf="user && user.state !== undefined" class="state"
          [ngClass]="{'active': user.state === UserState.USER_STATE_ACTIVE, 'inactive': user.state === UserState.USER_STATE_INACTIVE}">{{'USER.DATA.STATE'+user.state
          | translate}}</span>
      </div>
    </div>

    <mat-tab-group mat-stretch-tabs class="tab-group" disablePagination="true">
      <mat-tab label="Details">
        <div class="side-padding">
          <ng-template appHasRole [appHasRole]="['user.membership.read']">
            <app-memberships [user]="user" [disabled]="(canWrite$ | async) == false"></app-memberships>
          </ng-template>
        </div>
      </mat-tab>
      <mat-tab label="{{ 'CHANGES.PROJECT.TITLE' | translate }}" class="meta-flex-col">
        <app-changes class="changes" [refresh]="refreshChanges$" [changeType]="ChangeType.USER" [id]="user.id">
        </app-changes>
      </mat-tab>
    </mat-tab-group>
  </div>
</app-meta-layout>
>>>>>>> 1c20ea5a
<|MERGE_RESOLUTION|>--- conflicted
+++ resolved
@@ -1,108 +1,4 @@
-<<<<<<< HEAD
 <cnsl-meta-layout *ngIf="user && (['user.write$','user.write:' + user.id] | hasRole) as canWrite$">
-    <div class="max-width-container">
-        <div class="head">
-            <a (click)="navigateBack()" mat-icon-button>
-                <mat-icon class="icon">arrow_back</mat-icon>
-            </a>
-            <div class="head-row">
-              <h1>{{user.human ? user.human?.profile?.displayName : user.machine?.name}}</h1>
-              <p *ngIf="user?.preferredLoginName">{{user?.preferredLoginName}}</p>
-            </div>
-
-            <span class="fill-space"></span>
-            <ng-template cnslHasRole [hasRole]="['user.write$', 'user.write:'+user?.id]">
-              <button class="actions-trigger" mat-raised-button color="primary" [matMenuTriggerFor]="actions">
-                <span>{{'ACTIONS.ACTIONS' | translate}}</span>
-                <mat-icon class="icon">keyboard_arrow_down</mat-icon>
-              </button>
-              <mat-menu #actions="matMenu" xPosition="before">
-                <button mat-menu-item color="warn"
-                  *ngIf="user?.state === UserState.USER_STATE_LOCKED"
-                  (click)="unlockUser()">{{'USER.PAGES.UNLOCK' |
-                  translate}}</button>
-                  <button mat-menu-item
-                        *ngIf="user?.state !== UserState.USER_STATE_INACTIVE"
-                        (click)="changeState(UserState.USER_STATE_INACTIVE)">{{'USER.PAGES.DEACTIVATE' |
-                        translate}}</button>
-                  <button mat-menu-item
-                      *ngIf="user?.state === UserState.USER_STATE_INACTIVE"
-                      (click)="changeState(UserState.USER_STATE_ACTIVE)">{{'USER.PAGES.REACTIVATE' | translate}}</button>
-                <ng-template cnslHasRole [hasRole]="['user.delete$', 'user.delete:'+user?.id]">
-                  <button mat-menu-item matTooltip="{{'USER.PAGES.DELETE' | translate}}"
-                      (click)="deleteUser()"><span [style.color]="'var(--warn)'">{{'USER.PAGES.DELETE' | translate}}</span></button>
-                </ng-template>
-              </mat-menu>
-            </ng-template>
-        </div>
-
-        <mat-progress-bar *ngIf="loading" color="primary" mode="indeterminate"></mat-progress-bar>
-
-        <cnsl-info-section class="locked" *ngIf="user?.state === UserState.USER_STATE_LOCKED" [type]="InfoSectionType.WARN">{{'USER.PAGES.LOCKEDDESCRIPTION' | translate}}</cnsl-info-section>
-        <span *ngIf="!loading && !user">{{ 'USER.PAGES.NOUSER' | translate }}</span>
-
-        <cnsl-info-row *ngIf="user" [user]="user"></cnsl-info-row>
-
-        <ng-template cnslHasRole [hasRole]="['user.read$', 'user.read:'+user?.id]">
-            <cnsl-card *ngIf="user.human" title="{{ 'USER.PROFILE.TITLE' | translate }}">
-                <cnsl-detail-form [preferredLoginName]="user.preferredLoginName" [disabled]="(canWrite$ | async) === false" [genders]="genders" [languages]="languages"
-                    [username]="user.userName" [user]="user.human" (submitData)="saveProfile($event)">
-                </cnsl-detail-form>
-            </cnsl-card>
-
-            <cnsl-card *ngIf="user.human" title="{{ 'USER.LOGINMETHODS.TITLE' | translate }}"
-            description="{{ 'USER.LOGINMETHODS.DESCRIPTION' | translate }}">
-              <button card-actions class="icon-button" mat-icon-button (click)="refreshUser()" matTooltip="{{'ACTIONS.REFRESH' | translate}}">
-                  <mat-icon class="icon">refresh</mat-icon>
-              </button>
-              <cnsl-contact [disablePhoneCode]="true"
-                  [canWrite]="(['user.write:' + user?.id, 'user.write$'] | hasRole | async)" *ngIf="user?.human"
-                  [human]="user.human" (editType)="openEditDialog($event)" (deletedPhone)="deletePhone()"
-                  (resendEmailVerification)="resendEmailVerification()"
-                  (resendPhoneVerification)="resendPhoneVerification()">
-                  <button pwdAction [disabled]="(canWrite$ | async) === false" (click)="sendSetPasswordNotification()"
-                      mat-stroked-button color="primary" *ngIf="user.state === UserState.USER_STATE_INITIAL">{{
-                      'USER.PASSWORD.RESENDNOTIFICATION' | translate }}</button>
-                  <button emailAction class="resendemail" *ngIf="user.state === UserState.USER_STATE_INITIAL"
-                      mat-stroked-button color="primary" (click)="resendInitEmail()">{{'USER.RESENDINITIALEMAIL' |
-                      translate}}</button>
-              </cnsl-contact>
-            </cnsl-card>
- 
-            <cnsl-external-idps *ngIf="user && user.human && user.id" [userId]="user.id" [service]="mgmtUserService"></cnsl-external-idps>
-
-            <cnsl-card *ngIf="user.machine" title="{{ 'USER.MACHINE.TITLE' | translate }}">
-                <cnsl-detail-form-machine [disabled]="(canWrite$ | async) === false" [username]="user.userName"
-                    [user]="user.machine" (submitData)="saveMachine($event)">
-                </cnsl-detail-form-machine>
-            </cnsl-card>
-
-            <cnsl-card *ngIf="user.machine && user.id" title="{{ 'USER.MACHINE.KEYSTITLE' | translate }}"
-                description="{{ 'USER.MACHINE.KEYSDESC' | translate }}">
-                <cnsl-machine-keys [userId]="user.id"></cnsl-machine-keys>
-            </cnsl-card>
-        </ng-template>
-
-        <cnsl-passwordless *ngIf="user && user.human" [user]="user"></cnsl-passwordless>
-
-        <cnsl-user-mfa *ngIf="user && user.human" [user]="user"></cnsl-user-mfa>
-
-        <cnsl-card *ngIf="user?.id" title="{{ 'GRANTS.USER.TITLE' | translate }}"
-            description="{{'GRANTS.USER.DESCRIPTION' | translate }}">
-            <cnsl-user-grants [userId]="user.id" [context]="USERGRANTCONTEXT"
-                [displayedColumns]="['select', 'projectId', 'dates', 'roleNamesList']"
-                [disableWrite]="((['user.grant.write$'] | hasRole) | async) === false"
-                [disableDelete]="((['user.grant.delete$'] | hasRole) | async) === false">
-            </cnsl-user-grants>
-        </cnsl-card>
-
-        <ng-template cnslHasFeature [hasFeature]="['metadata.user']">
-          <cnsl-metadata *ngIf="user" [userId]="user.id"></cnsl-metadata>
-        </ng-template>
-=======
-<div class="max-width-container" *ngIf="error">{{error}}</div>
-
-<app-meta-layout *ngIf="user && (['user.write$','user.write:' + user.id] | hasRole) as canWrite$">
   <div class="max-width-container">
     <div class="head">
       <a (click)="navigateBack()" mat-icon-button>
@@ -114,7 +10,7 @@
       </div>
 
       <span class="fill-space"></span>
-      <ng-template appHasRole [appHasRole]="['user.write$', 'user.write:'+user?.id]">
+      <ng-template cnslHasRole [hasRole]="['user.write$', 'user.write:'+user?.id]">
         <button class="actions-trigger" mat-raised-button color="primary" [matMenuTriggerFor]="actions">
           <span>{{'ACTIONS.ACTIONS' | translate}}</span>
           <mat-icon class="icon">keyboard_arrow_down</mat-icon>
@@ -126,97 +22,80 @@
           <button mat-menu-item *ngIf="user?.state !== UserState.USER_STATE_INACTIVE"
             (click)="changeState(UserState.USER_STATE_INACTIVE)">{{'USER.PAGES.DEACTIVATE' |
             translate}}</button>
-          <button mat-menu-item *ngIf="user?.state == UserState.USER_STATE_INACTIVE"
+          <button mat-menu-item *ngIf="user?.state === UserState.USER_STATE_INACTIVE"
             (click)="changeState(UserState.USER_STATE_ACTIVE)">{{'USER.PAGES.REACTIVATE' | translate}}</button>
-          <ng-template appHasRole [appHasRole]="['user.delete$', 'user.delete:'+user?.id]">
+          <ng-template cnslHasRole [hasRole]="['user.delete$', 'user.delete:'+user?.id]">
             <button mat-menu-item matTooltip="{{'USER.PAGES.DELETE' | translate}}" (click)="deleteUser()"><span
                 [style.color]="'var(--warn)'">{{'USER.PAGES.DELETE' | translate}}</span></button>
           </ng-template>
         </mat-menu>
       </ng-template>
->>>>>>> 1c20ea5a
     </div>
 
     <mat-progress-bar *ngIf="loading" color="primary" mode="indeterminate"></mat-progress-bar>
 
-    <cnsl-info-section class="locked" *ngIf="user?.state === UserState.USER_STATE_LOCKED" type="WARN">
+    <cnsl-info-section class="locked" *ngIf="user?.state === UserState.USER_STATE_LOCKED" [type]="InfoSectionType.WARN">
       {{'USER.PAGES.LOCKEDDESCRIPTION' | translate}}</cnsl-info-section>
     <span *ngIf="!loading && !user">{{ 'USER.PAGES.NOUSER' | translate }}</span>
 
     <cnsl-info-row *ngIf="user" [user]="user"></cnsl-info-row>
 
-    <ng-template appHasRole [appHasRole]="['user.read$', 'user.read:'+user?.id]">
-      <app-card *ngIf="user.human" title="{{ 'USER.PROFILE.TITLE' | translate }}">
-        <app-detail-form [preferredLoginName]="user.preferredLoginName" [disabled]="(canWrite$ | async) == false"
+    <ng-template cnslHasRole [hasRole]="['user.read$', 'user.read:'+user?.id]">
+      <cnsl-card *ngIf="user.human" title="{{ 'USER.PROFILE.TITLE' | translate }}">
+        <cnsl-detail-form [preferredLoginName]="user.preferredLoginName" [disabled]="(canWrite$ | async) === false"
           [genders]="genders" [languages]="languages" [username]="user.userName" [user]="user.human"
           (submitData)="saveProfile($event)">
-        </app-detail-form>
-      </app-card>
+        </cnsl-detail-form>
+      </cnsl-card>
 
-      <app-card *ngIf="user.human" title="{{ 'USER.LOGINMETHODS.TITLE' | translate }}"
+      <cnsl-card *ngIf="user.human" title="{{ 'USER.LOGINMETHODS.TITLE' | translate }}"
         description="{{ 'USER.LOGINMETHODS.DESCRIPTION' | translate }}">
         <button card-actions class="icon-button" mat-icon-button (click)="refreshUser()"
           matTooltip="{{'ACTIONS.REFRESH' | translate}}">
           <mat-icon class="icon">refresh</mat-icon>
         </button>
-        <app-contact disablePhoneCode="true" [canWrite]="(['user.write:' + user?.id, 'user.write$'] | hasRole | async)"
-          *ngIf="user?.human" [human]="user.human" (editType)="openEditDialog($event)" (deletedPhone)="deletePhone()"
+        <cnsl-contact [disablePhoneCode]="true"
+          [canWrite]="(['user.write:' + user?.id, 'user.write$'] | hasRole | async)" *ngIf="user?.human"
+          [human]="user.human" (editType)="openEditDialog($event)" (deletedPhone)="deletePhone()"
           (resendEmailVerification)="resendEmailVerification()" (resendPhoneVerification)="resendPhoneVerification()">
-          <button pwdAction [disabled]="(canWrite$ | async) == false" (click)="sendSetPasswordNotification()"
+          <button pwdAction [disabled]="(canWrite$ | async) === false" (click)="sendSetPasswordNotification()"
             mat-stroked-button color="primary" *ngIf="user.state === UserState.USER_STATE_INITIAL">{{
             'USER.PASSWORD.RESENDNOTIFICATION' | translate }}</button>
-          <button emailAction class="resendemail" *ngIf="user.state == UserState.USER_STATE_INITIAL" mat-stroked-button
+          <button emailAction class="resendemail" *ngIf="user.state === UserState.USER_STATE_INITIAL" mat-stroked-button
             color="primary" (click)="resendInitEmail()">{{'USER.RESENDINITIALEMAIL' |
             translate}}</button>
-        </app-contact>
-      </app-card>
+        </cnsl-contact>
+      </cnsl-card>
 
-      <app-external-idps *ngIf="user && user.human && user.id" [userId]="user.id" [service]="mgmtUserService">
-      </app-external-idps>
+      <cnsl-external-idps *ngIf="user && user.human && user.id" [userId]="user.id" [service]="mgmtUserService">
+      </cnsl-external-idps>
 
-<<<<<<< HEAD
-      <mat-tab-group mat-stretch-tabs class="tab-group" [disablePagination]="true">
-        <mat-tab label="Details">
-          <div class="side-padding">
-            <ng-template cnslHasRole [hasRole]="['user.membership.read']">
-              <cnsl-memberships [user]="user" [disabled]="(canWrite$ | async) === false"></cnsl-memberships>
-            </ng-template>
-          </div>
-        </mat-tab>
-        <mat-tab label="{{ 'CHANGES.PROJECT.TITLE' | translate }}" class="meta-flex-col">
-          <cnsl-changes class="changes" [refresh]="refreshChanges$" [changeType]="ChangeType.USER" [id]="user.id">
-          </cnsl-changes>
-        </mat-tab>
-      </mat-tab-group>
-    </div>
-</cnsl-meta-layout>
-=======
-      <app-card *ngIf="user.machine" title="{{ 'USER.MACHINE.TITLE' | translate }}">
-        <app-detail-form-machine [disabled]="(canWrite$ | async) == false" [username]="user.userName"
+      <cnsl-card *ngIf="user.machine" title="{{ 'USER.MACHINE.TITLE' | translate }}">
+        <cnsl-detail-form-machine [disabled]="(canWrite$ | async) === false" [username]="user.userName"
           [user]="user.machine" (submitData)="saveMachine($event)">
-        </app-detail-form-machine>
-      </app-card>
+        </cnsl-detail-form-machine>
+      </cnsl-card>
 
-      <app-card *ngIf="user.machine && user.id" title="{{ 'USER.MACHINE.KEYSTITLE' | translate }}"
+      <cnsl-card *ngIf="user.machine && user.id" title="{{ 'USER.MACHINE.KEYSTITLE' | translate }}"
         description="{{ 'USER.MACHINE.KEYSDESC' | translate }}">
-        <app-machine-keys [userId]="user.id"></app-machine-keys>
-      </app-card>
+        <cnsl-machine-keys [userId]="user.id"></cnsl-machine-keys>
+      </cnsl-card>
     </ng-template>
 
-    <app-passwordless *ngIf="user && user.human" [user]="user"></app-passwordless>
+    <cnsl-passwordless *ngIf="user && user.human" [user]="user"></cnsl-passwordless>
 
-    <app-user-mfa *ngIf="user && user.human" [user]="user"></app-user-mfa>
+    <cnsl-user-mfa *ngIf="user && user.human" [user]="user"></cnsl-user-mfa>
 
-    <app-card *ngIf="user?.id" title="{{ 'GRANTS.USER.TITLE' | translate }}"
+    <cnsl-card *ngIf="user?.id" title="{{ 'GRANTS.USER.TITLE' | translate }}"
       description="{{'GRANTS.USER.DESCRIPTION' | translate }}">
-      <app-user-grants [userId]="user.id" [context]="USERGRANTCONTEXT"
+      <cnsl-user-grants [userId]="user.id" [context]="USERGRANTCONTEXT"
         [displayedColumns]="['select', 'projectId', 'dates', 'roleNamesList']"
-        [disableWrite]="((['user.grant.write$'] | hasRole) | async) == false"
-        [disableDelete]="((['user.grant.delete$'] | hasRole) | async) == false">
-      </app-user-grants>
-    </app-card>
+        [disableWrite]="((['user.grant.write$'] | hasRole) | async) === false"
+        [disableDelete]="((['user.grant.delete$'] | hasRole) | async) === false">
+      </cnsl-user-grants>
+    </cnsl-card>
 
-    <ng-template appHasFeature [appHasFeature]="['metadata.user']">
+    <ng-template cnslHasFeature [hasFeature]="['metadata.user']">
       <cnsl-metadata *ngIf="user" [userId]="user.id"></cnsl-metadata>
     </ng-template>
   </div>
@@ -239,19 +118,18 @@
       </div>
     </div>
 
-    <mat-tab-group mat-stretch-tabs class="tab-group" disablePagination="true">
+    <mat-tab-group mat-stretch-tabs class="tab-group" [disablePagination]="true">
       <mat-tab label="Details">
         <div class="side-padding">
-          <ng-template appHasRole [appHasRole]="['user.membership.read']">
-            <app-memberships [user]="user" [disabled]="(canWrite$ | async) == false"></app-memberships>
+          <ng-template cnslHasRole [hasRole]="['user.membership.read']">
+            <cnsl-memberships [user]="user" [disabled]="(canWrite$ | async) === false"></cnsl-memberships>
           </ng-template>
         </div>
       </mat-tab>
       <mat-tab label="{{ 'CHANGES.PROJECT.TITLE' | translate }}" class="meta-flex-col">
-        <app-changes class="changes" [refresh]="refreshChanges$" [changeType]="ChangeType.USER" [id]="user.id">
-        </app-changes>
+        <cnsl-changes class="changes" [refresh]="refreshChanges$" [changeType]="ChangeType.USER" [id]="user.id">
+        </cnsl-changes>
       </mat-tab>
     </mat-tab-group>
   </div>
-</app-meta-layout>
->>>>>>> 1c20ea5a
+</cnsl-meta-layout>