{
  "APP_NAME": "ZITADEL",
  "PAGINATOR": {
    "PREVIOUS": "Zurück",
    "NEXT": "Weiter",
    "COUNT": "Ergebnisse",
    "MORE": "mehr"
  },
  "FOOTER": {
    "LINKS": {
      "CONTACT": "Kontakt",
      "TOS": "Terms of Service",
      "PP": "Privacy Policy"
    },
    "THEME": {
      "DARK": "Dunkel",
      "LIGHT": "Hell"
    }
  },
  "HOME": {
    "WELCOME": "Loslegen mit ZITADEL",
    "DISCLAIMER": "ZITADEL behandelt Deine Daten vertraulich und sicher.",
    "DISCLAIMERLINK": "Mehr Informationen zur Sicherheit",
    "DOCUMENTATION": {
      "TITLE": "Dokumentation",
      "DESCRIPTION": "Mit ZITADEL schnell durchstarten."
    },
    "GETSTARTED": {
      "TITLE": "Starten mit ZITADEL",
      "DESCRIPTION": "Mit ZITADEL schnell durchstarten."
    },
    "QUICKSTARTS": {
      "LABEL": "Erste Schritte",
      "TITLE": "Quickstarts",
      "DESCRIPTION": "Mit ZITADEL schnell durchstarten."
    },
    "SHORTCUTS": {
      "SHORTCUTS": "Shortcuts",
      "SETTINGS": "Verfügbare Shortcuts",
      "PROJECTS": "Projekte",
      "REORDER": "Zum Verschieben Kachel halten un ziehen",
      "ADD": "Zum Hinzufügen Kachel halten und ziehen"
    }
  },
  "MENU": {
    "INSTANCE": "Einstellungen",
    "DASHBOARD": "Home",
    "PERSONAL_INFO": "Persönliche Informationen",
    "DOCUMENTATION": "Dokumentation",
    "INSTANCEOVERVIEW": "Instanz",
    "ORGS": "Organisationen",
<<<<<<< HEAD
=======
    "VIEWS": "Views",
    "EVENTS": "Events",
    "FAILEDEVENTS": "Failed Events",
>>>>>>> aa9518ac
    "ORGANIZATION": "Organisation",
    "DOMAINS": "Domains",
    "PROJECT": "Projekte",
    "PROJECTOVERVIEW": "Übersicht",
    "PROJECTGRANTS": "Berechtigte Organisationen",
    "ROLES": "Rollen",
    "GRANTEDPROJECT": "Berechtigte Projekte",
    "HUMANUSERS": "Benutzer",
    "MACHINEUSERS": "Service-Benutzer",
    "LOGOUT": "Alle Benutzer abmelden",
    "NEWORG": "Neue Organisation",
    "IAMADMIN": "Du bist ein IAM-Administrator. Beachte, dass Du erhöhte Rechte besitzt.",
    "SHOWORGS": "Alle Organisationen anzeigen",
    "GRANTS": "Berechtigungen",
    "ACTIONS": "Aktionen",
    "PRIVACY": "Datenschutz",
    "TOS": "AGB",
    "OPENSHORTCUTSTOOLTIP": "Tippe ? um die Tastaturkürzel anzuzeigen",
    "SETTINGS": "Einstellungen",
    "CUSTOMERPORTAL": "Customer Portal"
  },
  "ACTIONS": {
    "ACTIONS": "Aktionen",
    "FILTER": "Filter",
    "RENAME": "Umbenennen",
    "SET": "Übernehmen",
    "COPY": "In die Zwischenablage kopieren",
    "COPIED": "In die Zwischenablage kopiert.",
    "RESET": "Zurücksetzen",
    "RESETDEFAULT": "Auf Standard zurücksetzen",
    "RESETTO": "Zurücksetzen auf: ",
    "RESETCURRENT": "Auf aktuellen Wert zurücksetzen",
    "SHOW": "Aufklappen",
    "HIDE": "Zuklappen",
    "SAVE": "Speichern",
    "SAVENOW": "Speichern",
    "NEW": "Neu",
    "ADD": "Hinzufügen",
    "CREATE": "Erstellen",
    "CONTINUE": "Weiter",
    "BACK": "Zurück",
    "CLOSE": "Schliessen",
    "CLEAR": "Zurücksetzen",
    "CANCEL": "Abbrechen",
    "INFO": "Info",
    "OK": "OK",
    "SELECT": "Auswählen",
    "VIEW": "Öffnen",
    "SELECTIONDELETE": "Ausgewählte löschen",
    "DELETE": "Löschen",
    "REMOVE": "Entfernen",
    "VERIFY": "Verifizieren",
    "FINISH": "Abschliessen",
    "FINISHED": "Fertig",
    "CHANGE": "Ändern",
    "REACTIVATE": "Aktivieren",
    "ACTIVATE": "Aktivieren",
    "DEACTIVATE": "Deaktivieren",
    "REFRESH": "Aktualisieren",
    "LOGIN": "Einloggen",
    "EDIT": "Bearbeiten",
    "PIN": "Anpinnen",
    "CONFIGURE": "Konfigurieren",
    "SEND": "Senden",
    "NEWVALUE": "Neuer Wert",
    "RESTORE": "Wiederherstellen",
    "CONTINUEWITHOUTSAVE": "Ohne speichern fortfahren",
    "OF": "von",
    "PREVIOUS": "Zurück",
    "NEXT": "Weiter",
    "MORE": "mehr",
    "STEP": "Schritt",
    "TABLE": {
      "SHOWUSER": "Zeige Benutzer {{value}}"
    }
  },
  "MEMBERROLES": {
    "IAM_OWNER": "Hat die Kontrolle über die gesamte Instanz, einschließlich aller Organisationen",
    "IAM_OWNER_VIEWER": "Hat die Leseberechtigung, die gesamte Instanz einschließlich aller Organisationen zu überprüfen",
    "IAM_ORG_MANAGER": "Hat die Berechtigung zum Erstellen und Verwalten von Organisationen",
    "IAM_USER_MANAGER": "Hat die Berechtigung zum Erstellen und Verwalten von Benutzern",
    "ORG_OWNER": "Hat die Berechtigung für die gesamte Organisation",
    "ORG_USER_MANAGER": "Hat die Berechtigung, Benutzer der Organisation zu erstellen und zu verwalten",
    "ORG_OWNER_VIEWER": "Hat die Leseberechtigung, die gesamte Organisation zu überprüfen",
    "ORG_USER_PERMISSION_EDITOR": "Verfügt über die Berechtigung zum Verwalten von User grants",
    "ORG_PROJECT_PERMISSION_EDITOR": "Hat die Berechtigung, Projektberechtigungen für externe Organisationen zu verwalten",
    "ORG_PROJECT_CREATOR": "Hat die Berechtigung, seine eigenen Projekte und zugrunde liegenden Einstellungen zu erstellen",
    "PROJECT_OWNER": "Hat die Berechtigung für das gesamte Projekt",
    "PROJECT_OWNER_VIEWER": "Hat die Leseberechtigung, das gesamte Projekt zu überprüfen",
    "PROJECT_OWNER_GLOBAL": "Hat die Berechtigung für das gesamte Projekt",
    "PROJECT_OWNER_VIEWER_GLOBAL": "Hat die Leseberechtigung, das gesamte Projekt zu überprüfen",
    "PROJECT_GRANT_OWNER": "Hat die Berechtigung, die Projektberechtigungen für externe Organisationen zu verwalten",
    "PROJECT_GRANT_OWNER_VIEWER": "Hat die Leseberechtigung, die Projektberechtigungen für externe Organisationen zu überprüfen"
  },
  "OVERLAYS": {
    "ORGSWITCHER": {
      "TEXT": "Alle Organisationseinstellungen und Tabellen basieren auf dieser ausgewählten Organisation. Klicken Sie auf diese Schaltfläche, um die Organisation zu wechseln oder eine neue zu erstellen."
    },
    "INSTANCE": {
      "TEXT": "Klicken Sie hier, um zu den Instanceeinstellungen zu gelangen. Beachten Sie, dass Sie nur Zugriff auf diese Schaltfläche haben, wenn Sie über erweiterte Berechtigungen verfügen."
    },
    "PROFILE": {
      "TEXT": "Hier können Sie zwischen Ihren Benutzerkonten wechseln und Ihre Sessions und Ihr Profil verwalten."
    },
    "NAV": {
      "TEXT": "Diese Navigation ändert sich basierend auf Ihrer Organisation oder Instanz"
    },
    "CONTEXTCHANGED": {
      "TEXT": "Achtung! Soeben wurde die Organisation gewechselt."
    }
  },
  "FILTER": {
    "TITLE": "Filter",
    "STATE": "Status",
    "DISPLAYNAME": "Benutzer Display Name",
    "EMAIL": "Email",
    "USERNAME": "User Name",
    "ORGNAME": "Organisationsname",
    "PROJECTNAME": "Projektname",
    "RESOURCEOWNER": "Resource Owner",
    "METHODS": {
      "5": "beinhaltet",
      "7": "endet mit",
      "1": "ist gleich"
    }
  },
  "KEYBOARDSHORTCUTS": {
    "TITLE": "Tastaturkürzel",
    "UNDERORGCONTEXT": "Innerhalb der Organisation",
    "SIDEWIDE": "Seitenübergreifende Tastaturkürzel",
    "SHORTCUTS": {
      "HOME": "Zur Startseite",
      "INSTANCE": "Zur <strong>I</strong>nstanz",
      "ORG": "Zur <strong>O</strong>rganisation",
      "ORGSETTINGS": "Zu den Organisationseinstellungen",
      "ORGSWITCHER": "Organisation wechseln",
      "ME": "Zum eigenen Profil",
      "PROJECTS": "Zu den <strong>P</strong>rojekten",
      "USERS": "Zu den Benutzern",
      "USERGRANTS": "Zu den <strong>A</strong>uthentisierungen",
      "ACTIONS": "Zu den Aktionen und Abläufe",
      "DOMAINS": "Zu den <strong>D</strong>omains"
    }
  },
  "RESOURCEID": "Ressourcen-ID",
  "NAME": "Name",
  "VERSION": "Version",
  "TABLE": {
    "NOROWS": "Keine Daten"
  },
  "ERRORS": {
    "REQUIRED": "Bitte fülle alle benötigten Felder aus.",
    "TOKENINVALID": {
      "TITLE": "Du bist abgemeldet",
      "DESCRIPTION": "Klicke auf \"Einloggen\", um Dich erneut anzumelden."
    }
  },
  "USER": {
    "SETTINGS": {
      "TITLE": "Einstellungen",
      "GENERAL": "Allgemein",
      "IDP": "Identity Provider",
      "SECURITY": "Passwort und Sicherheit",
      "KEYS": "Schlüssel",
      "PAT": "Personal Access Tokens",
      "USERGRANTS": "Authorizations",
      "MEMBERSHIPS": "Memberships",
      "METADATA": "Metadata"
    },
    "TITLE": "Persönliche Informationen",
    "DESCRIPTION": "Verwalte Deine persönlichen Informationen und Sicherheitseinstellungen",
    "PAGES": {
      "LIST": "Benutzer",
      "TITLE": "Benutzer",
      "DESCRIPTION": "Erfasse und verwalte die Benutzer in Deiner Organisation.",
      "LISTMACHINE": "Service-Benutzer",
      "DESCRIPTIONMACHINE": "Erfasse und verwalte die Service-Benutzer in Deiner Organisation.",
      "DETAIL": "Detail",
      "CREATE": "Erstellen",
      "MY": "Meine Informationen",
      "LOGINNAMES": "Login-Namen",
      "LOGINMETHODS": "Anmeldemethoden",
      "LOGINNAMESDESC": "Mit diesen Namen kannst Du Dich anmelden.",
      "NOUSER": "Kein Benutzer",
      "REACTIVATE": "Reaktivieren",
      "DEACTIVATE": "Deaktivieren",
      "FILTER": "Filter",
      "STATE": "Status",
      "DELETE": "Benutzer löschen",
      "UNLOCK": "Benutzer entsperren",
      "GENERATESECRET": "Client Secret generieren",
      "REMOVESECRET": "Client Secret löschen",
      "LOCKEDDESCRIPTION": "Dieser Benutzer wurde aufgrund der Überschreitung der maximalen Anmeldeversuche gesperrt und muss zur erneuten Verwendung entsperrt werden.",
      "DELETEACCOUNT": "Account löschen",
      "DELETEACCOUNT_DESC": "Wenn du diese Aktion ausführst, wirst du abgemeldet und danach keinen Zugriff mehr auf dein Konto haben. Diese Aktion kann nicht rückgängig gemacht werden.",
      "DELETEACCOUNT_BTN": "Account löschen",
      "DELETEACCOUNT_SUCCESS": "Account erfolgreich gelöscht!"
    },
    "DETAILS": {
      "DATECREATED": "Erstellt",
      "DATECHANGED": "Geändert"
    },
    "DIALOG": {
      "DELETE_TITLE": "User löschen",
      "DELETE_SELF_TITLE": "Eigenen User löschen",
      "DELETE_DESCRIPTION": "Sie sind im Begriff einen Benutzer endgültig zu löschen. Wollen Sie dies wirklich tun?",
      "DELETE_SELF_DESCRIPTION": "Sie sind im Begriff Ihren eigenen Benutzer endgültig zu löschen. Dadurch werden Sie ausgeloggt und Ihr Account wird gelöscht. Diese Aktion kann nicht rückgängig gemacht werden!",
      "DELETE_AUTH_DESCRIPTION": "Sie sind im Begriff Ihren Account endgültig zu löschen. Wollen Sie dies wirklich tun?",
      "TYPEUSERNAME": "Wiederholen Sie '{{value}}', um den Benutzer zu löschen.",
      "USERNAME": "Loginname",
      "DELETE_BTN": "Endgültig löschen"
    },
    "SENDEMAILDIALOG": {
      "TITLE": "Email Benachrichtigung senden",
      "DESCRIPTION": "Klicken Sie den untenstehenden Button um ein Verifizierung-E-Mail an die aktuelle Adresse zu versenden oder ändern Sie die Emailadresse in dem Feld.",
      "NEWEMAIL": "Neue Email"
    },
    "SECRETDIALOG": {
      "CLIENTSECRET": "Client Secret",
      "CLIENTSECRET_DESCRIPTION": "Verwahre das Client Secret an einem sicheren Ort, da es nicht mehr angezeigt werden kann, sobald der Dialog geschlossen wird."
    },
    "TABLE": {
      "DEACTIVATE": "Deaktivieren",
      "ACTIVATE": "Aktivieren",
      "CHANGEDATE": "Letzte Änderung",
      "CREATIONDATE": "Erstelldatum",
      "TYPES": {
        "HUMAN": "Benutzer",
        "MACHINE": "Service Users"
      },
      "FILTER": {
        "0": "Nach Anzeigename filtern",
        "1": "Nach Username filtern",
        "2": "Nach Displayname filtern",
        "3": "Nach Benutzernamen filtern",
        "4": "Nach Email filtern",
        "5": "Nach Display Namen filtern",
        "10": "Nach Organisationsname filtern",
        "12": "Project Name"
      },
      "EMPTY": "Keine Einträge"
    },
    "PASSWORDLESS": {
      "SEND": "Registrierungslink senden",
      "TABLETYPE": "Typ",
      "TABLESTATE": "Status",
      "NAME": "Name",
      "EMPTY": "Kein Gerät definiert",
      "TITLE": "Passwortlose Authentifizierungsmethoden",
      "DESCRIPTION": "Füge WebAuthn kompatible Authentifikatoren hinzu um dich passwortlos anzumelden.",
      "MANAGE_DESCRIPTION": "Verwalte die Multifaktor-Merkmale Deiner Benutzer.",
      "U2F": "Methode hinzufügen",
      "U2F_DIALOG_TITLE": "Authentifikator hinzufügen",
      "U2F_DIALOG_DESCRIPTION": "Gib einen Namen für den von dir verwendeten Login an.",
      "U2F_SUCCESS": "Passwortlos erfolgreich erstellt!",
      "U2F_ERROR": "Ein Fehler ist aufgetreten!",
      "U2F_NAME": "Authentifikator Name",
      "TYPE": {
        "0": "Keine MFA definiert",
        "1": "One Time Password (OTP)",
        "2": "Fingerabdruck, Security Keys, Face ID und andere"
      },
      "STATE": {
        "0": "Kein Status",
        "1": "Nicht bereit",
        "2": "Bereit",
        "3": "Gelöscht"
      },
      "DIALOG": {
        "DELETE_TITLE": "Passwortlose Authentifizierung entfernen",
        "DELETE_DESCRIPTION": "Sie sind im Begriff eine Passwortlose Authentifizierungsmethode zu entfernen. Sind sie sicher?",
        "ADD_TITLE": "Passwortlose Authentifizierung",
        "ADD_DESCRIPTION": "Wählen Sie eine der verfügbaren Optionen für das Erstellen einer passwortlosen Authentifizierungsmethode.",
        "SEND_DESCRIPTION": "Senden Sie sich einen Registrierungslink an Ihre E-Mail Adresse.",
        "SEND": "Registrierungslink senden",
        "SENT": "Die email wurde erfolgreich zugestellt. Kontrollieren Sie Ihr Postfach um mit dem Setup fortzufahren.",
        "QRCODE_DESCRIPTION": "QR-Code zum scannen mit einem anderen Gerät generieren.",
        "QRCODE": "QR-Code generieren",
        "QRCODE_SCAN": "Scannen Sie diesen QR Code um mit dem Setup auf Ihrem Gerät fortzufahren.",
        "NEW_DESCRIPTION": "Verwenden Sie dieses Gerät um Passwortlos aufzusetzen.",
        "NEW": "Hinzufügen"
      }
    },
    "MFA": {
      "TABLETYPE": "Typ",
      "TABLESTATE": "Status",
      "NAME": "Name",
      "EMPTY": "Keine weiteren Faktoren",
      "TITLE": "Multifaktor-Authentisierung",
      "DESCRIPTION": "Füge einen zusätzlichen Faktor hinzu, um Dein Konto optimal zu schützen.",
      "MANAGE_DESCRIPTION": "Verwalte die Multifaktor-Merkmale Deiner Benutzer.",
      "ADD": "Faktor hinzufügen",
      "OTP": "Authentikator App für OTP (One-Time Password)",
      "OTP_DIALOG_TITLE": "OTP hinzufügen",
      "OTP_DIALOG_DESCRIPTION": "Scanne den QR-Code mit einer Authenticator App und verifiziere den erhaltenen Code, um OTP zu aktivieren.",
      "U2F": "Fingerabdruck, Security Key, Face ID oder andere",
      "U2F_DIALOG_TITLE": "Faktor hinzufügen",
      "U2F_DIALOG_DESCRIPTION": "Gib einen Namen für den von dir verwendeten Authentikator an.",
      "U2F_SUCCESS": "Faktor erfolgreich hinzugefügt!",
      "U2F_ERROR": "Ein Fehler ist aufgetreten!",
      "U2F_NAME": "Authenticator Name",
      "TYPE": {
        "0": "Keine MFA definiert",
        "1": "OTP",
        "2": "Fingerabdruck, Security Key, Face ID oder andere"
      },
      "STATE": {
        "0": "Kein Status",
        "1": "Nicht bereit",
        "2": "Bereit",
        "3": "Gelöscht"
      },
      "DIALOG": {
        "MFA_DELETE_TITLE": "Zweiten Faktor entfernen",
        "MFA_DELETE_DESCRIPTION": "Sie sind im Begriff eine Zweitfaktormethode zu entfernen. Sind sie sicher?",
        "ADD_MFA_TITLE": "Zweiten Faktor hinzufügen",
        "ADD_MFA_DESCRIPTION": "Wählen Sie einen der verfügbaren Optionen."
      }
    },
    "EXTERNALIDP": {
      "TITLE": "Externe Identitäts-Provider",
      "DESC": "",
      "IDPCONFIGID": "Idp Konfig ID",
      "IDPNAME": "Idp Name",
      "USERDISPLAYNAME": "Externer Name",
      "EXTERNALUSERID": "Externe Benutzer ID",
      "EMPTY": "Kein IDP gefunden",
      "DIALOG": {
        "DELETE_TITLE": "Idp entfernen",
        "DELETE_DESCRIPTION": "Sie sind im Begriff einen Identity Provider zu entfernen. Wollen Sie dies wirklich tun?"
      }
    },
    "CREATE": {
      "TITLE": "Neuen Benutzer erstellen",
      "DESCRIPTION": "Gebe die erforderlichen Daten ein.",
      "NAMEANDEMAILSECTION": "Name und E-Mail",
      "GENDERLANGSECTION": "Geschlecht und Sprache",
      "PHONESECTION": "Telefonnummer",
      "PASSWORDSECTION": "Setze ein initiales Passwort.",
      "ADDRESSANDPHONESECTION": "Telefonnummer",
      "INITMAILDESCRIPTION": "Wenn beide Optionen ausgewählt sind, wird keine E-Mail zur Initialisierung gesendet. Wenn nur eine der Optionen ausgewählt ist, wird eine E-Mail zur Aufforderung der Bereitstellung oder Verifikation der Daten gesendet."
    },
    "CODEDIALOG": {
      "TITLE": "Telefonnummer verifizieren",
      "DESCRIPTION": "Gebe Deinen erhaltenen Code ein, um die Telefonnummer zu bestätigen.",
      "CODE": "Code"
    },
    "DATA": {
      "STATE": "Status",
      "STATE0": "Unbekannt",
      "STATE1": "Aktiv",
      "STATE2": "Inaktiv",
      "STATE3": "Gelöscht",
      "STATE4": "Gesperrt",
      "STATE5": "Suspendiert",
      "STATE6": "Initiiert"
    },
    "PROFILE": {
      "TITLE": "Profil",
      "EMAIL": "E-Mail",
      "PHONE": "Telefonnummer",
      "PHONE_HINT": "Verwenden Sie 00 oder das Symbol + gefolgt von der Landesvorwahl des Anrufers oder wählen Sie das Land aus der Dropdown-Liste aus und geben anschließend die Telefonnummer ein",
      "USERNAME": "Benutzername",
      "CHANGEUSERNAME": "bearbeiten",
      "CHANGEUSERNAME_TITLE": "Benutzername ändern",
      "CHANGEUSERNAME_DESC": "Geben Sie ihren neuen Namen an.",
      "FIRSTNAME": "Vorname",
      "LASTNAME": "Nachname",
      "NICKNAME": "Spitzname",
      "DISPLAYNAME": "Anzeigename",
      "PREFERRED_LANGUAGE": "Sprache",
      "GENDER": "Geschlecht",
      "PASSWORD": "Passwort",
      "AVATAR": {
        "UPLOADTITLE": "Profilfoto uploaden",
        "UPLOADBTN": "Datei auswählen",
        "UPLOAD": "Hochladen",
        "CURRENT": "Aktuelles Bild",
        "PREVIEW": "Vorschau",
        "DELETESUCCESS": "Erfolgreich gelöscht!",
        "CROPPERERROR": "Ein Fehler beim hochladen Ihrer Datei ist fehlgeschlagen. Versuchen Sie es mit ggf mit einem anderen Format und Grösse."
      },
      "COUNTRY": "Land"
    },
    "MACHINE": {
      "TITLE": "Details Service-Benutzer",
      "USERNAME": "Benutzername",
      "NAME": "Name",
      "DESCRIPTION": "Beschreibung",
      "KEYSTITLE": "Schlüssel",
      "KEYSDESC": "Definiere Deine Schlüssel mit einem optionalen Ablaufdatum.",
      "TOKENSTITLE": "Personal Access Tokens",
      "TOKENSDESC": "Diese Access Tokens funktionieren wie gewöhnliche OAuth Access Tokens.",
      "ID": "Schlüssel-ID",
      "TYPE": "Typ",
      "EXPIRATIONDATE": "Ablaufdatum",
      "CHOOSEDATEAFTER": "Geben Sie ein valides Ablaufdatum an. Ab",
      "CHOOSEEXPIRY": "Definiere ein Ablaufdatum",
      "CREATIONDATE": "Erstelldatum",
      "KEYDETAILS": "Schlüssel Details",
      "ACCESSTOKENTYPE": "Access Token Typ",
      "ACCESSTOKENTYPES": {
        "0": "Bearer",
        "1": "JWT"
      },
      "ADD": {
        "TITLE": "Schlüssel hinzufügen",
        "DESCRIPTION": "Wähle den Typ und selektiere ein optionales Ablaufdatum."
      },
      "ADDED": {
        "TITLE": "Schlüssel wurde erstellt",
        "DESCRIPTION": "Speichern Sie den Schlüssen. Der Schlüssel kann später nicht nochmal aufgerufen werden!"
      },
      "KEYTYPES": {
        "1": "JSON"
      },
      "DIALOG": {
        "DELETE_KEY": {
          "TITLE": "Schlüssel löschen",
          "DESCRIPTION": "Möchten Sie den ausgewählten Schlüssel löschen? Das kann nicht rückgängig gemacht werden."
        }
      }
    },
    "PASSWORD": {
      "TITLE": "Passwort",
      "LABEL": "Ein sicheres Passwort trägt zum Schutz des Accounts bei.",
      "DESCRIPTION": "Gebe das neue Passwort unter Einhaltung der Richtlinie für die Komplexität ein.",
      "OLD": "Aktuelles Passwort",
      "NEW": "Neues Passwort",
      "CONFIRM": "Neues Passwort wiederholen",
      "NEWINITIAL": "Passwort",
      "CONFIRMINITIAL": "Passwort wiederholen",
      "RESET": "Passwort zurücksetzen",
      "SET": "Passwort neu setzen",
      "RESENDNOTIFICATION": "Email zum Zurücksetzen senden",
      "REQUIRED": "Bitte prüfe, dass alle notwendigen Felder ausgefüllt sind.",
      "MINLENGTHERROR": "Muss mindestens {{value}} Zeichen lang sein.",
      "NOTEQUAL": "Die Passwörter stimmen nicht überein."
    },
    "ID": "ID",
    "EMAIL": "E-Mail",
    "PHONE": "Telefonnummer",
    "PHONEEMPTY": "Keine Telefonnummer hinterlegt",
    "PHONEVERIFIED": "Telefonnummer bestätigt.",
    "EMAILVERIFIED": "Email verifiziert",
    "NOTVERIFIED": "nicht verifiziert",
    "PREFERRED_LOGINNAME": "Bevorzugter Loginname",
    "ISINITIAL": "Dieser Benutzer wurde noch nicht verifiziert.",
    "LOGINMETHODS": {
      "TITLE": "Kontaktinformationen",
      "DESCRIPTION": "Die Kontaktinformationen werden benötigt, um dir wichtige Informationen wie Verifikationsnachrichten und Links für das Zurücksetzen des Passworts per E-Mail zu senden.",
      "EMAIL": {
        "TITLE": "E-Mail",
        "VALID": "Validiert",
        "ISVERIFIED": "Email Verifiziert",
        "ISVERIFIEDDESC": "Wenn die Email als verifiziert angegeben wird, wird keine Verifikationsmail an den Benutzer versendet.",
        "RESEND": "Verifikationsmail erneut senden",
        "EDITTITLE": "Email ändern",
        "EDITDESC": "Geben Sie die neue Email in dem darunterliegenden Feld ein!"
      },
      "PHONE": {
        "TITLE": "Telefon",
        "VALID": "Validiert",
        "RESEND": "Verifikationsnachricht erneut senden",
        "EDITTITLE": "Nummer ändern",
        "EDITVALUE": "Telefonnummer",
        "EDITDESC": "Geben Sie die neue Nummer in dem darunterliegenden Feld ein!",
        "DELETETITLE": "Telefonnummer löschen",
        "DELETEDESC": "Wollen Sie die Telefonnummer wirklich löschen?"
      },
      "RESENDCODE": "Code erneut senden",
      "ENTERCODE": "Verifizieren",
      "ENTERCODE_DESC": "Verifikationscode senden und verifizieren."
    },
    "GRANTS": {
      "TITLE": "Benutzerberechtigungen",
      "DESCRIPTION": "Erteile diesem Benutzer Verwaltunszugriff auf bestimmte Projekte.",
      "CREATE": {
        "TITLE": "Benutzerberechtigung erstellen",
        "DESCRIPTION": "Suche nach der Organisation, dem Projekt und den verfügbaren Rollen."
      },
      "PROJECTNAME": "Projektname",
      "PROJECT-OWNED": "Eigenes Projekt",
      "PROJECT-GRANTED": "Delegiertes Projekt",
      "FILTER": {
        "0": "Nach User Anzeigename filtern",
        "1": "Nach Domain filtern",
        "2": "Nach Projektnamen filtern",
        "3": "Nach Rolle filtern"
      }
    },
    "VALIDATION": {
      "INVALIDPATTERN": "Das Passwort erfüllt nicht die vorgegebenen Regeln.",
      "NOTANEMAIL": "Der eingegebene Wert ist keine E-Mail Adresse.",
      "REQUIRED": "Das Eingabefeld ist leer.",
      "MINLENGTH": "Das Passwort muss mindestens {{requiredLength}} Zeichen lang sein.",
      "NOEMAIL": "Benutzername darf keine E-Mail-Adresse sein.",
      "UPPERCASEMISSING": "Muss einen Grossbuchstaben beinhalten.",
      "LOWERCASEMISSING": "Muss einen Kleinbuchstaben beinhalten.",
      "SYMBOLERROR": "Muss ein Symbol/Satzzeichen beinhalten.",
      "NUMBERERROR": "Muss eine Ziffer beinhalten."
    },
    "STATE": {
      "0": "Unbekannt",
      "1": "Aktiv",
      "2": "Inaktiv",
      "3": "Gelöscht",
      "4": "Gesperrt",
      "5": "Suspendiert",
      "6": "Initialisiert"
    },
    "SEARCH": {
      "ADDITIONAL": "Benutzer Name (eigene Organisation)",
      "ADDITIONAL-EXTERNAL": "Loginname (externe Organisation)"
    },
    "TARGET": {
      "SELF": "Um einen Benutzer aus einer anderen Organisation zu berechtigen, ",
      "EXTERNAL": "Um einen Benutzer Ihrer eigenen Organisation zu berechtigen, ",
      "CLICKHERE": "klicke hier"
    },
    "SIGNEDOUT": "Du bist abgemeldet. Klicke auf \"Anmelden\", um Dich erneut anzumelden.",
    "SIGNEDOUT_BTN": "Anmelden",
    "EDITACCOUNT": "Konto bearbeiten",
    "ADDACCOUNT": "Konto hinzufügen",
    "RESENDINITIALEMAIL": "Neue Initialisierungsmail senden",
    "RESENDEMAILNOTIFICATION": "Benachrichtigungsmail senden",
    "TOAST": {
      "CREATED": "Benutzer erfolgreich erstellt.",
      "SAVED": "Profil gespeichert.",
      "USERNAMECHANGED": "Username geändert.",
      "EMAILSAVED": "E-Mail gespeichert.",
      "INITEMAILSENT": "Initialisierung Email gesendet.",
      "PHONESAVED": "Telefonnummer gespeichert.",
      "PHONEREMOVED": "Telefonnummer gelöscht.",
      "PHONEVERIFIED": "Telefonnummer bestätigt.",
      "PHONEVERIFICATIONSENT": "Bestätigungscode per Telefonnummer gesendet.",
      "EMAILVERIFICATIONSENT": "Bestätigungscode per E-Mail gesendet.",
      "OTPREMOVED": "OTP entfernt.",
      "U2FREMOVED": "Faktor entfernt.",
      "PASSWORDLESSREMOVED": "Passwortlos entfernt.",
      "INITIALPASSWORDSET": "Initiales Passwort gesetzt.",
      "PASSWORDNOTIFICATIONSENT": "Passwortänderung mitgeteilt.",
      "PASSWORDCHANGED": "Passwort geändert.",
      "REACTIVATED": "Benutzer reaktiviert.",
      "DEACTIVATED": "Benutzer deaktiviert.",
      "SELECTEDREACTIVATED": "Selektierte Benutzer reaktiviert.",
      "SELECTEDDEACTIVATED": "Selektierte Benutzer deaktiviert.",
      "SELECTEDKEYSDELETED": "Selektierte Schlüssel gelöscht.",
      "KEYADDED": "Schlüssel hinzugefügt!",
      "MACHINEADDED": "Service User erstellt!",
      "DELETED": "Benutzer erfolgreich gelöscht!",
      "UNLOCKED": "Benutzer erfolgreich freigeschaltet!",
      "PASSWORDLESSREGISTRATIONSENT": "Link via email versendet.",
      "SECRETGENERATED": "Secret erfolgreich generiert!",
      "SECRETREMOVED": "Secret erfolgreich gelöscht!"
    },
    "MEMBERSHIPS": {
      "TITLE": "ZITADEL Manager-Rollen",
      "DESCRIPTION": "Dies sind alle Mitgliedschaften des Benutzers. Du kannst die entsprechenden Rechte auch auf der Organisations-, Projekt-, oder IAM-Detailseite aufrufen und modifizieren.",
      "ORGCONTEXT": "Sie sehen alle Organisationen und Projekte, die mit der aktuell gewählten Organisation in Verbindung stehen.",
      "USERCONTEXT": "Sie sehen alle Organisationen und Projekte auf denen Sie berechtigt sind inklusive aller zur Auswahl stehenden Organisationen.",
      "CREATIONDATE": "Erstelldatum",
      "CHANGEDATE": "Letzte Änderung",
      "DISPLAYNAME": "Anzeigename",
      "REMOVE": "Entfernen",
      "TYPE": "Typ",
      "ORGID": "Organisation ID",
      "UPDATED": "Membership wurde geändert.",
      "NOPERMISSIONTOEDIT": "Ihnen fehlt die benötigte Berechtigung um Rollen zu ändern!",
      "TYPES": {
        "UNKNOWN": "Unbekannt",
        "ORG": "Organisation",
        "PROJECT": "Projekt",
        "GRANTEDPROJECT": "Berechtigtes Projekt"
      }
    },
    "PERSONALACCESSTOKEN": {
      "ID": "ID",
      "TOKEN": "Token",
      "ADD": {
        "TITLE": "Personal Access Token generieren",
        "DESCRIPTION": "Definieren Sie das Ablaufdatum für das zu erstellende Token",
        "CHOOSEEXPIRY": "Ablaufdatum",
        "CHOOSEDATEAFTER": "Geben Sie ein valides Ablaufdatum an. Ab"
      },
      "ADDED": {
        "TITLE": "Personal Access Token",
        "DESCRIPTION": "Kopieren Sie Ihr Access Token. Sie werden später nicht mehr darauf zugreifen können."
      },
      "DELETE": {
        "TITLE": "Token löschen",
        "DESCRIPTION": "Sie sind im Begriff das Token unwiderruflich zu löschen. Wollen Sie dies wirklich tun?"
      },
      "DELETED": "Personal Access Token gelöscht."
    }
  },
  "METADATA": {
    "TITLE": "Metadata",
    "DESCRIPTION": "",
    "KEY": "Schlüssel",
    "VALUE": "Wert",
    "ADD": "Neues Element",
    "SAVE": "Speichern",
    "EMPTY": "Keine Metadaten",
    "SETSUCCESS": "Element erfolgreich gespeichert",
    "REMOVESUCCESS": "Element erfolgreich gelöscht"
  },
  "FLOWS": {
    "TITLE": "Aktionen und Abläufe",
    "DESCRIPTION": "Hinterlege scripts die bei einem bestimmten Event ausgeführt werden.",
    "ACTIONSTITLE": "Aktionen",
    "ACTIONSDESCRIPTION": "Dies sind Ihre Scripts, die sie in den Abläufen ausführen können.",
    "FLOWSTITLE": "Abläufe",
    "FLOWSDESCRIPTION": "Abläufe eines bestimmten Typs führen Aktionen zum Zeitpunkt eines Triggers aus.",
    "ID": "ID",
    "NAME": "Name",
    "STATE": "State",
    "STATES": {
      "0": "Kein Status",
      "1": "inaktiv",
      "2": "aktiv"
    },
    "ADDTRIGGER": "Trigger hinzufügen",
    "FLOWCHANGED": "Der Ablauf wurde geändert",
    "FLOWCLEARED": "Der Ablauf wurde zurückgesetzt",
    "TIMEOUT": "Timeout",
    "TIMEOUTINSEC": "Timeout in Sekunden",
    "ALLOWEDTOFAIL": "Allowed To Fail",
    "SCRIPT": "Script",
    "FLOWTYPE": "Flow Typ",
    "TRIGGERTYPE": "Trigger Typ",
    "ACTIONS": "Aktionen",
    "ACTIONSMAX": "Basierend auf Ihrem Tier steht Ihnen eine begrenzte Anzahl von Aktionen ({{value}}) zur Verfügung. Stellen Sie sicher, dass Sie diejenigen deaktivieren, die Sie nicht benötigen, oder erwägen Sie ein Upgrade.",
    "DIALOG": {
      "ADD": {
        "TITLE": "Aktion erstellen"
      },
      "UPDATE": {
        "TITLE": "Aktion bearbeiten"
      },
      "DELETEACTION": {
        "TITLE": "Aktion löschen?",
        "DESCRIPTION": "Sie sind im Begriff eine Aktion zu löschen. Dieser Vorgang kann nicht zurückgesetzt werden. Sind Sie sicher?",
        "DELETE_SUCCESS": "Aktion erfolgreich gelöscht."
      },
      "CLEAR": {
        "TITLE": "Flow zurücksetzen?",
        "DESCRIPTION": "Sie sind im Begriff den Flow mitsamt seinen Triggern und Aktionen zurückzusetzen. Diese Änderung kann nicht wiederhergestellt werden."
      },
      "REMOVEACTIONSLIST": {
        "TITLE": "Ausgewählte Aktionen löschen?",
        "DESCRIPTION": "Wollen Sie die gewählten Aktionen wirklich löschen?"
      }
    },
    "TOAST": {
      "ACTIONSSET": "Aktionen gesetzt",
      "ACTIONREACTIVATED": "Aktionen erfolgreich reaktiviert",
      "ACTIONDEACTIVATED": "Aktionen erfolgreich deaktiviert"
    }
  },
  "IAM": {
    "TITLE": "Instanz",
    "DESCRIPTION": "Verwalten Sie Ihre Instanzeinstellungen und Organisationen",
    "POLICIES": {
      "TITLE": "System Administration",
      "DESCRIPTION": "Verwalte die globalen Richtlinien und Zugangseinstellungen."
    },
    "EVENTSTORE": {
      "TITLE": "IAM Speicher Administration",
      "DESCRIPTION": "Verwalte Speicher Einstellungen von ZITADEL."
    },
    "MEMBER": {
      "TITLE": "Manager",
      "DESCRIPTION": "Diese Manager können instanzweite Einstellungen vornehmen."
    },
    "PAGES": {
      "STATE": "Status",
      "DOMAINLIST": "Domains"
    },
    "STATE": {
      "0": "Unspezifisch",
      "1": "Wird erstellt",
      "2": "Aktiv",
      "3": "Wird gestoppt",
      "4": "Gestoppt"
    },
    "VIEWS": {
      "TITLE": "Views",
      "DESCRIPTION": "Diese Ansicht zeigt die Anzeigen von ZITADEL. Diese können bei Bedarf zurückgesetzt werden.",
      "VIEWNAME": "Name",
      "DATABASE": "Datenbank",
      "SEQUENCE": "Sequenz",
      "EVENTTIMESTAMP": "Event Zeitstempel",
      "LASTSPOOL": "Erfolgreicher Durchlauf",
      "ACTIONS": "Aktionen",
      "CLEAR": "Aufräumen",
      "CLEARED": "View wurde erfolgreich zurückgesetzt!",
      "DIALOG": {
        "VIEW_CLEAR_TITLE": "View zurücksetzen?",
        "VIEW_CLEAR_DESCRIPTION": "Sie sind im Begriff eine View zu löschen. Durch das Löschen einer View wird ein Prozess gestartet, bei dem Daten für Endbenutzer möglicherweise nicht oder verzögert verfügbar sind. Sind Sie sicher?"
      }
    },
    "FAILEDEVENTS": {
      "TITLE": "Gescheiterte Events",
      "DESCRIPTION": "Das sind die gescheiterten Events.",
      "VIEWNAME": "Name",
      "DATABASE": "Datenbank",
      "FAILEDSEQUENCE": "betroffene Sequenz",
      "FAILURECOUNT": "Fehleranzahl",
      "LASTFAILED": "Zuletzt gescheitert um",
      "ERRORMESSAGE": "Meldung",
      "ACTIONS": "Aktionen",
      "DELETE": "Entfernen",
      "DELETESUCCESS": "Gescheiterte Events entfernt."
    },
    "EVENTS": {
      "TITLE": "Events",
      "DESCRIPTION": "Diese Ansicht zeigt alle vorhandenen Events.",
      "EDITOR": "Editor",
      "EDITORID": "Editor ID",
      "AGGREGATE": "Aggregate",
      "AGGREGATEID": "Aggregate ID",
      "AGGREGATETYPE": "Aggregate Typ",
      "RESOURCEOWNER": "Resource Owner",
      "SEQUENCE": "Sequenz",
      "CREATIONDATE": "Erstelldatum",
      "TYPE": "Typ",
      "PAYLOAD": "Payload",
      "FILTERS": {
        "BTN": "Filter",
        "USER": {
          "IDLABEL": "ID",
          "CHECKBOX": "Nach Editor filtern"
        },
        "AGGREGATE": {
          "TYPELABEL": "Aggregate Typ",
          "IDLABEL": "ID",
          "CHECKBOX": "Nach Aggregate filtern"
        },
        "TYPE": {
          "TYPELABEL": "Typ",
          "CHECKBOX": "Nach Typ filtern"
        },
        "RESOURCEOWNER": {
          "LABEL": "ID",
          "CHECKBOX": "Nach Resource Owner filtern"
        },
        "SEQUENCE": {
          "LABEL": "Sequenz",
          "CHECKBOX": "Nach Sequenz filtern",
          "SORT": "Sortierung",
          "ASC": "aufsteigend",
          "DESC": "absteigend"
        },
        "CREATIONDATE": {
          "LABEL": "Erstelldatum",
          "CHECKBOX": "Nach Erstelldatum filtern"
        },
        "OTHER": "weiterer",
        "OTHERS": "weitere"
      },
      "DIALOG": {
        "TITLE": "Event Detail"
      }
    },
    "TOAST": {
      "MEMBERREMOVED": "Manager entfernt.",
      "MEMBERSADDED": "Manager hinzugefügt.",
      "MEMBERADDED": "Manager hinzugefügt.",
      "MEMBERCHANGED": "Manager geändert.",
      "ROLEREMOVED": "Rolle entfernt.",
      "ROLECHANGED": "Rolle geändert.",
      "REACTIVATED": "Reaktiviert.",
      "DEACTIVATED": "Deaktiviert."
    }
  },
  "ORG": {
    "PAGES": {
      "NAME": "Name",
      "ID": "ID",
      "CREATIONDATE": "Erstelldatum",
      "DATECHANGED": "Geändert",
      "FILTER": "Filter",
      "FILTERPLACEHOLDER": "Filtern Sie nach dem Namen",
      "LIST": "Organisationen",
      "LISTDESCRIPTION": "Wähle eine Organisation aus.",
      "ACTIVE": "Aktiv",
      "CREATE": "Organisation erstellen",
      "DEACTIVATE": "Organisation deaktivieren",
      "REACTIVATE": "Organisation reaktivieren",
      "NOPERMISSION": "Sie haben keine Berechtigung, auf Einstellungen der Organisation zuzugreifen.",
      "USERSELFACCOUNT": "Verwenden Sie Ihr persönliches Konto als Organisationsinhaber",
      "ORGDETAIL_TITLE": "Gebe den Namen und die Domain für die neue Organisation ein.",
      "ORGDETAIL_TITLE_WITHOUT_DOMAIN": "Geben Sie den Namen der neuen Organisation ein.",
      "ORGDETAILUSER_TITLE": "Organisationsbesitzer hinzufügen",
      "DELETE": "Organisation löschen",
      "DEFAULTLABEL": "Standard",
      "SETASDEFAULT": "Als Standardorganisation festlegen",
      "DEFAULTORGSET": "Standardorganisation erfolgreich geändert",
      "RENAME": {
        "ACTION": "Umbenennen",
        "TITLE": "Organisation umbenennen",
        "DESCRIPTION": "Geben Sie den neuen Namen Ihrer Organisation an.",
        "BTN": "Umbenennen"
      },
      "ORGDOMAIN": {
        "TITLE": "Verifikation der Domain der Organisation",
        "VERIFICATION": "Überprüfe den Besitz Deiner Domain, indem Du eine Bestätigungsdatei herunterlädst und unter der angegebenen URL speicherst, oder indem Du sie mit einem DNS-Eintrag verifizierst.",
        "VERIFICATION_SKIP": "Du kannst die Überprüfung vorerst überspringen und Deine Organisation erstellen. Um Deine Organisation jedoch verwenden zu können, muss dieser Schritt abgeschlossen sein.",
        "VERIFICATION_VALIDATION_DESC": "Die Tokens werden regelmässig überprüft, um sicherzustellen, dass Du weiterhin im Besitz der Domain bist.",
        "VERIFICATION_NEWTOKEN_TITLE": "Neues Token anfordern",
        "VERIFICATION_NEWTOKEN_DESC": "Wenn Du ein neues Token anfordern willst, klicke auf die gewünschte Methode. Wenn Du ein vorhandenes Token validieren möchtest, klicke auf \"Verifizieren\".",
        "VERIFICATION_VALIDATION_ONGOING": "Ein Token zur Validierung wurde bereits angefragt. Klicke auf \"Verifizieren\", um dieses Token zu validieren.",
        "VERIFICATION_VALIDATION_ONGOING_TYPE": "Typ des Tokens:",
        "VERIFICATION_SUCCESSFUL": "Domain erfolgreich validiert!",
        "REQUESTNEWTOKEN": "Neues Token anfordern",
        "TYPES": {
          "1": "HTTP",
          "2": "DNS"
        }
      },
      "DOWNLOAD_FILE": "Datei herunterladen",
      "SELECTORGTOOLTIP": "Diese Organisation auswählen",
      "PRIMARYDOMAIN": "Primäre Domain",
      "STATE": "Status",
      "USEPASSWORD": "Initiales Passwort setzen",
      "USEPASSWORDDESC": "Der Nutzer muss das Passwort bei der Initialisierung nicht setzen."
    },
    "LIST": {
      "TITLE": "Organisationen",
      "DESCRIPTION": "Dies sind die Organisationen in Ihrer Instanz"
    },
    "DOMAINS": {
      "NEW": "Domain hinzufügen",
      "TITLE": "Domains",
      "DESCRIPTION": "Konfiguriere die Domains, mit denen sich Deine Benutzer anmelden können.",
      "SETPRIMARY": "Primäre Domain setzen",
      "DELETE": {
        "TITLE": "Domain löschen?",
        "DESCRIPTION": "Du bist im Begriff, eine Domain aus Deiner Organisation zu löschen. Deine Benutzer können diese nach dem Löschen nicht mehr für den Login nutzen."
      },
      "ADD": {
        "TITLE": "Domain hinzufügen",
        "DESCRIPTION": "Du bist im Begriff, Deiner Organisation eine Domain hinzuzufügen. Deine Benutzer können diese nach der erfolgreichen Ausführung für den Login nutzen."
      }
    },
    "STATE": {
      "0": "Nicht definiert",
      "1": "Aktiv",
      "2": "Inaktiv",
      "3": "Entfernt"
    },
    "MEMBER": {
      "TITLE": "Manager der Organisation verwalten",
      "DESCRIPTION": "Definiere hier die Benutzer, die Operationen auf Deinen Organisationen vornehmen dürfen."
    },
    "TOAST": {
      "UPDATED": "Organisation geändert",
      "DEACTIVATED": "Organisation deaktiviert.",
      "REACTIVATED": "Organisation reaktiviert.",
      "DOMAINADDED": "Domain hinzugefügt.",
      "DOMAINREMOVED": "Domain entfernt.",
      "MEMBERADDED": "Manager hinzugefügt.",
      "MEMBERREMOVED": "Manager entfernt.",
      "MEMBERCHANGED": "Manager geändert.",
      "SETPRIMARY": "Primäre Domain gesetzt.",
      "DELETED": "Organisation erfolgreich gelöscht",
      "ORG_WAS_DELETED": "Organisation wurde gelöscht."
    },
    "DIALOG": {
      "DEACTIVATE": {
        "TITLE": "Organisation deaktivieren",
        "DESCRIPTION": "Sie sind im Begriff Ihre Organisation zu deaktivieren. User können Sich danach nicht mehr anmelden? Wollen Sie fortfahren?"
      },
      "REACTIVATE": {
        "TITLE": "Organisation reaktivieren",
        "DESCRIPTION": "Sie sind im Begriff Ihre Organisation zu reaktivieren. User können Sich danach wieder anmelden? Wollen Sie fortfahren?"
      },
      "DELETE": {
        "TITLE": "Organisation löschen",
        "DESCRIPTION": "Sie sind im Begriff Ihre Organisation endgültig zu löschen. Damit wird ein Prozess eingeleitet, bei dem alle organisationsbezogenen Daten gelöscht werden. Diese Aktion kann vorerst nicht rückgängig gemacht werden!",
        "TYPENAME": "Wiederholen Sie '{{value}}', um den Benutzer zu löschen.",
        "ORGNAME": "Loginname",
        "BTN": "Endgültig löschen"
      }
    }
  },
  "SETTINGS": {
    "INSTANCE": {
      "TITLE": "Einstellungen",
      "DESCRIPTION": "Diese Einstellungen werden auf all Ihren Organisationen angewandt sofern die Einstellung nicht überschrieben wurde."
    },
    "ORG": {
      "TITLE": "Organisation Einstellungen",
      "DESCRIPTION": "Diese Einstellungen erweitern bzw. überschreiben die Einstellungen Ihrer Instanz."
    },
    "LIST": {
      "GENERAL": "Allgemein",
      "LOGIN": "Loginverhalten und Sicherheit",
      "LOCKOUT": "Sperrmechanismen",
      "COMPLEXITY": "Passwordkomplexität",
      "NOTIFICATIONS": "Benachrichtigungseinstellungen",
      "NOTIFICATIONS_DESC": "SMTP und SMS Einstellungen",
      "MESSAGETEXTS": "Benachrichtigungstexte",
      "IDP": "Identity Provider",
      "DOMAIN": "Domain Einstellungen",
      "LOGINTEXTS": "Login Interface Texte",
      "BRANDING": "Branding",
      "PRIVACYPOLICY": "Datenschutzrichtlinie",
      "OIDC": "OIDC Token Lifetime und Expiration",
      "SECRETS": "Secret Erscheinungsbild",
      "SECURITY": "Sicherheitseinstellungen",
      "VIEWS": "Views",
      "FAILEDEVENTS": "Failed Events"
    },
    "GROUPS": {
      "NOTIFICATIONS": "Benachrichtigungen",
      "LOGIN": "Login und Zugriff",
      "DOMAIN": "Domain",
      "TEXTS": "Texte und Sprachen",
      "APPEARANCE": "Erscheinungsbild",
      "OTHER": "Anderes",
      "STORAGE": "Speicher"
    }
  },
  "SETTING": {
    "DEFAULTLANGUAGE": "Standardsprache",
    "LANGUAGE": {
      "de": "Deutsch",
      "en": "English",
      "it": "Italiano",
      "fr": "Français",
      "zh": "简体中文",
      "pl": "Polski"
    },
    "SMTP": {
      "TITLE": "SMTP Einstellungen",
      "SENDERADDRESS": "Sender Email-Adresse",
      "SENDERNAME": "Sender Name",
      "HOSTANDPORT": "Host und Port",
      "USER": "Benutzer",
      "PASSWORD": "Passwort",
      "SETPASSWORD": "SMTP Passwort setzen",
      "PASSWORDSET": "SMTP Passwort erfolgreich gesetzt.",
      "TLS": "Transport Layer Security (TLS)",
      "SAVED": "Erfolgreich gespeichert.",
      "REQUIREDWARN": "Damit Mails von Ihrer Domain verschickt werden können, müssen Sie Ihre SMTP Einstellungen konfigurieren."
    },
    "SMS": {
      "TITLE": "SMS Einstellungen",
      "PROVIDERS": "Anbieter",
      "PROVIDER": "SMS Anbieter",
      "ADDPROVIDER": "Anbieter hinzufügen",
      "ADDPROVIDERDESCRIPTION": "Wählen Sie einen der verfügbaren Anbieter und geben Sie die erforderlichen Daten ein.",
      "REMOVEPROVIDER": "Anbieter entfernen",
      "REMOVEPROVIDER_DESC": "Sie sind im Begriff eine Konfiguration zu löschen. Wollen Sie fortfahren?",
      "SMSPROVIDERSTATE": {
        "0": "Unbekannt",
        "1": "Aktiv",
        "2": "Inaktiv"
      },
      "ACTIVATED": "Anbieter aktiviert.",
      "DEACTIVATED": "Anbieter deaktiviert.",
      "TWILIO": {
        "SID": "Sid",
        "TOKEN": "Token",
        "SENDERNUMBER": "Sender Number",
        "ADDED": "Twilio erfolgreich hinzugefügt.",
        "REMOVED": "Twilio entfernt",
        "CHANGETOKEN": "Token ändern",
        "SETTOKEN": "Token setzen",
        "TOKENSET": "Token erfolgreich gesetzt."
      }
    },
    "OIDC": {
      "TITLE": "OIDC Einstellungen",
      "ACCESSTOKENLIFETIME": "Access Token Lifetime",
      "IDTOKENLIFETIME": "Id Token Lifetime",
      "REFRESHTOKENEXPIRATION": "Refresh Token Expiration",
      "REFRESHTOKENIDLEEXPIRATION": "Refresh Token Idle Expiration",
      "INHOURS": "Stunden",
      "INDAYS": "Tage"
    },
    "SECRETS": {
      "TITLE": "Secret Erscheinungsbild",
      "TYPES": "Schlüsseltypen",
      "TYPE": {
        "1": "Email Initialisierungscode",
        "2": "Email Verifikationscode",
        "3": "Telefonnummer Verificationscode",
        "4": "Passwort Zurücksetzen Code",
        "5": "Passwordless Initialisierungscode",
        "6": "Applicationssecret"
      },
      "ADDGENERATOR": "Secret Erscheinungsbild definieren",
      "GENERATORTYPE": "Typ",
      "EXPIRY": "Ablauf (in Stunden)",
      "INCLUDEDIGITS": "Enthält Zahlen",
      "INCLUDESYMBOLS": "Enthält Symbole",
      "INCLUDELOWERLETTERS": "Enthält Kleinbuchstaben",
      "INCLUDEUPPERLETTERS": "Enthält Grossbuchstaben",
      "LENGTH": "Länge",
      "UPDATED": "Einstellungen geändert"
    },
    "SECURITY": {
      "DESCRIPTION": "Mit dieser Einstellung wird die CSP so eingestellt, dass Framing von einer Reihe zulässiger Domänen zugelassen wird. Beachten Sie, dass Sie durch die Aktivierung der Verwendung von iFrames das Risiko eingehen, Clickjacking zu ermöglichen.",
      "IFRAMEENABLED": "iFrame zulassen",
      "ALLOWEDORIGINS": "Zulässige URLs"
    },
    "DIALOG": {
      "RESET": {
        "DEFAULTTITLE": "Einstellungen zurücksetzen",
        "DEFAULTDESCRIPTION": "Sie sind im Begriff, Einstellungen auf die der Instanz zurückzusetzen? Wollen Sie fortfahren?",
        "LOGINPOLICY_DESCRIPTION": "Achtung: Wenn Sie fortfahren werden auch Identity Provider auf die Instanzeinstellungen zurückgesetzt."
      }
    }
  },
  "POLICY": {
    "TITLE": "Richtlinien entdecken",
    "DESCRIPTION": "Vorgefertigte Richtlinien, die Dir Zeit sparen und die Sicherheit erhöhen.",
    "APPLIEDTO": "Angewendet auf",
    "PWD_COMPLEXITY": {
      "TITLE": "Passwortkomplexität",
      "DESCRIPTION": "Stellt sicher, dass alle festgelegten Passwörter einem bestimmten Muster entsprechen.",
      "SYMBOLANDNUMBERERROR": "Muss ein Symbol/Satzzeichen und eine Ziffer beinhalten.",
      "SYMBOLERROR": "Muss ein Symbol/Satzzeichen beinhalten.",
      "NUMBERERROR": "Muss eine Ziffer beinhalten.",
      "PATTERNERROR": "Das Passwort erfüllt nicht die vorgeschriebene Richtlinie."
    },
    "NOTIFICATION": {
      "TITLE": "Notification",
      "DESCRIPTION": "Legt fest, bei welchen Änderungen Benachrichtigungen gesendet werden",
      "PASSWORDCHANGE": "Passwordänderung"
    },
    "PRIVATELABELING": {
      "TITLE": "Branding",
      "DESCRIPTION": "Verleihen Sie dem Login Ihren benutzerdefinierten Style und passen Sie das Verhalten an.",
      "PREVIEW_DESCRIPTION": "Änderungen dieser Richtlinie werden automatisch in der Preview Umgebung verfügbar.",
      "BTN": "Datei auswählen",
      "ACTIVATEPREVIEW": "Konfiguration übernehmen",
      "DARK": "Dunkler Modus",
      "LIGHT": "Heller Modus",
      "CHANGEVIEW": "Ansicht wechseln",
      "ACTIVATED": "Richtlinie wurde LIVE geschaltet",
      "THEME": "Modus",
      "COLORS": "Farben",
      "FONT": "Schrift",
      "ADVANCEDBEHAVIOR": "Erweitertes Verhalten",
      "DROP": "Bild hier ablegen oder",
      "RELEASE": "Jetzt loslassen",
      "DROPFONT": "Fontdatei hier ablegen",
      "RELEASEFONT": "Jetzt loslassen",
      "USEOFLOGO": "Ihr Logo wird im Login sowie emails verwendet, während das Icon für kleinere UI-Elemente wie den Organisationswechsel in der Konsole verwendet wird",
      "MAXSIZE": "Die maximale Grösse von Uploads ist mit 524kB begrenzt",
      "EMAILNOSVG": "Das SVG Dateiformat wird nicht in emails unterstützt. Laden Sie deshalb ihr Logo im PNG oder einem anderen unterstützten Format hoch.",
      "MAXSIZEEXCEEDED": "Maximale Grösse von 524kB überschritten",
      "NOSVGSUPPORTED": "SVG werden nicht unterstützt!",
      "FONTINLOGINONLY": "Die Schriftart wird momentan nur im Login interface angezeigt.",
      "VIEWS": {
        "PREVIEW": "Vorschau",
        "CURRENT": "Aktuelle Konfiguration"
      },
      "PREVIEW": {
        "TITLE": "Anmeldung",
        "SECOND": "mit ZITADEL-Konto anmelden.",
        "ERROR": "Benutzer konnte nicht gefunden werden!",
        "PRIMARYBUTTON": "weiter",
        "SECONDARYBUTTON": "registrieren"
      }
    },
    "PWD_AGE": {
      "TITLE": "Gültigkeitsdauer für Passwörter",
      "DESCRIPTION": "Du kannst eine Richtlinie für die maximale Gültigkeitsdauer von Passwörtern festlegen. Diese Richtlinie löst eine Warnung nach Ablauf einer festgelegten Gültigkeitsdauer aus."
    },
    "PWD_LOCKOUT": {
      "TITLE": "Passwortsperre",
      "DESCRIPTION": "Lege eine maximale Anzahl an Passwordwiederholungen fest, nachdem Accounts gesperrt werden sollen."
    },
    "DOMAIN_POLICY": {
      "TITLE": "Domain Einstellungen"
    },
    "PRIVATELABELING_POLICY": {
      "TITLE": "Branding",
      "BTN": "Datei auswählen",
      "DESCRIPTION": "Definiere das Erscheinungsbild des Logins.",
      "ACTIVATEPREVIEW": "Preview aktivieren"
    },
    "LOGIN_POLICY": {
      "TITLE": "Login Einstellungen",
      "DESCRIPTION": "Definiere die Loginmethoden für Benutzer",
      "DESCRIPTIONCREATEADMIN": "Nutzer können sich mit den verfügbaren Idps authentifizieren.",
      "DESCRIPTIONCREATEMGMT": "Nutzer können sich mit den verfügbaren Idps authentifizieren. Achtung: Es kann zwischen System- und organisationsspezifischen Providern gewählt werden.",
      "ADVANCED": "Erweitert",
      "LIFETIMEDURATIONS": "Login Lifetimes",
      "SAVED": "Erfolgreich gespeichert."
    },
    "PRIVACY_POLICY": {
      "TITLE": "Datenschutzbestimmungen und AGB",
      "DESCRIPTION": "Legen Sie Ihre Datenschutzrichtlinien und Nutzungsbedingungen fest",
      "TOSLINK": "Link zu den Allgemeinen Geschäftsbedingungen",
      "POLICYLINK": "Link zur den Datenschutzrichtlinien",
      "HELPLINK": "Link zur Hilfestellung",
      "SAVED": "Saved successfully!",
      "RESET_TITLE": "Standardwerte wiederherstellen",
      "RESET_DESCRIPTION": "Sie sind im Begriff die Standardlinks für die AGBs und Datenschutzrichtlinie wiederherzustellen. Wollen Sie fortfahren?"
    },
    "LOGIN_TEXTS": {
      "TITLE": "Login Interface Texte",
      "DESCRIPTION": "Definiere die Texte für das Logininterface. Wenn Texte leer sind, wird der als Platzhalter angezeigte Standardwert verwendet.",
      "DESCRIPTION_SHORT": "Definiere die Texte für das Logininterface.",
      "NEWERVERSIONEXISTS": "Neuere Version verfügbar",
      "CURRENTDATE": "Momentaner Stand",
      "CHANGEDATE": "Neuer Stand vom",
      "KEYNAME": "Login Screen / Interface",
      "RESET_TITLE": "Standardwerte wiederherstellen",
      "RESET_DESCRIPTION": "Sie sind im Begriff alle Standardwerte wiederherzustellen. Alle von Ihnen gesetzten Änderungen werden unwiderruflich gelöscht. Wollen Sie fortfahren?",
      "UNSAVED_TITLE": "Ohne speichern fortfahren?",
      "UNSAVED_DESCRIPTION": "Sie haben Änderungen vorgenommen ohne zu speichern. Möchten Sie jetzt speichern?",
      "LOCALE": "Sprachcode",
      "LOCALES": {
        "de": "Deutsch",
        "en": "English",
        "it": "Italiano",
        "fr": "Français",
        "zh": "简体中文",
        "pl": "Polski"
      },
      "KEYS": {
        "emailVerificationDoneText": "Email Verification erfolgreich",
        "emailVerificationText": "Email Verification",
        "externalUserNotFoundText": "Externer Benutzer nicht gefunden",
        "footerText": "Fusszeile",
        "initMfaDoneText": "MFA Initialisierung erfolgreich",
        "initMfaOtpText": "MFA Initialisierung",
        "initMfaPromptText": "MFA Einrichtungsaufforderung",
        "initMfaU2fText": "Universeller Zweitfaktor Initialisierung",
        "initPasswordDoneText": "Passwort Initialisierung erfolgreich",
        "initPasswordText": "Passwort Initialisierung",
        "initializeDoneText": "Benutzereinrichtung erfolgreich",
        "initializeUserText": "Benutzereinrichtung",
        "linkingUserDoneText": "Benutzerverlinkung erfolgreich",
        "loginText": "Anmelden",
        "logoutText": "Abmelden",
        "mfaProvidersText": "MFA Provider",
        "passwordChangeDoneText": "Passwortwechsel erfolgreich",
        "passwordChangeText": "Passwortwechsel",
        "passwordResetDoneText": "Passwort zurücksetzen erfolgreich",
        "passwordText": "Passwort",
        "registrationOptionText": "Registrierungsoptionen",
        "registrationOrgText": "Organisation registrieren",
        "registrationUserText": "Benutzer registrieren",
        "selectAccountText": "Account wählen",
        "successLoginText": "Erfolgreiche Anmeldung",
        "usernameChangeDoneText": "Benutzernamenwechsel erfolgreich",
        "usernameChangeText": "Benutzernamenwechsel",
        "verifyMfaOtpText": "OTP Verifikation",
        "verifyMfaU2fText": "Universeller Zweitfaktor Verifikation",
        "passwordlessPromptText": "Passwortlos Aufforderung",
        "passwordlessRegistrationDoneText": "Passwortlos setzen erfolgreich",
        "passwordlessRegistrationText": "Passwortlos Registrierung",
        "passwordlessText": "Passwortlos",
        "externalRegistrationUserOverviewText": "Externe Registrierung Benutzer Übersicht"
      }
    },
    "MESSAGE_TEXTS": {
      "TITLE": "Email Texte",
      "DESCRIPTION": "Definiere die Texte für deine Benachrichtigungsmails",
      "TYPE": "Benachrichtigung",
      "TYPES": {
        "INIT": "Initialisierung",
        "VE": "Emailverifikation",
        "VP": "Telefonnummerverifikation",
        "PR": "Passwort Wiederherstellung",
        "DC": "Domainbeanspruchung",
        "PL": "Passwortlos",
        "PC": "Passwordwechsel"
      },
      "CHIPS": {
        "firstname": "Vorname",
        "lastname": "Nachname",
        "code": "Code",
        "preferredLoginName": "Bevorzugter Anmeldename",
        "displayName": "Anzeigename",
        "nickName": "Spitzname",
        "loginnames": "Loginnamen",
        "domain": "Domain",
        "lastEmail": "Letzte email",
        "lastPhone": "Letzte Telefonnummer",
        "verifiedEmail": "Verifizierte email",
        "verifiedPhone": "Verifizierte Telefonnummer",
        "changedate": "Änderungsdatum",
        "username": "Username",
        "tempUsername": "Temp. Username"
      },
      "TOAST": {
        "UPDATED": "Benutzerdefinierte Texte gespeichert."
      }
    },
    "DEFAULTLABEL": "Die aktuelle Einstellung entspricht der Einstellung Ihrer Instanz.",
    "BTN_INSTALL": "Installieren",
    "BTN_EDIT": "Modifizieren",
    "DATA": {
      "DESCRIPTION": "Beschreibung",
      "MINLENGTH": "Mindestlänge",
      "HASNUMBER": "erfordert Ziffer",
      "HASSYMBOL": "erfordert Symbol/Satzzeichen",
      "HASLOWERCASE": "erfordert Kleinbuchstaben",
      "HASUPPERCASE": "erfordert Grossbuchstaben",
      "SHOWLOCKOUTFAILURES": "Zeige Anzahl Anmeldeversuche",
      "MAXATTEMPTS": "Maximale Anzahl an Versuchen",
      "EXPIREWARNDAYS": "Ablauf Warnung nach Tagen",
      "MAXAGEDAYS": "Maximale Gültigkeit in Tagen",
      "USERLOGINMUSTBEDOMAIN": "Organisationsdomain dem Loginname hinzufügen",
      "USERLOGINMUSTBEDOMAIN_DESCRIPTION": "If you enable this setting, all loginnames will be suffixed with the organization domain. If this settings is disabled, you have to ensure that usernames are unique over all organizations.",
      "VALIDATEORGDOMAINS": "Org Domains validieren",
      "SMTPSENDERADDRESSMATCHESINSTANCEDOMAIN": "SMTP Sender Adresse entspricht Instanzdomain",
      "ALLOWUSERNAMEPASSWORD": "Benutzername Passwort erlaubt",
      "ALLOWEXTERNALIDP": "Externer IDP erlaubt",
      "ALLOWREGISTER": "Registrieren erlaubt",
      "ALLOWUSERNAMEPASSWORD_DESC": "Der konventionelle Login mit Benutzername und Passwort wird erlaubt.",
      "ALLOWEXTERNALIDP_DESC": "Der Login wird für die darunter liegenden Identity Provider erlaubt.",
      "ALLOWREGISTER_DESC": "Ist die Option gewählt, erscheint im Login ein zusätzlicher Schritt zum Registrieren eines Benutzers.",
      "FORCEMFA": "Mfa erzwingen",
      "FORCEMFA_DESC": "Ist die Option gewählt, müssen Benutzer einen zweiten Faktor für den Login verwenden.",
      "HIDEPASSWORDRESET": "Passwort vergessen ausblenden",
      "HIDEPASSWORDRESET_DESC": "Ist die Option gewählt, ist es nicht möglich im Login das Passwort zurück zusetzen via Passwort vergessen Link.",
      "HIDELOGINNAMESUFFIX": "Loginname Suffix ausblenden",
      "HIDELOGINNAMESUFFIX_DESC": "Blendet das Suffix des Login-Namens in der Login-Oberfläche aus",
      "IGNOREUNKNOWNUSERNAMES": "Unbekannte Usernamen ignorieren",
      "IGNOREUNKNOWNUSERNAMES_DESC": "Ist die Option gewählt, wird der Passwort Schritt im Login auch angezeigt wenn der User nicht gefunden wurde. Dem Benutzer wird auf bei der Passwortprüfung nicht angezeigt ob der Username oder das Passwort falsch war.",
      "ALLOWDOMAINDISCOVERY": "Domänenentdeckung erlauben",
      "ALLOWDOMAINDISCOVERY_DESC": "Ist die Option gewählt, wird die Endung (@domain.com) eines unbekannten Benutzernamens im Login mit den Organisationsdomänen verglichen. Bei Übereinstimmung wird der Benutzer auf die Registrierung dieser Organisation weitergeleitet.",
      "DISABLELOGINWITHEMAIL": "Login mittels E-Mailadresse deaktivieren",
      "DISABLELOGINWITHPHONE": "Login mittels Telefonnummer deaktivieren",
      "DEFAULTREDIRECTURI": "Default Redirect URI",
      "DEFAULTREDIRECTURI_DESC": "Definiert, wohin der Benutzer umgeleitet wird, wenn die Anmeldung ohne App-Kontext gestartet wurde (z. B. von Mail)",
      "ERRORMSGPOPUP": "Fehler als Dialog Fenster",
      "DISABLEWATERMARK": "Wasserzeichen ausblenden",
      "DISABLEWATERMARK_DESC": "Powered by ZITADEL Wasserzeichen in der Login-Oberfläche ausblenden",
      "PASSWORDCHECKLIFETIME": "Passwort Check Lifetime",
      "EXTERNALLOGINCHECKLIFETIME": "Externer Login Check Lifetime",
      "MFAINITSKIPLIFETIME": "Multifaktor Init Lifetime",
      "SECONDFACTORCHECKLIFETIME": "Zweitfaktor Check Lifetime",
      "MULTIFACTORCHECKLIFETIME": "Multifaktor Check Lifetime",
      "INHOURS": "Stunden"
    },
    "RESET": "Auf Instanzeinstellung zurücksetzen",
    "CREATECUSTOM": "Benutzerdefinierte Richtlinie erstellen",
    "TOAST": {
      "SET": "Richtlinie erfolgreich gesetzt!",
      "RESETSUCCESS": "Richtlinie zurückgesetzt!",
      "UPLOADSUCCESS": "Upload erfolgreich",
      "DELETESUCCESS": "Löschen erfolgreich",
      "UPLOADFAILED": "Upload fehlgeschlagen!"
    }
  },
  "ORG_DETAIL": {
    "TITLE": "Organisation",
    "DESCRIPTION": "Hier kannst Du Deine Konfiguration der Organisation bearbeiten und Mitglieder verwalten.",
    "DETAIL": {
      "TITLE": "Detail",
      "NAME": "Name",
      "DOMAIN": "Domain",
      "STATE": {
        "0": "Nicht definiert",
        "1": "Aktiv",
        "2": "Inaktiv"
      }
    },
    "MEMBER": {
      "TITLE": "Mitglieder",
      "USERNAME": "Benutzername",
      "DISPLAYNAME": "Display Name",
      "LOGINNAME": "Loginname",
      "EMAIL": "E-Mail",
      "ROLES": "Rollen",
      "ADD": "Mitglied hinzufügen",
      "ADDDESCRIPTION": "Gebe die E-Mail-Adressen der hinzuzufügenden Benutzer ein."
    },
    "TABLE": {
      "TOTAL": "Einträge gesamt",
      "SELECTION": "ausgewählt",
      "DEACTIVATE": "Benutzer deaktivieren",
      "ACTIVATE": "Benutzer aktivieren",
      "DELETE": "Benutzer löschen",
      "CLEAR": "Auswahl aufheben"
    }
  },
  "PROJECT": {
    "PAGES": {
      "TITLE": "Projekt",
      "DESCRIPTION": "Hier kannst Du wichtige Einstellungen prüfen und die Daten einsehen, mit denen das Projekt konfiguriert worden ist.",
      "DELETE": "Projekt löschen",
      "LIST": "Projekte",
      "LISTDESCRIPTION": "Wenn Du Dein Projekt nicht finden kannst, wende Dich an einen Projektbesitzer oder an jemanden mit den entsprechenden Rechten, um Projektzugriff zu erhalten.",
      "DETAIL": "Details",
      "CREATE": "Projekt erstellen",
      "CREATE_DESC": "Gebe den Namen ein.",
      "ROLE": "Rolle",
      "NOITEMS": "Keine Projekte",
      "ZITADELPROJECT": "Diese Einstellungen gehören zum ZITADEL-Projekt. Wenn Du diese änderst, verhält sich ZITADEL möglicherweise nicht wie beabsichtigt.",
      "TYPE": {
        "OWNED": "Eigene Projekte",
        "GRANTED": "Berechtigte Projekte",
        "OWNED_SINGULAR": "Eigenes Projekt",
        "GRANTED_SINGULAR": "Berechtigtes Projekt"
      },
      "PRIVATELABEL": {
        "TITLE": "Branding Verhalten",
        "0": {
          "TITLE": "Unspezifiziert",
          "DESC": "Sobald der Nutzer identifiziert ist, wird das Branding der von ihm gewählten Organisation angezeigt, davor wird der Default des Systems angezeigt."
        },
        "1": {
          "TITLE": "Einstellung des Projekteigentümers",
          "DESC": "Das Branding der Organisation, die Eigentümerin des Projekts ist, wird angezeigt"
        },
        "2": {
          "TITLE": "Einstellung des Benutzereigentümers",
          "DESC": "Das Branding der Organisation des Projekts wird angezeigt, sobald der Benutzer identifiziert ist, wird jedoch auf die Einstellung der Organisation des identifizierten Benutzers, gewechselt."
        },
        "DIALOG": {
          "TITLE": "Branding Verhalten",
          "DESCRIPTION": "Bestimmen Sie das Verhalten des Projektes im Bezug auf das Branding."
        }
      },
      "PINNED": "Angepinnt",
      "ALL": "Alle",
      "CREATEDON": "Erstellt am",
      "LASTMODIFIED": "Zuletzt verändert am",
      "ADDNEW": "Neues Projekt erstellen",
      "DIALOG": {
        "REACTIVATE": {
          "TITLE": "Projekt reaktivieren",
          "DESCRIPTION": "Willst Du das Projekt wirklich reaktivieren?"
        },
        "DEACTIVATE": {
          "TITLE": "Projekt deaktivieren",
          "DESCRIPTION": "Willst Du das Projekt wirklich deaktivieren?"
        },
        "DELETE": {
          "TITLE": "Projekt löschen",
          "DESCRIPTION": "Willst Du das Projekt wirklich löschen?",
          "TYPENAME": "Wiederholen Sie den Namen des Projektes um es zu löschen."
        }
      }
    },
    "SETTINGS": {
      "TITLE": "Einstellungen",
      "DESCRIPTION": ""
    },
    "STATE": {
      "TITLE": "Status",
      "0": "Nicht definiert",
      "1": "Aktiv",
      "2": "Inaktiv"
    },
    "TYPE": {
      "TITLE": "Typ",
      "0": "Unbekannter Typ",
      "1": "In Besitz",
      "2": "Berechtigt"
    },
    "NAME": "Name",
    "NAMEDIALOG": {
      "TITLE": "Projekt umbenennen",
      "DESCRIPTION": "Geben Sie den neuen Namen für Ihr Projekt an!",
      "NAME": "Projektname"
    },
    "MEMBER": {
      "TITLE": "Manager",
      "TITLEDESC": "Manager können Änderungen an diesem Projekt vornehmen, wenn sie die nötigen Rollen haben.",
      "DESCRIPTION": "Diese Manager können unter Umständen Ihre Projekteinstellungen verändern.",
      "USERNAME": "Benutzername",
      "DISPLAYNAME": "Display Name",
      "LOGINNAME": "Loginname",
      "EMAIL": "E-Mail",
      "ROLES": "Rollen",
      "USERID": "Benutzer-ID"
    },
    "GRANT": {
      "EMPTY": "Noch keine Organisation berechtigt",
      "TITLE": "Projektberechtigungen",
      "DESCRIPTION": "Gewähre einer anderen Organisation Zugriff auf dieses Projekt.",
      "EDITTITLE": "Rollen editieren",
      "CREATE": {
        "TITLE": "Organisation berechtigen",
        "SEL_USERS": "Selektiere die gewünschten Benutzer für das Erstellen der Berechtigung.",
        "SEL_ROLES": "Selektiere die gewünschten Rollen für das Erstellen der Berechtigung.",
        "SEL_PROJECT": "Suchen nach Projekt",
        "SEL_USER": "Benutzer auswählen",
        "SEL_ORG": "Suchen nach Domain",
        "SEL_ORG_DESC": "Gebe die vollständige Domain ein, um Resultate zu erhalten.",
        "ORG_TITLE": "Organisation",
        "ORG_DESCRIPTION": "Du bist im Begriff, einen Benutzer für die Organisation {{name}} zu berechtigen.",
        "ORG_DESCRIPTION_DESC": "Wechsle den Kontext, um die Organisation zu wechseln.",
        "SEL_ORG_FORMFIELD": "Vollständige Domain",
        "SEL_ORG_BUTTON": "Suche Organisation",
        "FOR_ORG": "Die Berechtigung wird erstellt für:"
      },
      "DETAIL": {
        "TITLE": "Projektberechtigung",
        "DESC": "Hier kannst Du die Eigenschaften der gewählten Organisationsberechtigung prüfen und Manager editieren.",
        "MEMBERTITLE": "Berechtigte Manager der Organisation",
        "MEMBERDESC": "Dies sind die Manager der berechtigten Organisation. Wähle die Benutzer, die Zugriff zum Bearbeiten der jeweiligen Zugänge erhalten sollen.",
        "PROJECTNAME": "Projektname",
        "GRANTEDORG": "Berechtigte Organisation",
        "RESOURCEOWNER": "Besitzer"
      },
      "STATE": "Status",
      "STATES": {
        "1": "Aktiv",
        "2": "Inaktiv"
      },
      "ALL": "Alle",
      "SHOWDETAIL": "Details anzeigen",
      "USER": "Benutzer",
      "MEMBERS": "Manager",
      "ORG": "Organisation",
      "PROJECTNAME": "Projektname",
      "GRANTEDORG": "Berechtigte Organisation",
      "GRANTEDORGDOMAIN": "Domain",
      "RESOURCEOWNER": "Besitzer",
      "GRANTEDORGNAME": "Name der Organisation",
      "GRANTID": "Grant Id",
      "CREATIONDATE": "Erstelldatum",
      "CHANGEDATE": "Letzte Änderung",
      "DATES": "Datum",
      "ROLENAMESLIST": "Rollen",
      "NOROLES": "Keine Rollen",
      "TYPE": "Typ",
      "TOAST": {
        "PROJECTGRANTUSERGRANTADDED": "Projektberechtigung erstellt.",
        "PROJECTGRANTADDED": "Projektberechtigung erstellt.",
        "PROJECTGRANTCHANGED": "Projektberechtigung geändert.",
        "PROJECTGRANTMEMBERADDED": "Berechtigungsmanager hinzugefügt.",
        "PROJECTGRANTMEMBERCHANGED": "Berechtigungsmanager verändert.",
        "PROJECTGRANTMEMBERREMOVED": "Berechtigungsmanager entfernt.",
        "PROJECTGRANTUPDATED": "Projektberechtigung geändert."
      },
      "DIALOG": {
        "DELETE_TITLE": "Projektberechtigung löschen",
        "DELETE_DESCRIPTION": "Sie sind im Begriff eine Projektberechtigung zu entfernen. Wollen Sie fortfahren?"
      },
      "ROLES": "Projektrollen"
    },
    "APP": {
      "TITLE": "Applikationen",
      "NAME": "Name",
      "NAMEREQUIRED": "Der Name ist erforderlich."
    },
    "ROLE": {
      "EMPTY": "Noch keine Rollen erstellt!",
      "ADDNEWLINE": "Zusätzliche Rolle hinzufügen",
      "KEY": "Key",
      "TITLE": "Rollen",
      "DESCRIPTION": "Definiere Rollen, die Du dann bei der Erstellung einer Projektberechtigung vergeben kannst.",
      "NAME": "Name",
      "DISPLAY_NAME": "Anzeigename",
      "GROUP": "Gruppe",
      "ACTIONS": "Aktion",
      "ADDTITLE": "Rolle erstellen",
      "ADDDESCRIPTION": "Gebe die Daten für die zu erstellende Rolle ein.",
      "EDITTITLE": "Rolle ändern",
      "EDITDESCRIPTION": "Gebe die Daten für die zu ändernde Rolle ein.",
      "DELETE": "Rolle löschen",
      "CREATIONDATE": "Erstelldatum",
      "CHANGEDATE": "Letzte Änderung",
      "SELECTGROUPTOOLTIP": "Wähle alle Rollen der Gruppe {{group}} aus.",
      "OPTIONS": "Optionen",
      "ASSERTION": "Rollen bei Authentisierung mitschicken",
      "ASSERTION_DESCRIPTION": "Rolleninformationen werden auf dem UserInfo Endpoint oder je nach Applikationseinstellungen in Tokens oder anderen Methoden bereitgestellt.",
      "CHECK": "Berechtigung bei Authentisierung prüfen",
      "CHECK_DESCRIPTION": "Ist das Attribut gesetzt, kann ein Benutzer nur mit einer entsprechenden Rolle authentifiziert werden.",
      "DIALOG": {
        "DELETE_TITLE": "Rolle löschen",
        "DELETE_DESCRIPTION": "Sie sind im Begriff eine Rolle zu entfernen. Wollen Sie fortfahren?"
      }
    },
    "HAS_PROJECT": "Projektbesitz bei Authentisierung prüfen",
    "HAS_PROJECT_DESCRIPTION": "Es wird überprüft, ob die Organisation des Benutzers über dieses Projekt verfügt. Wenn nicht, kann der Benutzer nicht authentifiziert werden.",
    "TABLE": {
      "TOTAL": "Einträge gesamt:",
      "SELECTION": "ausgewählt",
      "DEACTIVATE": "Projekt deaktivieren",
      "ACTIVATE": "Projekt aktivieren",
      "DELETE": "Projekt löschen",
      "ORGNAME": "Name der Organisation",
      "ORGDOMAIN": "Domain der Organisation",
      "STATE": "Status",
      "TYPE": "Typ",
      "CREATIONDATE": "Erstelldatum",
      "CHANGEDATE": "Letzte Änderung",
      "RESOURCEOWNER": "Besitzer",
      "SHOWTABLE": "Tabellendarstellung",
      "SHOWGRID": "Rasterdarstellung",
      "EMPTY": "Kein Projekt gefunden"
    },
    "TOAST": {
      "MEMBERREMOVED": "Manager entfernt.",
      "MEMBERSADDED": "Manager hinzugefügt.",
      "MEMBERADDED": "Manager hinzugefügt.",
      "MEMBERCHANGED": "Manager geändert.",
      "ROLESCREATED": "Rollen erstellt.",
      "ROLEREMOVED": "Rolle entfernt.",
      "ROLECHANGED": "Rolle geändert.",
      "REACTIVATED": "Reaktiviert",
      "DEACTIVATED": "Deaktiviert",
      "CREATED": "Projekt erstellt.",
      "UPDATED": "Projekt gespeichert.",
      "GRANTUPDATED": "Berechtigung geändert.",
      "DELETED": "Projekt gelöscht."
    }
  },
  "ROLES": {
    "DIALOG": {
      "DELETE_TITLE": "Rolle löschen",
      "DELETE_DESCRIPTION": "Sie sind im Begriff eine Rolle zu entfernen. Wollen Sie fortfahren?"
    }
  },
  "NEXTSTEPS": {
    "TITLE": "Nächste Schritte"
  },
  "IDP": {
    "LIST": {
      "TITLE": "Identitäts Provider",
      "DESCRIPTION": "Definieren Sie hier Ihre zusätzlichen Idps, die sie für die Authentifizierung in Ihren Organisationen verwenden können.",
      "ACTIVETITLE": "Aktive Identitäts Provider"
    },
    "CREATE": {
      "TITLE": "Neuer Identitäts Provider",
      "DESCRIPTION": "Wählen Sie einen der folgenden Typen von Identitäts Providern"
    },
    "DETAIL": {
      "TITLE": "Identitäts Provider",
      "DESCRIPTION": "Generelle Konfiguration deines Identitäts Providers",
      "DATECREATED": "Erstellt",
      "DATECHANGED": "Geändert"
    },
    "OWNERTYPES": {
      "0": "unknown",
      "1": "Instanz",
      "2": "Organisation"
    },
    "TYPES": {
      "0": "unknown",
      "1": "OIDC",
      "3": "JWT"
    },
    "STATES": {
      "1": "aktiv",
      "2": "inaktiv"
    },
    "MAPPINGFIELD": {
      "1": "Preferred Username",
      "2": "Email"
    },
    "STYLE": "Style",
    "STYLEFIELD": {
      "0": "kein Styling",
      "1": "Google"
    },
    "ADD": "Identity Provider hinzufügen",
    "AUTOREGISTER": "Automatische Registrierung",
    "AUTOREGISTER_DESC": "Wenn aktiviert und noch kein Account vorhanden ist, wird einer für den entsprechenden Benutzer erstellt.",
    "TYPE": "Typ",
    "OWNER": "Besitzer",
    "ID": "ID",
    "AVAILABILITY": "Verfügbarkeit",
    "AVAILABLE": "verfügbar",
    "AVAILABLEBUTINACTIVE": "verfügbar aber inaktiv",
    "SETAVAILABLE": "verfügbar setzen",
    "SETUNAVAILABLE": "auf nicht verfügbar setzen",
    "NAME": "Name",
    "CONFIG": "Konfiguration",
    "STATE": "Status",
    "ISSUER": "Issuer",
    "SCOPESLIST": "Scopes List",
    "CLIENTID": "Client ID",
    "CLIENTSECRET": "Client Secret",
    "IDPDISPLAYNAMMAPPING": "IDP Anzeigename Mapping",
    "USERNAMEMAPPING": "Username Mapping",
    "DATES": "Datum",
    "CREATIONDATE": "Erstelldatum",
    "CHANGEDATE": "Letzte Änderung",
    "DEACTIVATE": "Deaktivieren",
    "ACTIVATE": "Aktivieren",
    "DELETE": "Löschen",
    "DELETE_TITLE": "IDP löschen",
    "DELETE_DESCRIPTION": "Sie sind im Begriff einen Identity Provider zu löschen. Die dadurch hervorgerufenen Änderungen sind unwiderruflich. Wollen Sie dies wirklich tun?",
    "DELETE_SELECTION_TITLE": "Identity Providers löschen",
    "DELETE_SELECTION_DESCRIPTION": "Sie sind im Begriff mehrere Identity Provider zu löschen. Die dadurch hervorgerufenen Änderungen sind unwiderruflich. Wollen Sie dies wirklich tun?",
    "EMPTY": "Kein IDP vorhanden",
    "OIDC": {
      "GENERAL": "Generelle Information",
      "TITLE": "OIDC Konfiguration",
      "DESCRIPTION": "Geben Sie die Daten OIDC Identity Providers ein."
    },
    "JWT": {
      "TITLE": "JWT Konfiguration",
      "DESCRIPTION": "Geben Sie die Daten JWT Identity Providers ein. ",
      "HEADERNAME": "Header Name",
      "JWTENDPOINT": "JWT Endpoint",
      "JWTKEYSENDPOINT": "JWT Keys Endpoint"
    },
    "TOAST": {
      "SAVED": "Erfolgreich gespeichert.",
      "REACTIVATED": "Idp reaktiviert.",
      "DEACTIVATED": "Idp deaktiviert.",
      "SELECTEDREACTIVATED": "Selektierte Idps reaktiviert.",
      "SELECTEDDEACTIVATED": "Selektierte Idps deaktiviert.",
      "SELECTEDKEYSDELETED": "Selektierte Idps gelöscht.",
      "DELETED": "Idp erfolgreich gelöscht!",
      "ADDED": "Erfolgreich hinzugefügt.",
      "REMOVED": "Erfolgreich entfernt."
    }
  },
  "MFA": {
    "LIST": {
      "MULTIFACTORTITLE": "Passwordless",
      "MULTIFACTORDESCRIPTION": "Definieren Sie hier Ihre Multifaktoren, die sie für die Passwortlose Authentifizierung verwenden können.",
      "SECONDFACTORTITLE": "Multifaktor Authentifizierung",
      "SECONDFACTORDESCRIPTION": "Definieren Sie hier weitere mögliche Faktoren, mit dem die sie Ihre Passwordauthentifizierung absichern können."
    },
    "CREATE": {
      "TITLE": "Neuer Faktor",
      "DESCRIPTION": "Definieren Sie hier den gewünschten Typ."
    },
    "DELETE": {
      "TITLE": "Faktor löschen",
      "DESCRIPTION": "Sie sind im Begriff einen Faktor zu löschen. Die dadurch hervorgerufenen Änderungen sind unwiderruflich. Wollen Sie dies wirklich tun?"
    },
    "TOAST": {
      "ADDED": "Erfolgreich hinzugefügt.",
      "SAVED": "Erfolgreich gespeichert.",
      "DELETED": "Mfa erfolgreich gelöscht!"
    },
    "TYPE": "Typ",
    "MULTIFACTORTYPES": {
      "0": "Unknown",
      "1": "Fingerabdruck, Security Keys, Face ID und andere"
    },
    "SECONDFACTORTYPES": {
      "0": "Unknown",
      "1": "One Time Password (OTP)",
      "2": "Fingerabdruck, Security Keys, Face ID und andere"
    }
  },
  "LOGINPOLICY": {
    "CREATE": {
      "TITLE": "Login Einstellungen",
      "DESCRIPTION": "Definieren Sie hier, mit welchen Idps sich Ihre Benutzer anmelden können."
    },
    "IDPS": "Identity Providers",
    "ADDIDP": {
      "TITLE": "Identity Provider hinzufügen",
      "DESCRIPTION": "Sie können vordefinierte oder selbsterstellten Provider auswählen",
      "SELECTIDPS": "Identity Provider"
    },
    "PASSWORDLESS": "Passwortloser Login",
    "PASSWORDLESSTYPE": {
      "0": "Nicht erlaubt",
      "1": "Erlaubt"
    }
  },
  "APP": {
    "LIST": "Apps",
    "COMPLIANCE": "OIDC Einhaltung",
    "URLS": "Urls",
    "CONFIGURATION": "Konfiguration",
    "TOKEN": "Token Einstellungen",
    "PAGES": {
      "TITLE": "Anwendung",
      "ID": "ID",
      "DESCRIPTION": "Hier kannst Du Deine Applikationen bearbeiten und deren Konfiguration anpassen.",
      "CREATE": "Applikation erstellen",
      "CREATE_DESC_TITLE": "Gebe die Daten der Anwendung Schritt für Schritt ein.",
      "CREATE_DESC_SUB": "Es wird automatisch eine empfohlene Konfiguration generiert.",
      "STATE": "Status",
      "DATECREATED": "Erstellt",
      "DATECHANGED": "Geändert",
      "URLS": "Urls",
      "DELETE": "App löschen",
      "DETAIL": {
        "TITLE": "Detail",
        "STATE": {
          "0": "Nicht definiert",
          "1": "Aktiv",
          "2": "Inaktiv"
        }
      },
      "DIALOG": {
        "CONFIG": {
          "TITLE": "OIDC configuration ändern"
        },
        "DELETE": {
          "TITLE": "App löschen",
          "DESCRIPTION": "Wollen Sie diese App wirklich löschen?"
        }
      },
      "NEXTSTEPS": {
        "TITLE": "Nächste Schritte",
        "0": {
          "TITLE": "Rollen festlegen",
          "DESC": "Erfassen Sie Rollen für ihr Projekt"
        },
        "1": {
          "TITLE": "Benutzer hinzufügen",
          "DESC": "Fügen Sie Nutzer ihrer Organisation hinzu"
        },
        "2": {
          "TITLE": "Hilfe & Support",
          "DESC": "Lesen Sie unsere Dokumentation zum Erstellen von Applikation oder kontaktieren Sie unseren Support"
        }
      }
    },
    "NAMEDIALOG": {
      "TITLE": "App umbenennen",
      "DESCRIPTION": "Geben Sie den neuen Namen für Ihre App an!",
      "NAME": "Appname"
    },
    "NAME": "Name",
    "TYPE": "Anwendungstyp",
    "AUTHMETHOD": "Authentifizierungsmethode",
    "AUTHMETHODSECTION": "Authentifizierungsmethode",
    "GRANT": "Berechtigungstypen",
    "ADDITIONALORIGINS": "Zusätzliche Origins",
    "ADDITIONALORIGINSDESC": "Wenn sie zusätzliche Origins definieren wollen, die nicht den Redirect URIs gleichzusetzen sind, können Sie dies hier tun.",
    "ORIGINS": "Origins",
    "NOTANORIGIN": "Der Angegebene Wert ist kein Origin.",
    "PROSWITCH": "Konfigurator überspringen",
    "NAMEANDTYPESECTION": "Name und Typ",
    "TITLEFIRST": "Name der Applikation.",
    "TYPETITLE": "Art der Anwendung",
    "OIDC": {
      "WELLKNOWN": "Weitere Links können vom <a href='{{url}}' title='Discovery endpoint' target='_blank'>Discovery endpoint</a> abgerufen werden.",
      "INFO": {
        "ISSUER": "Issuer",
        "CLIENTID": "Client Id"
      },
      "CURRENT": "Aktuelle Konfiguration",
      "TOKENSECTIONTITLE": "AuthToken Optionen",
      "REDIRECTSECTIONTITLE": "Weiterleitungseinstellungen",
      "REDIRECTTITLE": "Wohin soll nach dem Log-in weitergeleitet werden?",
      "REDIRECTDESCRIPTIONWEB": "Die Weiterleitung muss mit https:// beginnen. http:// ist nur im Entwicklermodus zulässig.",
      "REDIRECTDESCRIPTIONNATIVE": "Die Weiterleitung muss mit einem eigenen Protokoll, http://127.0.0.1, http://[::1] oder http://localhost beginnen.",
      "REDIRECTNOTVALID": "Diese Weiterleitung ist nicht zulässig.",
      "COMMAORENTERSEPERATION": "mit ↵ trennen",
      "POSTREDIRECTTITLE": "Das ist die Weiterleitung nach einem Log-out.",
      "TYPEREQUIRED": "Der Typ ist notwendig.",
      "TITLE": "OIDC-Konfiguration",
      "CLIENTID": "Client ID",
      "CLIENTSECRET": "Client Secret",
      "CLIENTSECRET_NOSECRET": "Bei ihrem gewählten Authentication Flow wird kein Secret benötigt und steht daher nicht zur Verfügung.",
      "CLIENTSECRET_DESCRIPTION": "Verwahre das Client Secret an einem sicheren Ort, da es nicht mehr angezeigt werden kann, sobald der Dialog geschlossen wird.",
      "REGENERATESECRET": "Client Secret neu generieren",
      "DEVMODE": "Entwicklermodus",
      "DEVMODEDESC": "Bei eingeschaltetem Entwicklermodus werden die Weiterleitungs-URIs im OIDC-Flow nicht validiert.",
      "REDIRECT": "Weiterleitungs-URIs",
      "REDIRECTSECTION": "Weiterleitungs-URIs",
      "POSTLOGOUTREDIRECT": "URIs für Post-Log-out",
      "RESPONSESECTION": "Antworttypen",
      "GRANTSECTION": "Berechtigungstypen",
      "GRANTTITLE": "Wähle Deine Berechtigungstypen aus. Hinweis: \"Implizit\" ist nur für browser-basierte Anwendungen verfügbar.",
      "APPTYPE": {
        "0": "Web",
        "1": "User Agent",
        "2": "Native"
      },
      "RESPONSETYPE": "Antworttypen",
      "RESPONSE": {
        "0": "Code",
        "1": "ID-Token",
        "2": "Token-ID-Token"
      },
      "REFRESHTOKEN": "Refresh Token",
      "GRANTTYPE": "Berechtigungstypen",
      "GRANT": {
        "0": "Authorization Code",
        "1": "Implicit",
        "2": "Refresh Token"
      },
      "AUTHMETHOD": {
        "0": "Basic",
        "1": "Post",
        "2": "None",
        "3": "Private Key JWT"
      },
      "TOKENTYPE": "Auth Token Typ",
      "TOKENTYPE0": "Bearer Token",
      "TOKENTYPE1": "JWT",
      "UNSECUREREDIRECT": "Wir hoffen, Du weisst, was Du tust.",
      "OVERVIEWSECTION": "Übersicht",
      "OVERVIEWTITLE": "Deine Konfiguration ist bereit. Du kannst sie hier nochmals prüfen.",
      "ACCESSTOKENROLEASSERTION": "Benutzerrollen dem Access Token hinzufügen",
      "ACCESSTOKENROLEASSERTION_DESCRIPTION": "Bei Auswahl werden dem Access Token die angeforderten Rollen des authentifizierten Benutzers hinzugefügt.",
      "IDTOKENROLEASSERTION": "Benutzerrollen im ID Token",
      "IDTOKENROLEASSERTION_DESCRIPTION": "Bei Auswahl werden dem ID Token die angeforderten Rollen des authentifizierten Benutzers hinzugefügt.",
      "IDTOKENUSERINFOASSERTION": "User Info im ID Token",
      "IDTOKENUSERINFOASSERTION_DESCRIPTION": "Ermöglich OIDC clients claims von profile, email, phone und address direkt vom ID Token zu beziehen.",
      "CLOCKSKEW": "ermöglicht Clients, den Taktversatz von OP und Client zu verarbeiten. Die Dauer (0-5s) wird der exp addiert und von iats, auth_time und nbf abgezogen.",
      "RECOMMENDED": "Empfohlen",
      "NOTRECOMMENDED": "nicht empfohlen",
      "SELECTION": {
        "APPTYPE": {
          "WEB": {
            "TITLE": "Web",
            "DESCRIPTION": "Standard Web applications wie .net, PHP, Node.js, Java, etc."
          },
          "NATIVE": {
            "TITLE": "Native",
            "DESCRIPTION": "Mobile Apps, Desktop, Smart Devices, etc."
          },
          "USERAGENT": {
            "TITLE": "User Agent",
            "DESCRIPTION": "Single Page Applications (SPA) und grundsätzlich alle im Browser aufgeführten JS Frameworks"
          }
        }
      }
    },
    "API": {
      "INFO": {
        "CLIENTID": "Client Id"
      },
      "REGENERATESECRET": "Client Secret neu generieren",
      "SELECTION": {
        "TITLE": "API",
        "DESCRIPTION": "APIs im Allgemeinen"
      },
      "AUTHMETHOD": {
        "0": "Basic",
        "1": "Private Key JWT"
      }
    },
    "SAML": {
      "SELECTION": {
        "TITLE": "SAML",
        "DESCRIPTION": "SAML Applikationen"
      },
      "CONFIGSECTION": "SAML Konfiguration",
      "URL": "Url des Metadata Files",
      "OR": "oder",
      "XML": "Metadata XML hochladen",
      "METADATA": "Metadata",
      "METADATAFROMFILE": "Metadata aus Datei"
    },
    "AUTHMETHODS": {
      "CODE": {
        "TITLE": "Code",
        "DESCRIPTION": "Tausche den Authorization Code gegen Tokens ein"
      },
      "PKCE": {
        "TITLE": "PKCE",
        "DESCRIPTION": "Nutze einen Zufalls Hash Wert anstelle des Client Secret für mehr Sicherheit"
      },
      "POST": {
        "TITLE": "POST",
        "DESCRIPTION": "Sende client_id und client_secret im (HTML) Formular"
      },
      "PK_JWT": {
        "TITLE": "Private Key JWT",
        "DESCRIPTION": "Nutze einen Private Key um deine Application zu authentifizieren"
      },
      "BASIC": {
        "TITLE": "Basic",
        "DESCRIPTION": "Authentifizierung mittels Nutzername und Passwort"
      },
      "IMPLICIT": {
        "TITLE": "Implicit",
        "DESCRIPTION": "Erhalte die Token direkt vom authorize Endpoint"
      },
      "CUSTOM": {
        "TITLE": "Custom",
        "DESCRIPTION": "Deine Konfiguration entspricht keiner anderen Option."
      }
    },
    "TOAST": {
      "REACTIVATED": "Anwendung reaktiviert.",
      "DEACTIVATED": "Anwendung deaktiviert.",
      "OIDCUPDATED": "App gespeichert",
      "APIUPDATED": "App gespeichert",
      "UPDATED": "App geändert.",
      "CREATED": "App erstellt.",
      "CLIENTSECRETREGENERATED": "Client Secret generiert.",
      "DELETED": "App gelöscht.",
      "CONFIGCHANGED": "Konfigurationsänderung entdeckt."
    }
  },
  "GENDERS": {
    "0": "Unbekannt",
    "1": "Weiblich",
    "2": "Männlich",
    "3": "Anderes"
  },
  "LANGUAGES": {
    "de": "Deutsch",
    "en": "English",
    "it": "Italiano",
    "fr": "Français",
    "zh": "简体中文",
    "pl": "Polski"
  },
  "MEMBER": {
    "ADD": "Manager hinzufügen",
    "CREATIONTYPE": "Erstelltyp",
    "CREATIONTYPES": {
      "3": "IAM",
      "2": "Organisation",
      "0": "Eigenes Projekt",
      "1": "Berechtigtes Projekt",
      "4": "Projekt"
    },
    "EDITROLE": "Rollen editieren",
    "EDITFOR": "Bearbeiten Sie die Rollen für den Benutzer: {{value}}",
    "DIALOG": {
      "DELETE_TITLE": "Manager entfernen",
      "DELETE_DESCRIPTION": "Sie sind im Begriff einen Manager zu entfernen. Wollen Sie fortfahren?"
    }
  },
  "ROLESLABEL": "Rollen",
  "GRANTS": {
    "TITLE": "Berechtigungen",
    "DESC": "Hier werden alle Berechtigungen deiner Organisation angezeigt.",
    "DELETE": "Berechtigung löschen",
    "EMPTY": "Keine Berechtigungen gefunden",
    "ADD": "Berechtigung erstellen",
    "ADD_BTN": "Neu",
    "PROJECT": {
      "TITLE": "Autorisierung",
      "DESCRIPTION": "Definiere die Operationen und Rechte, die dem Benutzer zur Verfügung gestellt werden. Achtung: Du kannst nur Einträge von Projekten sehen, für die Du eine Autorisierung besitzt."
    },
    "USER": {
      "TITLE": "Autorisierung",
      "DESCRIPTION": "Definiere die Operationen und Rechte, die dem Benutzer zur Verfügung gestellt werden. Achtung: Du kannst nur Einträge von Projekten sehen, für die Du eine Autorisierung besitzt."
    },
    "CREATE": {
      "TITLE": "Autorisierung erstellen",
      "DESCRIPTION": "Suche nach der Organisation, dem Projekt und den verfügbaren Rollen."
    },
    "EDIT": {
      "TITLE": "Autorisierung bearbeiten"
    },
    "DETAIL": {
      "TITLE": "Autorisierungsdetails",
      "DESCRIPTION": ""
    },
    "TOAST": {
      "UPDATED": "Berechtigung geändert.",
      "REMOVED": "Berechtigung entfernt.",
      "BULKREMOVED": "Berechtigungen entfernt."
    },
    "DIALOG": {
      "DELETE_TITLE": "Authorisierung löschen",
      "DELETE_DESCRIPTION": "Sie sind im Begriff eine Autorisierung zu entfernen. Wollen Sie fortfahren?",
      "BULK_DELETE_TITLE": "Autorisierungen löschen",
      "BULK_DELETE_DESCRIPTION": "Sie sind im Begriff mehrere Autorisierungen zu entfernen. Wollen Sie fortfahren?"
    }
  },
  "CHANGES": {
    "LISTTITLE": "Letzte Änderungen",
    "BOTTOM": "Ende",
    "LOADMORE": "Mehr laden",
    "ORG": {
      "TITLE": "Aktivität",
      "DESCRIPTION": "Hier siehst Du die letzten Vorkommnisse, die die Organisation betreffen."
    },
    "PROJECT": {
      "TITLE": "Aktivität",
      "DESCRIPTION": "Hier siehst Du die letzten Vorkommnisse, die das Projekt betreffen."
    },
    "USER": {
      "TITLE": "Aktivität",
      "DESCRIPTION": "Hier siehst Du die letzten Vorkommnisse, die den Benutzer betreffen."
    }
  }
}<|MERGE_RESOLUTION|>--- conflicted
+++ resolved
@@ -49,12 +49,6 @@
     "DOCUMENTATION": "Dokumentation",
     "INSTANCEOVERVIEW": "Instanz",
     "ORGS": "Organisationen",
-<<<<<<< HEAD
-=======
-    "VIEWS": "Views",
-    "EVENTS": "Events",
-    "FAILEDEVENTS": "Failed Events",
->>>>>>> aa9518ac
     "ORGANIZATION": "Organisation",
     "DOMAINS": "Domains",
     "PROJECT": "Projekte",
