package start

import (
	"time"

	"github.com/zitadel/zitadel/internal/logstore/access"

	"github.com/mitchellh/mapstructure"
	"github.com/spf13/viper"
	"github.com/zitadel/logging"
<<<<<<< HEAD
=======

>>>>>>> 10b28153
	"github.com/zitadel/zitadel/internal/actions"
	admin_es "github.com/zitadel/zitadel/internal/admin/repository/eventsourcing"
	internal_authz "github.com/zitadel/zitadel/internal/api/authz"
	"github.com/zitadel/zitadel/internal/api/http/middleware"
	"github.com/zitadel/zitadel/internal/api/oidc"
	"github.com/zitadel/zitadel/internal/api/saml"
	"github.com/zitadel/zitadel/internal/api/ui/console"
	"github.com/zitadel/zitadel/internal/api/ui/login"
	auth_es "github.com/zitadel/zitadel/internal/auth/repository/eventsourcing"
	"github.com/zitadel/zitadel/internal/command"
	"github.com/zitadel/zitadel/internal/config/hook"
	"github.com/zitadel/zitadel/internal/config/network"
	"github.com/zitadel/zitadel/internal/config/systemdefaults"
	"github.com/zitadel/zitadel/internal/crypto"
	"github.com/zitadel/zitadel/internal/database"
	"github.com/zitadel/zitadel/internal/eventstore"
	"github.com/zitadel/zitadel/internal/id"
	"github.com/zitadel/zitadel/internal/query/projection"
	static_config "github.com/zitadel/zitadel/internal/static/config"
	metrics "github.com/zitadel/zitadel/internal/telemetry/metrics/config"
	tracing "github.com/zitadel/zitadel/internal/telemetry/tracing/config"
)

type Config struct {
	Log               *logging.Config
	Port              uint16
	ExternalPort      uint16
	ExternalDomain    string
	ExternalSecure    bool
	TLS               network.TLS
	HTTP2HostHeader   string
	HTTP1HostHeader   string
	WebAuthNName      string
	Database          database.Config
	Tracing           tracing.Config
	Metrics           metrics.Config
	Projections       projection.Config
	Auth              auth_es.Config
	Admin             admin_es.Config
	UserAgentCookie   *middleware.UserAgentCookieConfig
	OIDC              oidc.Config
	SAML              saml.Config
	Login             login.Config
	Console           console.Config
	AssetStorage      static_config.AssetStorageConfig
	InternalAuthZ     internal_authz.Config
	SystemDefaults    systemdefaults.SystemDefaults
	EncryptionKeys    *encryptionKeyConfig
	DefaultInstance   command.InstanceSetup
	AuditLogRetention time.Duration
	SystemAPIUsers    map[string]*internal_authz.SystemAPIUser
	CustomerPortal    string
	Machine           *id.Config
	Actions           *actions.Config
<<<<<<< HEAD
	LogStore          *struct {
		Access *access.Config
	}
=======
	Eventstore        *eventstore.Config
>>>>>>> 10b28153
}

func MustNewConfig(v *viper.Viper) *Config {
	config := new(Config)

	err := v.Unmarshal(config,
		viper.DecodeHook(mapstructure.ComposeDecodeHookFunc(
			hook.Base64ToBytesHookFunc(),
			hook.TagToLanguageHookFunc(),
			mapstructure.StringToTimeDurationHookFunc(),
			mapstructure.StringToTimeHookFunc(time.RFC3339),
			mapstructure.StringToSliceHookFunc(","),
			database.DecodeHook,
			actions.HTTPConfigDecodeHook,
		)),
	)
	logging.OnError(err).Fatal("unable to read config")

	err = config.Log.SetLogger()
	logging.OnError(err).Fatal("unable to set logger")

	err = config.Tracing.NewTracer()
	logging.OnError(err).Fatal("unable to set tracer")

	err = config.Metrics.NewMeter()
	logging.OnError(err).Fatal("unable to set meter")

	id.Configure(config.Machine)
	actions.SetHTTPConfig(&config.Actions.HTTP)

	return config
}

type encryptionKeyConfig struct {
	DomainVerification   *crypto.KeyConfig
	IDPConfig            *crypto.KeyConfig
	OIDC                 *crypto.KeyConfig
	SAML                 *crypto.KeyConfig
	OTP                  *crypto.KeyConfig
	SMS                  *crypto.KeyConfig
	SMTP                 *crypto.KeyConfig
	User                 *crypto.KeyConfig
	CSRFCookieKeyID      string
	UserAgentCookieKeyID string
}<|MERGE_RESOLUTION|>--- conflicted
+++ resolved
@@ -8,10 +8,6 @@
 	"github.com/mitchellh/mapstructure"
 	"github.com/spf13/viper"
 	"github.com/zitadel/logging"
-<<<<<<< HEAD
-=======
-
->>>>>>> 10b28153
 	"github.com/zitadel/zitadel/internal/actions"
 	admin_es "github.com/zitadel/zitadel/internal/admin/repository/eventsourcing"
 	internal_authz "github.com/zitadel/zitadel/internal/api/authz"
@@ -66,13 +62,10 @@
 	CustomerPortal    string
 	Machine           *id.Config
 	Actions           *actions.Config
-<<<<<<< HEAD
 	LogStore          *struct {
 		Access *access.Config
 	}
-=======
-	Eventstore        *eventstore.Config
->>>>>>> 10b28153
+	Eventstore *eventstore.Config
 }
 
 func MustNewConfig(v *viper.Viper) *Config {
