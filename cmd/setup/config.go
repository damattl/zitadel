package setup

import (
	"bytes"
	"strings"
	"time"

	"github.com/mitchellh/mapstructure"
	"github.com/spf13/viper"
	"github.com/zitadel/logging"

	"github.com/zitadel/zitadel/internal/api/authz"
	"github.com/zitadel/zitadel/internal/command"
	"github.com/zitadel/zitadel/internal/config/hook"
	"github.com/zitadel/zitadel/internal/config/systemdefaults"
	"github.com/zitadel/zitadel/internal/crypto"
	"github.com/zitadel/zitadel/internal/database"
	"github.com/zitadel/zitadel/internal/eventstore"
	"github.com/zitadel/zitadel/internal/id"
	"github.com/zitadel/zitadel/internal/query/projection"
)

type Config struct {
	Database        database.Config
	SystemDefaults  systemdefaults.SystemDefaults
	InternalAuthZ   authz.Config
	ExternalDomain  string
	ExternalPort    uint16
	ExternalSecure  bool
	Log             *logging.Config
	EncryptionKeys  *encryptionKeyConfig
	DefaultInstance command.InstanceSetup
	Machine         *id.Config
	Projections     projection.Config
	Eventstore      *eventstore.Config
}

func MustNewConfig(v *viper.Viper) *Config {
	config := new(Config)
	err := v.Unmarshal(config,
		viper.DecodeHook(mapstructure.ComposeDecodeHookFunc(
			hook.Base64ToBytesHookFunc(),
			hook.TagToLanguageHookFunc(),
			mapstructure.StringToTimeDurationHookFunc(),
			mapstructure.StringToTimeHookFunc(time.RFC3339),
			mapstructure.StringToSliceHookFunc(","),
			database.DecodeHook,
		)),
	)
	logging.OnError(err).Fatal("unable to read default config")

	err = config.Log.SetLogger()
	logging.OnError(err).Fatal("unable to set logger")

	id.Configure(config.Machine)

	return config
}

type Steps struct {
<<<<<<< HEAD
	s1ProjectionTable    *ProjectionTable
	s2AssetsTable        *AssetTable
	FirstInstance        *FirstInstance
	s4EventstoreIndexes  *EventstoreIndexesNew
	s5LastFailed         *LastFailed
	s6OwnerRemoveColumns *OwnerRemoveColumns
	s7LogstoreTables     *LogstoreTables
	s8AuthTokens         *AuthTokenIndexes
	CorrectCreationDate  *CorrectCreationDate
	AddEventCreatedAt    *AddEventCreatedAt
	s12AddOTPColumns     *AddOTPColumns
	s13ChangeEvents      *ChangeEvents
	s14CurrentStates     *CurrentProjectionState
=======
	s1ProjectionTable     *ProjectionTable
	s2AssetsTable         *AssetTable
	FirstInstance         *FirstInstance
	s4EventstoreIndexes   *EventstoreIndexesNew
	s5LastFailed          *LastFailed
	s6OwnerRemoveColumns  *OwnerRemoveColumns
	s7LogstoreTables      *LogstoreTables
	s8AuthTokens          *AuthTokenIndexes
	s9EventstoreIndexes2  *EventstoreIndexesNew
	CorrectCreationDate   *CorrectCreationDate
	AddEventCreatedAt     *AddEventCreatedAt
	s12AddOTPColumns      *AddOTPColumns
	s13FixQuotaProjection *FixQuotaConstraints
>>>>>>> 2823678e
}

type encryptionKeyConfig struct {
	User *crypto.KeyConfig
	SMTP *crypto.KeyConfig
	OIDC *crypto.KeyConfig
}

func MustNewSteps(v *viper.Viper) *Steps {
	v.AutomaticEnv()
	v.SetEnvPrefix("ZITADEL")
	v.SetEnvKeyReplacer(strings.NewReplacer(".", "_"))
	v.SetConfigType("yaml")
	err := v.ReadConfig(bytes.NewBuffer(defaultSteps))
	logging.OnError(err).Fatal("unable to read setup steps")

	for _, file := range stepFiles {
		v.SetConfigFile(file)
		err := v.MergeInConfig()
		logging.WithFields("file", file).OnError(err).Warn("unable to read setup file")
	}

	steps := new(Steps)
	err = v.Unmarshal(steps,
		viper.DecodeHook(mapstructure.ComposeDecodeHookFunc(
			hook.Base64ToBytesHookFunc(),
			hook.TagToLanguageHookFunc(),
			mapstructure.StringToTimeDurationHookFunc(),
			mapstructure.StringToTimeHookFunc(time.RFC3339),
			mapstructure.StringToSliceHookFunc(","),
		)),
	)
	logging.OnError(err).Fatal("unable to read steps")
	return steps
}<|MERGE_RESOLUTION|>--- conflicted
+++ resolved
@@ -58,21 +58,6 @@
 }
 
 type Steps struct {
-<<<<<<< HEAD
-	s1ProjectionTable    *ProjectionTable
-	s2AssetsTable        *AssetTable
-	FirstInstance        *FirstInstance
-	s4EventstoreIndexes  *EventstoreIndexesNew
-	s5LastFailed         *LastFailed
-	s6OwnerRemoveColumns *OwnerRemoveColumns
-	s7LogstoreTables     *LogstoreTables
-	s8AuthTokens         *AuthTokenIndexes
-	CorrectCreationDate  *CorrectCreationDate
-	AddEventCreatedAt    *AddEventCreatedAt
-	s12AddOTPColumns     *AddOTPColumns
-	s13ChangeEvents      *ChangeEvents
-	s14CurrentStates     *CurrentProjectionState
-=======
 	s1ProjectionTable     *ProjectionTable
 	s2AssetsTable         *AssetTable
 	FirstInstance         *FirstInstance
@@ -81,12 +66,12 @@
 	s6OwnerRemoveColumns  *OwnerRemoveColumns
 	s7LogstoreTables      *LogstoreTables
 	s8AuthTokens          *AuthTokenIndexes
-	s9EventstoreIndexes2  *EventstoreIndexesNew
 	CorrectCreationDate   *CorrectCreationDate
 	AddEventCreatedAt     *AddEventCreatedAt
 	s12AddOTPColumns      *AddOTPColumns
 	s13FixQuotaProjection *FixQuotaConstraints
->>>>>>> 2823678e
+	s14ChangeEvents       *ChangeEvents
+	s15CurrentStates      *CurrentProjectionState
 }
 
 type encryptionKeyConfig struct {
