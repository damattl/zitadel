--- conflicted
+++ resolved
@@ -76,10 +76,7 @@
 	s16UniqueConstraintsLower       *UniqueConstraintToLower
 	s17AddOffsetToUniqueConstraints *AddOffsetToCurrentStates
 	s18AddLowerFieldsToLoginNames   *AddLowerFieldsToLoginNames
-<<<<<<< HEAD
-=======
 	s19AddCurrentStatesIndex        *AddCurrentSequencesIndex
->>>>>>> 76c84d38
 }
 
 type encryptionKeyConfig struct {
