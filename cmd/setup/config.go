package setup

import (
	"bytes"
	"strings"
	"time"

	"github.com/mitchellh/mapstructure"
	"github.com/spf13/viper"
	"github.com/zitadel/logging"

	"github.com/zitadel/zitadel/internal/api/authz"
	"github.com/zitadel/zitadel/internal/command"
	"github.com/zitadel/zitadel/internal/config/hook"
	"github.com/zitadel/zitadel/internal/config/systemdefaults"
	"github.com/zitadel/zitadel/internal/crypto"
	"github.com/zitadel/zitadel/internal/database"
	"github.com/zitadel/zitadel/internal/id"
	"github.com/zitadel/zitadel/internal/query/projection"
)

type Config struct {
	Database        database.Config
	SystemDefaults  systemdefaults.SystemDefaults
	InternalAuthZ   authz.Config
	ExternalDomain  string
	ExternalPort    uint16
	ExternalSecure  bool
	Log             *logging.Config
	EncryptionKeys  *encryptionKeyConfig
	DefaultInstance command.InstanceSetup
	Machine         *id.Config
	Projections     projection.Config
}

func MustNewConfig(v *viper.Viper) *Config {
	config := new(Config)
	err := v.Unmarshal(config,
		viper.DecodeHook(mapstructure.ComposeDecodeHookFunc(
			hook.Base64ToBytesHookFunc(),
			hook.TagToLanguageHookFunc(),
			mapstructure.StringToTimeDurationHookFunc(),
			mapstructure.StringToTimeHookFunc(time.RFC3339),
			mapstructure.StringToSliceHookFunc(","),
			database.DecodeHook,
		)),
	)
	logging.OnError(err).Fatal("unable to read default config")

	err = config.Log.SetLogger()
	logging.OnError(err).Fatal("unable to set logger")

	id.Configure(config.Machine)

	return config
}

type Steps struct {
	s1ProjectionTable    *ProjectionTable
	s2AssetsTable        *AssetTable
	FirstInstance        *FirstInstance
	s4EventstoreIndexes  *EventstoreIndexesNew
	s5LastFailed         *LastFailed
	s6OwnerRemoveColumns *OwnerRemoveColumns
	s7LogstoreTables     *LogstoreTables
	s8AuthTokens         *AuthTokenIndexes
	s9EventstoreIndexes2 *EventstoreIndexesNew
	CorrectCreationDate  *CorrectCreationDate
<<<<<<< HEAD
	s11AddEventCreatedAt *AddEventCreatedAt
	s12ChangeEvents      *ChangeEvents
=======
	s11CurrentStates     *CurrentProjectionState
>>>>>>> be40eb63
}

type encryptionKeyConfig struct {
	User *crypto.KeyConfig
	SMTP *crypto.KeyConfig
}

func MustNewSteps(v *viper.Viper) *Steps {
	v.AutomaticEnv()
	v.SetEnvPrefix("ZITADEL")
	v.SetEnvKeyReplacer(strings.NewReplacer(".", "_"))
	v.SetConfigType("yaml")
	err := v.ReadConfig(bytes.NewBuffer(defaultSteps))
	logging.OnError(err).Fatal("unable to read setup steps")

	for _, file := range stepFiles {
		v.SetConfigFile(file)
		err := v.MergeInConfig()
		logging.WithFields("file", file).OnError(err).Warn("unable to read setup file")
	}

	steps := new(Steps)
	err = v.Unmarshal(steps,
		viper.DecodeHook(mapstructure.ComposeDecodeHookFunc(
			hook.Base64ToBytesHookFunc(),
			hook.TagToLanguageHookFunc(),
			mapstructure.StringToTimeDurationHookFunc(),
			mapstructure.StringToTimeHookFunc(time.RFC3339),
			mapstructure.StringToSliceHookFunc(","),
		)),
	)
	logging.OnError(err).Fatal("unable to read steps")
	return steps
}<|MERGE_RESOLUTION|>--- conflicted
+++ resolved
@@ -66,12 +66,9 @@
 	s8AuthTokens         *AuthTokenIndexes
 	s9EventstoreIndexes2 *EventstoreIndexesNew
 	CorrectCreationDate  *CorrectCreationDate
-<<<<<<< HEAD
 	s11AddEventCreatedAt *AddEventCreatedAt
 	s12ChangeEvents      *ChangeEvents
-=======
-	s11CurrentStates     *CurrentProjectionState
->>>>>>> be40eb63
+	s13CurrentStates     *CurrentProjectionState
 }
 
 type encryptionKeyConfig struct {
