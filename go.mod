module github.com/zitadel/zitadel

<<<<<<< HEAD
go 1.22.0
=======
go 1.21.1

// https://go.dev/doc/toolchain
toolchain go1.21.8
>>>>>>> 25ef3da9

require (
	cloud.google.com/go/storage v1.39.0
	github.com/BurntSushi/toml v1.3.2
	github.com/DATA-DOG/go-sqlmock v1.5.2
	github.com/GoogleCloudPlatform/opentelemetry-operations-go/exporter/trace v1.21.0
	github.com/Masterminds/squirrel v1.5.4
	github.com/ajstarks/svgo v0.0.0-20211024235047-1546f124cd8b
	github.com/benbjohnson/clock v1.3.5
	github.com/boombuler/barcode v1.0.1
	github.com/brianvoe/gofakeit/v6 v6.26.4
	github.com/cockroachdb/cockroach-go/v2 v2.3.6
	github.com/common-nighthawk/go-figure v0.0.0-20210622060536-734e95fb86be
	github.com/crewjam/saml v0.4.14
	github.com/descope/virtualwebauthn v1.0.2
	github.com/dop251/goja v0.0.0-20240220182346-e401ed450204
	github.com/dop251/goja_nodejs v0.0.0-20240221231712-27eeffc9c235
	github.com/drone/envsubst v1.0.3
	github.com/envoyproxy/protoc-gen-validate v1.0.4
	github.com/fatih/color v1.16.0
	github.com/gabriel-vasile/mimetype v1.4.3
	github.com/go-jose/go-jose/v3 v3.0.3
	github.com/go-ldap/ldap/v3 v3.4.6
	github.com/go-webauthn/webauthn v0.10.1
	github.com/gorilla/csrf v1.7.2
	github.com/gorilla/mux v1.8.1
	github.com/gorilla/schema v1.2.1
	github.com/gorilla/securecookie v1.1.2
	github.com/grpc-ecosystem/go-grpc-middleware v1.4.0
	github.com/grpc-ecosystem/grpc-gateway v1.16.0
	github.com/grpc-ecosystem/grpc-gateway/v2 v2.19.1
	github.com/h2non/gock v1.2.0
	github.com/improbable-eng/grpc-web v0.15.0
	github.com/jackc/pgx/v5 v5.5.5
	github.com/jarcoal/jpath v0.0.0-20140328210829-f76b8b2dbf52
	github.com/jinzhu/gorm v1.9.16
	github.com/k3a/html2text v1.2.1
	github.com/kevinburke/twilio-go v0.0.0-20231009225535-38b36b35294d
	github.com/lucasb-eyer/go-colorful v1.2.0
	github.com/minio/minio-go/v7 v7.0.68
	github.com/mitchellh/mapstructure v1.5.0
	github.com/muesli/gamut v0.3.1
	github.com/muhlemmer/gu v0.3.1
	github.com/muhlemmer/httpforwarded v0.1.0
	github.com/nicksnyder/go-i18n/v2 v2.4.0
	github.com/pquerna/otp v1.4.0
	github.com/rakyll/statik v0.1.7
	github.com/rs/cors v1.10.1
	github.com/santhosh-tekuri/jsonschema/v5 v5.3.1
	github.com/sony/sonyflake v1.2.0
	github.com/spf13/cobra v1.8.0
	github.com/spf13/viper v1.18.2
	github.com/stretchr/testify v1.9.0
	github.com/superseriousbusiness/exifremove v0.0.0-20210330092427-6acd27eac203
	github.com/ttacon/libphonenumber v1.2.1
	github.com/zitadel/logging v0.6.0
	github.com/zitadel/oidc/v3 v3.18.0
	github.com/zitadel/passwap v0.5.0
	github.com/zitadel/saml v0.1.3
	go.opentelemetry.io/contrib/instrumentation/google.golang.org/grpc/otelgrpc v0.49.0
	go.opentelemetry.io/contrib/instrumentation/net/http/otelhttp v0.49.0
	go.opentelemetry.io/otel v1.24.0
	go.opentelemetry.io/otel/exporters/otlp/otlptrace/otlptracegrpc v1.24.0
	go.opentelemetry.io/otel/exporters/prometheus v0.46.0
	go.opentelemetry.io/otel/exporters/stdout/stdouttrace v1.24.0
	go.opentelemetry.io/otel/metric v1.24.0
	go.opentelemetry.io/otel/sdk v1.24.0
	go.opentelemetry.io/otel/sdk/metric v1.24.0
	go.opentelemetry.io/otel/trace v1.24.0
	go.uber.org/mock v0.4.0
	golang.org/x/crypto v0.21.0
	golang.org/x/exp v0.0.0-20240222234643-814bf88cf225
	golang.org/x/net v0.22.0
	golang.org/x/oauth2 v0.18.0
	golang.org/x/sync v0.6.0
	golang.org/x/text v0.14.0
	google.golang.org/api v0.168.0
	google.golang.org/genproto/googleapis/api v0.0.0-20240304212257-790db918fca8
	google.golang.org/grpc v1.62.1
	google.golang.org/protobuf v1.33.0
	sigs.k8s.io/yaml v1.4.0
)

require (
	github.com/GoogleCloudPlatform/opentelemetry-operations-go/internal/resourcemapping v0.45.0 // indirect
	github.com/bmatcuk/doublestar/v4 v4.6.1 // indirect
	github.com/crewjam/httperr v0.2.0 // indirect
	github.com/go-chi/chi/v5 v5.0.12 // indirect
	github.com/go-logr/logr v1.4.1 // indirect
	github.com/go-logr/stdr v1.2.2 // indirect
	github.com/go-sql-driver/mysql v1.7.1 // indirect
	github.com/go-webauthn/x v0.1.8 // indirect
	github.com/golang-jwt/jwt/v4 v4.5.0 // indirect
	github.com/golang-jwt/jwt/v5 v5.2.1 // indirect
	github.com/golang/protobuf v1.5.4 // indirect
	github.com/google/go-tpm v0.9.0 // indirect
	github.com/google/pprof v0.0.0-20240227163752-401108e1b7e7 // indirect
	github.com/google/s2a-go v0.1.7 // indirect
	github.com/jackc/puddle/v2 v2.2.1 // indirect
	github.com/klauspost/cpuid/v2 v2.2.7 // indirect
	github.com/lib/pq v1.10.9 // indirect
	github.com/mattermost/xml-roundtrip-validator v0.1.0 // indirect
	github.com/mattn/go-colorable v0.1.13 // indirect
	github.com/mattn/go-isatty v0.0.20 // indirect
	github.com/pelletier/go-toml/v2 v2.1.1 // indirect
	github.com/pkg/errors v0.9.1 // indirect
	github.com/sagikazarmark/locafero v0.4.0 // indirect
	github.com/sagikazarmark/slog-shim v0.1.0 // indirect
	github.com/sourcegraph/conc v0.3.0 // indirect
	github.com/zenazn/goji v1.0.1 // indirect
	github.com/zitadel/schema v1.3.0 // indirect
	go.uber.org/multierr v1.11.0 // indirect
	golang.org/x/time v0.5.0 // indirect
	google.golang.org/genproto v0.0.0-20240304212257-790db918fca8 // indirect
	google.golang.org/genproto/googleapis/rpc v0.0.0-20240304212257-790db918fca8 // indirect
)

require (
	cloud.google.com/go v0.112.1 // indirect
	cloud.google.com/go/compute v1.25.0 // indirect
	cloud.google.com/go/compute/metadata v0.2.3 // indirect
	cloud.google.com/go/iam v1.1.6 // indirect
	cloud.google.com/go/trace v1.10.5 // indirect
	github.com/Azure/go-ntlmssp v0.0.0-20221128193559-754e69321358 // indirect
	github.com/amdonov/xmlsig v0.1.0 // indirect
	github.com/beevik/etree v1.3.0
	github.com/beorn7/perks v1.0.1 // indirect
	github.com/cenkalti/backoff/v4 v4.2.1 // indirect
	github.com/cespare/xxhash/v2 v2.2.0 // indirect
	github.com/davecgh/go-spew v1.1.2-0.20180830191138-d8f796af33cc // indirect
	github.com/desertbit/timer v0.0.0-20180107155436-c41aec40b27f // indirect
	github.com/dlclark/regexp2 v1.11.0 // indirect
	github.com/dsoprea/go-exif v0.0.0-20230826092837-6579e82b732d // indirect
	github.com/dsoprea/go-exif/v2 v2.0.0-20230826092837-6579e82b732d // indirect
	github.com/dsoprea/go-iptc v0.0.0-20200610044640-bc9ca208b413 // indirect
	github.com/dsoprea/go-jpeg-image-structure v0.0.0-20221012074422-4f3f7e934102 // indirect
	github.com/dsoprea/go-logging v0.0.0-20200710184922-b02d349568dd // indirect
	github.com/dsoprea/go-photoshop-info-format v0.0.0-20200610045659-121dd752914d // indirect
	github.com/dsoprea/go-png-image-structure v0.0.0-20210512210324-29b889a6093d // indirect
	github.com/dsoprea/go-utility v0.0.0-20221003172846-a3e1774ef349 // indirect
	github.com/dustin/go-humanize v1.0.1 // indirect
	github.com/felixge/httpsnoop v1.0.4 // indirect
	github.com/fsnotify/fsnotify v1.7.0 // indirect
	github.com/fxamacker/cbor/v2 v2.6.0 // indirect
	github.com/go-asn1-ber/asn1-ber v1.5.5 // indirect
	github.com/go-errors/errors v1.5.1 // indirect
	github.com/go-sourcemap/sourcemap v2.1.3+incompatible // indirect
	github.com/go-xmlfmt/xmlfmt v1.1.2 // indirect
	github.com/gofrs/flock v0.8.1 // indirect
	github.com/gofrs/uuid v4.4.0+incompatible // indirect
	github.com/golang/geo v0.0.0-20230421003525-6adc56603217 // indirect
	github.com/golang/groupcache v0.0.0-20210331224755-41bb18bfe9da // indirect
	github.com/google/uuid v1.6.0
	github.com/googleapis/enterprise-certificate-proxy v0.3.2 // indirect
	github.com/googleapis/gax-go/v2 v2.12.2 // indirect
	github.com/gorilla/handlers v1.5.2 // indirect
	github.com/h2non/filetype v1.1.3 // indirect
	github.com/h2non/parth v0.0.0-20190131123155-b4df798d6542 // indirect
	github.com/hashicorp/hcl v1.0.0 // indirect
	github.com/inconshreveable/mousetrap v1.1.0 // indirect
	github.com/jackc/pgpassfile v1.0.0 // indirect
	github.com/jackc/pgservicefile v0.0.0-20231201235250-de7065d80cb9 // indirect
	github.com/jinzhu/inflection v1.0.0 // indirect
	github.com/jonboulle/clockwork v0.4.0
	github.com/json-iterator/go v1.1.12 // indirect
	github.com/kevinburke/go-types v0.0.0-20210723172823-2deba1f80ba7 // indirect
	github.com/kevinburke/rest v0.0.0-20231107185522-a9c371f90234 // indirect
	github.com/klauspost/compress v1.17.7 // indirect
	github.com/lann/builder v0.0.0-20180802200727-47ae307949d0 // indirect
	github.com/lann/ps v0.0.0-20150810152359-62de8c46ede0 // indirect
	github.com/magiconair/properties v1.8.7 // indirect
	github.com/mattn/go-sqlite3 v2.0.3+incompatible // indirect
	github.com/minio/md5-simd v1.1.2 // indirect
	github.com/minio/sha256-simd v1.0.1 // indirect
	github.com/modern-go/concurrent v0.0.0-20180306012644-bacd9c7ef1dd // indirect
	github.com/modern-go/reflect2 v1.0.2 // indirect
	github.com/muesli/clusters v0.0.0-20200529215643-2700303c1762 // indirect
	github.com/muesli/kmeans v0.3.1 // indirect
	github.com/pmezard/go-difflib v1.0.1-0.20181226105442-5d4384ee4fb2 // indirect
	github.com/prometheus/client_golang v1.19.0
	github.com/prometheus/client_model v0.6.0 // indirect
	github.com/prometheus/common v0.49.0 // indirect
	github.com/prometheus/procfs v0.12.0 // indirect
	github.com/rs/xid v1.5.0 // indirect
	github.com/russellhaering/goxmldsig v1.4.0 // indirect
	github.com/sirupsen/logrus v1.9.3
	github.com/spf13/afero v1.11.0 // indirect
	github.com/spf13/cast v1.6.0 // indirect
	github.com/spf13/pflag v1.0.5
	github.com/subosito/gotenv v1.6.0 // indirect
	github.com/ttacon/builder v0.0.0-20170518171403-c099f663e1c2 // indirect
	github.com/x448/float16 v0.8.4 // indirect
	github.com/xrash/smetrics v0.0.0-20231213231151-1d8dd44e695e // indirect
	go.opencensus.io v0.24.0 // indirect
	go.opentelemetry.io/otel/exporters/otlp/otlptrace v1.24.0 // indirect
	go.opentelemetry.io/proto/otlp v1.1.0 // indirect
	golang.org/x/sys v0.18.0
	google.golang.org/appengine v1.6.8 // indirect
	gopkg.in/ini.v1 v1.67.0 // indirect
	gopkg.in/yaml.v2 v2.4.0 // indirect
	gopkg.in/yaml.v3 v3.0.1 // indirect
	nhooyr.io/websocket v1.8.10 // indirect
)<|MERGE_RESOLUTION|>--- conflicted
+++ resolved
@@ -1,13 +1,9 @@
 module github.com/zitadel/zitadel
 
-<<<<<<< HEAD
-go 1.22.0
-=======
 go 1.21.1
 
 // https://go.dev/doc/toolchain
 toolchain go1.21.8
->>>>>>> 25ef3da9
 
 require (
 	cloud.google.com/go/storage v1.39.0
