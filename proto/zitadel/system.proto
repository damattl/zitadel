syntax = "proto3";

import "zitadel/object.proto";
import "zitadel/options.proto";
import "zitadel/instance.proto";
import "zitadel/member.proto";
import "zitadel/auth_n_key.proto";

import "google/api/annotations.proto";
import "google/protobuf/timestamp.proto";
import "google/protobuf/duration.proto";
import "protoc-gen-openapiv2/options/annotations.proto";
import "validate/validate.proto";

package zitadel.system.v1;

option go_package = "github.com/zitadel/zitadel/pkg/grpc/system";

option (grpc.gateway.protoc_gen_openapiv2.options.openapiv2_swagger) = {
  info: {
    title: "System API";
    version: "1.0";
    description: "This API is intended to configure and manage the different tenants whithin ZITADEL.";
    contact:{
      name: "ZITADEL"
      url: "https://zitadel.com"
      email: "hi@zitadel.com"
    }
    license: {
      name: "Apache 2.0",
      url: "https://github.com/zitadel/zitadel/blob/main/LICENSE";
    };
  };

  schemes: HTTPS;
  schemes: HTTP;

  consumes: "application/json";
  consumes: "application/grpc";

  produces: "application/json";
  produces: "application/grpc";

  consumes: "application/grpc-web+proto";
  produces: "application/grpc-web+proto";

  host: "api.zitadel.ch";
  base_path: "/system/v1";

  external_docs: {
    description: "Detailed information about ZITADEL",
    url: "https://zitadel.com/docs"
  }

  responses: {
    key: "403";
    value: {
      description: "Returned when the user does not have permission to access the resource.";
      schema: {
        json_schema: {
          ref: "#/definitions/rpcStatus";
        }
      }
    }
  }
  responses: {
    key: "404";
    value: {
      description: "Returned when the resource does not exist.";
      schema: {
        json_schema: {
          ref: "#/definitions/rpcStatus";
        }
      }
    }
  }
};

service SystemService {
  //Indicates if ZITADEL is running.
  // It respondes as soon as ZITADEL started
  rpc Healthz(HealthzRequest) returns (HealthzResponse) {
    option (google.api.http) = {
      get: "/healthz";
    };

    option (grpc.gateway.protoc_gen_openapiv2.options.openapiv2_operation) = {
      tags: "probes";
      responses: {
        key: "200";
        value: {
          description: "ZITADEL started";
        };
      }
      responses: {
        key: "default";
        value: {
          description: "ZITADEL NOT started yet";
        };
      }
    };
  }

  // Returns a list of ZITADEL instances
  rpc ListInstances(ListInstancesRequest) returns (ListInstancesResponse) {
    option (google.api.http) = {
      post: "/instances/_search"
      body: "*"
    };

    option (zitadel.v1.auth_option) = {
      permission: "authenticated";
    };
  }

  // Returns the detail of an instance
  rpc GetInstance(GetInstanceRequest) returns (GetInstanceResponse) {
    option (google.api.http) = {
      get: "/instances/{instance_id}";
    };

    option (zitadel.v1.auth_option) = {
      permission: "authenticated";
    };
  }

  // Deprecated: Use CreateInstance instead
  // Creates a new instance with all needed setup data
  // This might take some time
  rpc AddInstance(AddInstanceRequest) returns (AddInstanceResponse) {
    option (google.api.http) = {
      post: "/instances"
      body: "*"
    };

    option (zitadel.v1.auth_option) = {
      permission: "authenticated";
    };
  }

  // Updates name of an existing instance
  rpc UpdateInstance(UpdateInstanceRequest) returns (UpdateInstanceResponse) {
    option (google.api.http) = {
      put: "/instances/{instance_id}"
      body: "*"
    };

    option (zitadel.v1.auth_option) = {
      permission: "authenticated";
    };
  }

  // Creates a new instance with all needed setup data
  // This might take some time
  rpc CreateInstance(CreateInstanceRequest) returns (CreateInstanceResponse) {
    option (google.api.http) = {
      post: "/instances/_create"
      body: "*"
    };

    option (zitadel.v1.auth_option) = {
      permission: "authenticated";
    };
  }

  // Removes an instance
  // This might take some time
  rpc RemoveInstance(RemoveInstanceRequest) returns (RemoveInstanceResponse) {
    option (google.api.http) = {
      delete: "/instances/{instance_id}"
    };

    option (zitadel.v1.auth_option) = {
      permission: "authenticated";
    };
  }

  //Returns all instance members matching the request
  // all queries need to match (ANDed)
  rpc ListIAMMembers(ListIAMMembersRequest) returns (ListIAMMembersResponse) {
    option (google.api.http) = {
      post: "/instances/{instance_id}/members/_search";
      body: "*";
    };

    option (zitadel.v1.auth_option) = {
      permission: "authenticated";
    };
  }

  // Checks if a domain exists
  rpc ExistsDomain(ExistsDomainRequest) returns (ExistsDomainResponse) {
    option (google.api.http) = {
      post: "/domains/{domain}/_exists";
      body: "*"
    };

    option (zitadel.v1.auth_option) = {
      permission: "authenticated";
    };
  }

  // Returns the custom domains of an instance
  rpc ListDomains(ListDomainsRequest) returns (ListDomainsResponse) {
    option (google.api.http) = {
      post: "/instances/{instance_id}/domains/_search";
      body: "*"
    };

    option (zitadel.v1.auth_option) = {
      permission: "authenticated";
    };
  }

  // Returns the domain of an instance
  rpc AddDomain(AddDomainRequest) returns (AddDomainResponse) {
    option (google.api.http) = {
      post: "/instances/{instance_id}/domains";
      body: "*"
    };

    option (zitadel.v1.auth_option) = {
      permission: "authenticated";
    };
  }

  // Returns the domain of an instance
  rpc RemoveDomain(RemoveDomainRequest) returns (RemoveDomainResponse) {
    option (google.api.http) = {
      delete: "/instances/{instance_id}/domains/{domain}";
    };

    option (zitadel.v1.auth_option) = {
      permission: "authenticated";
    };
  }

  // Returns the domain of an instance
  rpc SetPrimaryDomain(SetPrimaryDomainRequest) returns (SetPrimaryDomainResponse) {
    option (google.api.http) = {
      post: "/instances/{instance_id}/domains/_set_primary";
      body: "*"
    };

    option (zitadel.v1.auth_option) = {
      permission: "authenticated";
    };
  }

  //Returns all stored read models of ZITADEL
  // views are used for search optimisation and optimise request latencies
  // they represent the delta of the event happend on the objects
  rpc ListViews(ListViewsRequest) returns (ListViewsResponse) {
    option (google.api.http) = {
      post: "/views/_search";
      body: "*"
    };

    option (zitadel.v1.auth_option) = {
      permission: "authenticated";
    };

    option (grpc.gateway.protoc_gen_openapiv2.options.openapiv2_operation) = {
      tags: "views";
      responses: {
        key: "200";
        value: {
          description: "Views for query operations";
        };
      };
    };
  }

  //Truncates the delta of the change stream
  // be carefull with this function because ZITADEL has to
  // recompute the deltas after they got cleared.
  // Search requests will return wrong results until all deltas are recomputed
  rpc ClearView(ClearViewRequest) returns (ClearViewResponse) {
    option (google.api.http) = {
      post: "/views/{database}/{view_name}";
    };

    option (zitadel.v1.auth_option) = {
      permission: "authenticated";
    };

    option (grpc.gateway.protoc_gen_openapiv2.options.openapiv2_operation) = {
      tags: "views";
      responses: {
        key: "200";
        value: {
          description: "View cleared";
        };
      };
    };
  }

  //Returns event descriptions which cannot be processed.
  // It's possible that some events need some retries.
  // For example if the SMTP-API wasn't able to send an email at the first time
  rpc ListFailedEvents(ListFailedEventsRequest) returns (ListFailedEventsResponse) {
    option (google.api.http) = {
      post: "/failedevents/_search";
      body: "*"
    };

    option (zitadel.v1.auth_option) = {
      permission: "authenticated";
    };

    option (grpc.gateway.protoc_gen_openapiv2.options.openapiv2_operation) = {
      tags: "failed events";
      responses: {
        key: "200";
        value: {
          description: "Events which were not processed by the views";
        };
      };
    };
  }

  //Deletes the event from failed events view.
  // the event is not removed from the change stream
  // This call is usefull if the system was able to process the event later.
  // e.g. if the second try of sending an email was successful. the first try produced a
  // failed event. You can find out if it worked on the `failure_count`
  rpc RemoveFailedEvent(RemoveFailedEventRequest) returns (RemoveFailedEventResponse) {
    option (google.api.http) = {
      delete: "/failedevents/{database}/{view_name}/{failed_sequence}";
    };

    option (zitadel.v1.auth_option) = {
      permission: "authenticated";
    };

    option (grpc.gateway.protoc_gen_openapiv2.options.openapiv2_operation) = {
      tags: "failed events";
      responses: {
        key: "200";
        value: {
          description: "Events removed from the list";
        };
      };
      responses: {
        key: "400";
        value: {
          description: "failed event not found";
          schema: {
            json_schema: {
              ref: "#/definitions/rpcStatus";
            };
          };
        };
      };
    };
  }

  // Creates a new quota
  rpc AddQuota(AddQuotaRequest) returns (AddQuotaResponse) {
    option (google.api.http) = {
      post: "/instances/{instance_id}/quotas"
      body: "*"
    };

    option (zitadel.v1.auth_option) = {
      permission: "authenticated";
    };
  }

  // Removes a quota
  rpc RemoveQuota(RemoveQuotaRequest) returns (RemoveQuotaResponse) {
    option (google.api.http) = {
      delete: "/instances/{instance_id}/quotas/{unit}"
    };

    option (zitadel.v1.auth_option) = {
      permission: "authenticated";
    };
  }
}


//This is an empty request
message HealthzRequest {}

//This is an empty response
message HealthzResponse {}

message ListInstancesRequest {
  option (grpc.gateway.protoc_gen_openapiv2.options.openapiv2_schema) = {
    json_schema: {
      description: "Search query for lists";
      required: ["query"]
    };
  };

  //list limitations and ordering
  zitadel.v1.ListQuery query = 1;
  // the field the result is sorted
  zitadel.instance.v1.FieldName sorting_column = 2;
  //criterias the client is looking for
  repeated zitadel.instance.v1.Query queries = 3;
}

message ListInstancesResponse {
  zitadel.v1.ListDetails details = 1;
  zitadel.instance.v1.FieldName sorting_column = 2;
  repeated zitadel.instance.v1.Instance result = 3;
}

message GetInstanceRequest {
  string instance_id = 1 [(validate.rules).string = {min_len: 1, max_len: 200}];
}

message GetInstanceResponse {
  zitadel.instance.v1.InstanceDetail instance = 1;
}

message AddInstanceRequest {
  message Profile {
    string first_name = 1 [(validate.rules).string = {max_len: 200}];
    string last_name = 2 [(validate.rules).string = {max_len: 200}];
    string preferred_language = 5 [(validate.rules).string = {max_len: 10}];
  }
  message Email {
    string email = 1[(validate.rules).string = {min_len: 1, max_len: 200}];
    bool is_email_verified = 2;
  }
  message Password {
    string password = 1 [(validate.rules).string = {max_len: 200}];
    bool password_change_required = 2;
  }

  string instance_name = 1 [(validate.rules).string = {min_len: 1, max_len: 200}];
  string first_org_name = 2 [(validate.rules).string = {max_len: 200}];
  string custom_domain = 3 [(validate.rules).string = {max_len: 200}];
  string owner_user_name = 4 [(validate.rules).string = {max_len: 200}];
  Email owner_email = 5 [(validate.rules).message.required = true];
  Profile owner_profile = 6 [(validate.rules).message.required = false];
  Password owner_password = 7 [(validate.rules).message.required = false];
  string default_language = 8 [(validate.rules).string = {max_len: 10}];
}

message AddInstanceResponse {
  string instance_id = 1;
  zitadel.v1.ObjectDetails details = 2;
}

message CreateInstanceRequest {
  message Profile {
    string first_name = 1 [(validate.rules).string = {max_len: 200}];
    string last_name = 2 [(validate.rules).string = {max_len: 200}];
    string preferred_language = 3 [(validate.rules).string = {max_len: 10}];
  }
  message Email {
    string email = 1[(validate.rules).string = {min_len: 1, max_len: 200, email: true}];
    bool is_email_verified = 2;
  }
  message Password {
    string password = 1 [(validate.rules).string = {max_len: 200}];
    bool password_change_required = 2;
  }
  message Human {
    string user_name = 1 [(validate.rules).string = {max_len: 200}];
    Email email = 2 [(validate.rules).message.required = true];
    Profile profile = 3 [(validate.rules).message.required = false];
    Password password = 4 [(validate.rules).message.required = false];
  }
  message PersonalAccessToken {
    google.protobuf.Timestamp expiration_date = 1 [
      (grpc.gateway.protoc_gen_openapiv2.options.openapiv2_field) = {
        example: "\"2519-04-01T08:45:00.000000Z\"";
        description: "The date the token will expire and no logins will be possible";
      }
    ];
  }
  message MachineKey {
    zitadel.authn.v1.KeyType type = 1 [(validate.rules).enum = {defined_only: true, not_in: [0]}];
    google.protobuf.Timestamp expiration_date = 2 [
      (grpc.gateway.protoc_gen_openapiv2.options.openapiv2_field) = {
        example: "\"2519-04-01T08:45:00.000000Z\"";
        description: "The date the key will expire and no logins will be possible";
      }
    ];
  }
  message Machine {
    string user_name = 1 [(validate.rules).string = {max_len: 200}];
    string name = 2 [(validate.rules).string = {max_len: 200}];
    PersonalAccessToken personal_access_token = 3;
    MachineKey machine_key = 4;
  }

  string instance_name = 1 [(validate.rules).string = {min_len: 1, max_len: 200}];
  string first_org_name = 2 [(validate.rules).string = {max_len: 200}];
  string custom_domain = 3 [(validate.rules).string = {max_len: 200}];

  oneof owner {
    option (validate.required) = true;

    // oneof field for the user managing the instance
    Human human = 4;
    Machine machine = 5;
  }

  string default_language = 6 [(validate.rules).string = {max_len: 10}];
}

message CreateInstanceResponse {
  string instance_id = 1;
  zitadel.v1.ObjectDetails details = 2;
  string pat = 3;
  bytes machine_key = 4;
}

message UpdateInstanceRequest{
  string instance_id = 1;
  string instance_name = 2 [(validate.rules).string = {min_len: 1, max_len: 200}];
}

message UpdateInstanceResponse{
  zitadel.v1.ObjectDetails details = 1;
}

message RemoveInstanceRequest {
  string instance_id = 1 [(validate.rules).string = {min_len: 1, max_len: 200}];
}

message RemoveInstanceResponse {
  zitadel.v1.ObjectDetails details = 1;
}

<<<<<<< HEAD

enum Unit {
  UNIT_UNIMPLEMENTED = 0;
  UNIT_REQUESTS_ALL_AUTHENTICATED = 1;
  UNIT_ACTIONS_ALL_RUNS_SECONDS = 2;
}

message AddQuotaRequest {
  message Notification {
      uint32 percent = 1;
      bool repeat = 2;
      string call_url = 3;
  }

  string instance_id = 1 [(validate.rules).string = {min_len: 1, max_len: 200}];
  Unit unit = 2 [
    (grpc.gateway.protoc_gen_openapiv2.options.openapiv2_field) = {
        description: "the unit ZITADEL should measure";
    }
  ];
  google.protobuf.Timestamp from = 3 [
      (grpc.gateway.protoc_gen_openapiv2.options.openapiv2_field) = {
          example: "\"2019-04-01T08:45:00.000000Z\"";
          description: "the first intervals start timestamp";
      }
  ];
  google.protobuf.Duration interval = 4 [
      (grpc.gateway.protoc_gen_openapiv2.options.openapiv2_field) = {
          description: "the quotas repeated time window after which ZITADEL resets the measurement";
      }
  ];
  uint64 amount = 5 [
    (grpc.gateway.protoc_gen_openapiv2.options.openapiv2_field) = {
          description: "the count limit after which ZITADEL enforces the quotas actions";
    }
  ];
  bool limit = 6 [
    (grpc.gateway.protoc_gen_openapiv2.options.openapiv2_field) = {
          description: "whether ZITADEL should block further usage when the configured amount is used";
    }
  ];
  repeated Notification notifications = 7 [
      (grpc.gateway.protoc_gen_openapiv2.options.openapiv2_field) = {
          description: "the handlers, ZITADEL executes when certain quota percentages are reached";
    }
  ];
}

message AddQuotaResponse {
  zitadel.v1.ObjectDetails details = 1;
}

message RemoveQuotaRequest {
=======
message ListIAMMembersRequest {
  zitadel.v1.ListQuery query = 1;
  string instance_id = 2;
  repeated zitadel.member.v1.SearchQuery queries = 3;
}

message ListIAMMembersResponse {
  zitadel.v1.ListDetails details = 1;
  repeated zitadel.member.v1.Member result = 2;
}

message GetUsageRequest {
>>>>>>> 5704c441
  string instance_id = 1 [(validate.rules).string = {min_len: 1, max_len: 200}];
  Unit unit = 2;
}

message RemoveQuotaResponse {
  zitadel.v1.ObjectDetails details = 1;
}

message ExistsDomainRequest {
  string domain = 1 [(validate.rules).string = {min_len: 1, max_len: 200}];
}

message ExistsDomainResponse {
  bool exists = 1;
}

message ListDomainsRequest {
  string instance_id = 1 [(validate.rules).string = {min_len: 1, max_len: 200}];//list limitations and ordering
  zitadel.v1.ListQuery query = 2;
  // the field the result is sorted
  zitadel.instance.v1.DomainFieldName sorting_column = 3;
  //criterias the client is looking for
  repeated zitadel.instance.v1.DomainSearchQuery queries = 4;
}

message ListDomainsResponse {
  zitadel.v1.ListDetails details = 1;
  zitadel.instance.v1.DomainFieldName sorting_column = 2;
  repeated zitadel.instance.v1.Domain result = 3;
}

message AddDomainRequest {
  string instance_id = 1 [(validate.rules).string = {min_len: 1, max_len: 200}];
  string domain = 2 [(validate.rules).string = {min_len: 1, max_len: 200}];
}

message AddDomainResponse {
  zitadel.v1.ObjectDetails details = 1;
}

message RemoveDomainRequest {
  string instance_id = 1 [(validate.rules).string = {min_len: 1, max_len: 200}];
  string domain = 2 [(validate.rules).string = {min_len: 1, max_len: 200}];
}

message RemoveDomainResponse {
  zitadel.v1.ObjectDetails details = 1;
}

message SetPrimaryDomainRequest {
  string instance_id = 1 [(validate.rules).string = {min_len: 1, max_len: 200}];
  string domain = 2 [(validate.rules).string = {min_len: 1, max_len: 200}];
}

message SetPrimaryDomainResponse {
  zitadel.v1.ObjectDetails details = 1;
}

message ChangeSubscriptionRequest {
  string domain = 1 [(validate.rules).string = {min_len: 1, max_len: 200}];
  string subscription_name = 2 [(validate.rules).string = {min_len: 1, max_len: 200}];
  uint64 request_limit = 3;
  uint64 action_mins_limit = 4;
}

message ChangeSubscriptionResponse {
  zitadel.v1.ObjectDetails details = 1;
}

//This is an empty request
message ListViewsRequest {}

message ListViewsResponse {
  //TODO: list details
  repeated View result = 1;
}

message ClearViewRequest {
  option (grpc.gateway.protoc_gen_openapiv2.options.openapiv2_schema) = {
    json_schema: {
      required: ["database", "view_name"]
    };
  };

  string database = 1 [
    (validate.rules).string = {min_len: 1, max_len: 200},
    (grpc.gateway.protoc_gen_openapiv2.options.openapiv2_field) = {
      example: "\"adminapi\"";
      min_length: 1;
      max_length: 200;
    }
  ];
  string view_name = 2 [
    (validate.rules).string = {min_len: 1, max_len: 200},
    (grpc.gateway.protoc_gen_openapiv2.options.openapiv2_field) = {
      example: "\"iam_members\"";
      min_length: 1;
      max_length: 200;
    }
  ];
}

//This is an empty response
message ClearViewResponse {}

//This is an empty request
message ListFailedEventsRequest {}

message ListFailedEventsResponse {
  //TODO: list details
  repeated FailedEvent result = 1;
}

message RemoveFailedEventRequest {
  option (grpc.gateway.protoc_gen_openapiv2.options.openapiv2_schema) = {
    json_schema: {
      required: ["database", "view_name", "failed_sequence"]
    };
  };

  string database = 1 [
    (validate.rules).string = {min_len: 1, max_len: 200},
    (grpc.gateway.protoc_gen_openapiv2.options.openapiv2_field) = {
      example: "\"adminapi\"";
      min_length: 1;
      max_length: 200;
    }
  ];
  string view_name = 2 [
    (validate.rules).string = {min_len: 1, max_len: 200},
    (grpc.gateway.protoc_gen_openapiv2.options.openapiv2_field) = {
      example: "\"iam_members\"";
      min_length: 1;
      max_length: 200;
    }
  ];
  uint64 failed_sequence = 3 [
    (grpc.gateway.protoc_gen_openapiv2.options.openapiv2_field) = {
      example: "\"9823758\"";
    }
  ];
  string instance_id = 4  [
    (grpc.gateway.protoc_gen_openapiv2.options.openapiv2_field) = {
      example: "\"840498034930840\"";
    }
  ];
}

//This is an empty response
message RemoveFailedEventResponse {}

message View {
  string database = 1 [
    (grpc.gateway.protoc_gen_openapiv2.options.openapiv2_field) = {
      example: "\"adminapi\"";
    }
  ];
  string view_name = 2 [
    (grpc.gateway.protoc_gen_openapiv2.options.openapiv2_field) = {
      example: "\"iam_members\"";
    }
  ];
  uint64 processed_sequence = 3 [
    (grpc.gateway.protoc_gen_openapiv2.options.openapiv2_field) = {
      example: "\"9823758\"";
    }
  ];
  google.protobuf.Timestamp event_timestamp = 4 [
    (grpc.gateway.protoc_gen_openapiv2.options.openapiv2_field) = {
      example: "\"2019-04-01T08:45:00.000000Z\"";
      description: "The timestamp the event occured";
    }
  ]; // The timestamp the event occured
  google.protobuf.Timestamp last_successful_spooler_run = 5 [
    (grpc.gateway.protoc_gen_openapiv2.options.openapiv2_field) = {
      description: "The timestamp the event occured";
    }
  ];
  string instance = 6  [
    (grpc.gateway.protoc_gen_openapiv2.options.openapiv2_field) = {
      example: "\"840498034930840\"";
    }
  ];
}

message FailedEvent {
  string database = 1 [
    (grpc.gateway.protoc_gen_openapiv2.options.openapiv2_field) = {
      example: "\"adminapi\"";
    }
  ];
  string view_name = 2 [
    (grpc.gateway.protoc_gen_openapiv2.options.openapiv2_field) = {
      example: "\"iam_members\"";
    }
  ];
  uint64 failed_sequence = 3 [
    (grpc.gateway.protoc_gen_openapiv2.options.openapiv2_field) = {
      example: "\"9823759\"";
    }
  ];
  uint64 failure_count = 4 [
    (grpc.gateway.protoc_gen_openapiv2.options.openapiv2_field) = {
      example: "\"5\"";
    }
  ];
  string error_message = 5 [
    (grpc.gateway.protoc_gen_openapiv2.options.openapiv2_field) = {
      example: "\"ID=EXAMP-ID3ER Message=Example message\"";
    }
  ];
  google.protobuf.Timestamp last_failed = 6 [
    (grpc.gateway.protoc_gen_openapiv2.options.openapiv2_field) = {
      description: "The timestamp the failure last occurred";
    }
  ];
}<|MERGE_RESOLUTION|>--- conflicted
+++ resolved
@@ -529,12 +529,25 @@
   zitadel.v1.ObjectDetails details = 1;
 }
 
-<<<<<<< HEAD
-
 enum Unit {
   UNIT_UNIMPLEMENTED = 0;
   UNIT_REQUESTS_ALL_AUTHENTICATED = 1;
   UNIT_ACTIONS_ALL_RUNS_SECONDS = 2;
+}
+
+message ListIAMMembersRequest {
+  zitadel.v1.ListQuery query = 1;
+  string instance_id = 2;
+  repeated zitadel.member.v1.SearchQuery queries = 3;
+}
+
+message ListIAMMembersResponse {
+  zitadel.v1.ListDetails details = 1;
+  repeated zitadel.member.v1.Member result = 2;
+}
+
+message GetUsageRequest {
+  string instance_id = 1 [(validate.rules).string = {min_len: 1, max_len: 200}];
 }
 
 message AddQuotaRequest {
@@ -583,20 +596,6 @@
 }
 
 message RemoveQuotaRequest {
-=======
-message ListIAMMembersRequest {
-  zitadel.v1.ListQuery query = 1;
-  string instance_id = 2;
-  repeated zitadel.member.v1.SearchQuery queries = 3;
-}
-
-message ListIAMMembersResponse {
-  zitadel.v1.ListDetails details = 1;
-  repeated zitadel.member.v1.Member result = 2;
-}
-
-message GetUsageRequest {
->>>>>>> 5704c441
   string instance_id = 1 [(validate.rules).string = {min_len: 1, max_len: 200}];
   Unit unit = 2;
 }
