syntax = "proto3";

import "zitadel/idp.proto";
import "zitadel/user.proto";
import "zitadel/object.proto";
import "zitadel/options.proto";
import "zitadel/org.proto";
import "zitadel/policy.proto";
import "zitadel/member.proto";
import "zitadel/features.proto";

import "google/api/annotations.proto";
import "google/protobuf/timestamp.proto";
import "google/protobuf/duration.proto";

import "protoc-gen-openapiv2/options/annotations.proto";

import "validate/validate.proto";

package zitadel.admin.v1;

option go_package ="github.com/caos/zitadel/pkg/grpc/admin";

option (grpc.gateway.protoc_gen_openapiv2.options.openapiv2_swagger) = {
    info: {
        title: "Administrator API for ZITADEL";
        description: "This API provides all functions to administrate ZITADEL.";
        version: "1.0";
        contact: {
            name: "file an issue",
            url: "https://github.com/caos/zitadel";
        };
        license: {
            name: "Apache 2.0",
            url: "https://github.com/caos/zitadel/blob/master/LICENSE";
        };
    };

    schemes: HTTPS;
    schemes: HTTP;

    consumes: "application/json";
    consumes: "application/grpc";

    produces: "application/json";
    produces: "application/grpc";

    host: "api.zitadel.io";
    base_path: "/admin/v1";

    security_definitions: {
		security: {
			key: "BasicAuth";
			value: {
				type: TYPE_BASIC;
			}
		}
		security: {
			key: "OAuth2";
			value: {
				type: TYPE_OAUTH2;
				flow: FLOW_ACCESS_CODE;
				authorization_url: "https://accounts.zitadel.io/oauth/v2/authorize";
				token_url: "https://api.zitadel.io/oauth/v2/token";
                scopes: {
					scope: {
						key: "openid";
						value: "openid";
					}
                    scope: {
                        key: "urn:zitadel:iam:org:project:id:100992085158584780:aud";
                        value: "urn:zitadel:iam:org:project:id:100992085158584780:aud";
                    }
				}
			}
		}
	}
    security: {
		security_requirement: {
			key: "OAuth2";
            value: {
                scope: "openid";
                scope: "urn:zitadel:iam:org:project:id:100992085158584780:aud";
            }
		}
	}
    responses: {
        key: "403";
        value: {
            description: "Returned when the user does not have permission to access the resource.";
            schema: {
                json_schema: {
                    ref: "#/definitions/rpcStatus";
                }
            }
        }
    }
    responses: {
        key: "404";
        value: {
            description: "Returned when the resource does not exist.";
            schema: {
                json_schema: {
                    ref: "#/definitions/rpcStatus";
                }
            }
        }
    }

    extensions: {
		key: "x-zitadel-orgid";
		value: {
			string_value: "your-org-id";
		}
	}
};

service AdminService {
    //Indicates if ZITADEL is running.
    // It respondes as soon as ZITADEL started
    rpc Healthz(HealthzRequest) returns (HealthzResponse) {
        option (google.api.http) = {
            get: "/healthz";
        };

        option (grpc.gateway.protoc_gen_openapiv2.options.openapiv2_operation) = {
            tags: "probes";
            responses: {
                key: "200";
                value: {
                    description: "ZITADEL started";
                };
            }
            responses: {
                key: "default";
                value: {
                    description: "ZITADEL NOT started yet";
                };
            }
        };
    }
<<<<<<< HEAD
    
    //Checks whether an organisation exists by the given parameters 
=======

>>>>>>> 27fcf473
    rpc IsOrgUnique(IsOrgUniqueRequest) returns (IsOrgUniqueResponse) {
        option (google.api.http) = {
            get: "/orgs/_is_unique";
        };

        option (zitadel.v1.auth_option) = {
            permission: "iam.read";
        };

        option (grpc.gateway.protoc_gen_openapiv2.options.openapiv2_operation) = {
            tags: "orgs";
            tags: "global";
            external_docs: {
                url: "https://docs.zitadel.ch/administrate#Organizations";
                description: "detailed information about organizations";
            };
            responses: {
                key: "200";
                value: {
                    description: "ZITADEL started";
                };
            };
            responses: {
                key: "default";
                value: {
                    description: "ZITADEL NOT started yet";
                };
            };
        };
    }

    rpc GetOrgByID(GetOrgByIDRequest) returns (GetOrgByIDResponse) {
        option (google.api.http) = {
            get: "/orgs/{id}";
        };

        option (zitadel.v1.auth_option) = {
            permission: "iam.read";
        };

        option (grpc.gateway.protoc_gen_openapiv2.options.openapiv2_operation) = {
            tags: "orgs";
            tags: "global";
            external_docs: {
                url: "https://docs.zitadel.ch/administrate#Organizations";
                description: "detailed information about organizations";
            };
            responses: {
                key: "200";
                value: {
                    description: "requested org found";
                };
            };
        };
    }

    //Returns all organisations matching the request
    // all queries need to match (ANDed)
    rpc ListOrgs(ListOrgsRequest) returns (ListOrgsResponse) {
        option (google.api.http) = {
            post: "/orgs/_search";
            body: "*";
        };

        option (zitadel.v1.auth_option) = {
            permission: "iam.read";
        };

        option (grpc.gateway.protoc_gen_openapiv2.options.openapiv2_operation) = {
            tags: "orgs";
            tags: "global";
            external_docs: {
                url: "https://docs.zitadel.ch/administrate#Organizations";
                description: "detailed information about organizations";
            };
            responses: {
                key: "200";
                value: {
                    description: "list of organisations matching the query";
                };
            };
            responses: {
                key: "400";
                value: {
                    description: "invalid list query";
                    schema: {
                        json_schema: {
                            ref: "#/definitions/rpcStatus";
                        };
                    };
                };
            };
        };
    }

    //Creates a new org and user 
    // and adds the user to the orgs members as ORG_OWNER
    rpc SetUpOrg(SetUpOrgRequest) returns (SetUpOrgResponse) {
        option (google.api.http) = {
            post: "/orgs/_setup";
            body: "*";
        };

        option (zitadel.v1.auth_option) = {
            permission: "iam.write";
        };

        option (grpc.gateway.protoc_gen_openapiv2.options.openapiv2_operation) = {
            tags: "orgs";
            tags: "global";
            external_docs: {
                url: "https://docs.zitadel.ch/administrate#Organizations";
                description: "detailed information about organizations";
            };
            responses: {
                key: "200";
                value: {
                    description: "org, user and user membership were created successfully";
                };
            };
            responses: {
                key: "400";
                value: {
                    description: "invalid org or user";
                    schema: {
                        json_schema: {
                            ref: "#/definitions/rpcStatus";
                        };
                    };
                };
            };
        };
    }

    rpc GetIDPByID(GetIDPByIDRequest) returns (GetIDPByIDResponse) {
        option (google.api.http) = {
            get: "/idps/{id}";
        };

        option (zitadel.v1.auth_option) = {
            permission: "iam.idp.read";
        };

        option (grpc.gateway.protoc_gen_openapiv2.options.openapiv2_operation) = {
            tags: "identity provider";
            external_docs: {
                url: "https://docs.zitadel.ch/administrate#What_are_Identity_Providers";
                description: "detailed information about identity providers";
            };
            responses: {
                key: "200";
                value: {
                    description: "idp found";
                };
            };
            responses: {
                key: "400";
                value: {
                    description: "invalid argument";
                    schema: {
                        json_schema: {
                            ref: "#/definitions/rpcStatus";
                        };
                    };
                };
            };
        };
    }

    rpc ListIDPs(ListIDPsRequest) returns (ListIDPsResponse) {
        option (google.api.http) = {
            post: "/idps/_search";
            body: "*";
        };

        option (zitadel.v1.auth_option) = {
            permission: "iam.idp.read";
        };

        option (grpc.gateway.protoc_gen_openapiv2.options.openapiv2_operation) = {
            tags: "identity provider";
            external_docs: {
                url: "https://docs.zitadel.ch/administrate#What_are_Identity_Providers";
                description: "detailed information about identity providers";
            };
            responses: {
                key: "200";
                value: {
                    description: "idps found";
                };
            };
            responses: {
                key: "400";
                value: {
                    description: "invalid query";
                    schema: {
                        json_schema: {
                            ref: "#/definitions/rpcStatus";
                        };
                    };
                };
            };
        };
    }

    rpc AddOIDCIDP(AddOIDCIDPRequest) returns (AddOIDCIDPResponse) {
        option (google.api.http) = {
            post: "/idps/oidc";
            body: "*";
        };

        option (zitadel.v1.auth_option) = {
            permission: "iam.idp.write";
        };

        option (grpc.gateway.protoc_gen_openapiv2.options.openapiv2_operation) = {
            tags: "identity provider";
            tags: "oidc";

            external_docs: {
                url: "https://docs.zitadel.ch/architecture#OpenID_Connect_1_0_and_OAuth_2_0";
                description: "detailed descriptions about oidc configuration";
            };
            responses: {
                key: "200";
                value: {
                    description: "idp created";
                };
            };
            responses: {
                key: "400";
                value: {
                    description: "invalid argument";
                    schema: {
                        json_schema: {
                            ref: "#/definitions/rpcStatus";
                        };
                    };
                };
            };
        };
    }

    //Updates the specified idp
    // all fields are updated. If no value is provided the field will be empty afterwards.
    rpc UpdateIDP(UpdateIDPRequest) returns (UpdateIDPResponse) {
        option (google.api.http) = {
            put: "/idps/{idp_id}";
            body: "*";
        };

        option (zitadel.v1.auth_option) = {
            permission: "iam.idp.write";
        };

        option (grpc.gateway.protoc_gen_openapiv2.options.openapiv2_operation) = {
            tags: "identity provider";
            external_docs: {
                url: "https://docs.zitadel.ch/administrate#What_are_Identity_Providers";
                description: "detailed information about identity providers";
            };
            responses: {
                key: "200";
                value: {
                    description: "idp updated";
                };
            };
            responses: {
                key: "400";
                value: {
                    description: "invalid argument";
                    schema: {
                        json_schema: {
                            ref: "#/definitions/rpcStatus";
                        };
                    };
                };
            };
        };
    }

    //Sets the state of the idp to IDP_STATE_INACTIVE
    // the state MUST be IDP_STATE_ACTIVE for this call
    rpc DeactivateIDP(DeactivateIDPRequest) returns (DeactivateIDPResponse) {
        option (google.api.http) = {
            post: "/idps/{idp_id}/_deactivate";
        };

        option (zitadel.v1.auth_option) = {
            permission: "iam.idp.write";
        };

        option (grpc.gateway.protoc_gen_openapiv2.options.openapiv2_operation) = {
            tags: "identity provider";
            external_docs: {
                url: "https://docs.zitadel.ch/administrate#What_are_Identity_Providers";
                description: "detailed information about identity providers";
            };
            responses: {
                key: "200";
                value: {
                    description: "idp deactivated";
                };
            };
            responses: {
                key: "400";
                value: {
                    description: "unable to deactivate idp";
                    schema: {
                        json_schema: {
                            ref: "#/definitions/rpcStatus";
                        };
                    };
                };
            };
        };
    }

    //Sets the state of the idp to IDP_STATE_ACTIVE
    // the state MUST be IDP_STATE_INACTIVE for this call
    rpc ReactivateIDP(ReactivateIDPRequest) returns (ReactivateIDPResponse) {
        option (google.api.http) = {
            post: "/idps/{idp_id}/_reactivate";
        };

        option (zitadel.v1.auth_option) = {
            permission: "iam.idp.write";
        };

        option (grpc.gateway.protoc_gen_openapiv2.options.openapiv2_operation) = {
            tags: "identity provider";
            external_docs: {
                url: "https://docs.zitadel.ch/administrate#What_are_Identity_Providers";
                description: "detailed information about identity providers";
            };
            responses: {
                key: "200";
                value: {
                    description: "idp reactivated";
                };
            };
            responses: {
                key: "400";
                value: {
                    description: "unable to reactivate idp";
                    schema: {
                        json_schema: {
                            ref: "#/definitions/rpcStatus";
                        };
                    };
                };
            };
        };
    }

    //RemoveIDP deletes the IDP permanetly
    rpc RemoveIDP(RemoveIDPRequest) returns (RemoveIDPResponse) {
        option (google.api.http) = {
            delete: "/idps/{idp_id}";
        };

        option (zitadel.v1.auth_option) = {
            permission: "iam.idp.write";
        };

        option (grpc.gateway.protoc_gen_openapiv2.options.openapiv2_operation) = {
            tags: "identity provider";
            external_docs: {
                url: "https://docs.zitadel.ch/administrate#What_are_Identity_Providers";
                description: "detailed information about identity providers";
            };
            responses: {
                key: "200";
                value: {
                    description: "idp removed";
                };
            };
            responses: {
                key: "400";
                value: {
                    description: "unable to remove idp";
                    schema: {
                        json_schema: {
                            ref: "#/definitions/rpcStatus";
                        };
                    };
                };
            };
        };
    }

    //Updates the oidc configuration of the specified idp
    // all fields are updated. If no value is provided the field will be empty afterwards.
    rpc UpdateIDPOIDCConfig(UpdateIDPOIDCConfigRequest) returns (UpdateIDPOIDCConfigResponse) {
        option (google.api.http) = {
            put: "/idps/{idp_id}/oidc_config";
            body: "*";
        };

        option (zitadel.v1.auth_option) = {
            permission: "iam.idp.write";
        };

        option (grpc.gateway.protoc_gen_openapiv2.options.openapiv2_operation) = {
            tags: "identity provider";
            tags: "oidc";
            external_docs: {
                url: "https://docs.zitadel.ch/architecture#OpenID_Connect_1_0_and_OAuth_2_0";
                description: "detailed descriptions about oidc configuration";
            };
            responses: {
                key: "200";
                value: {
                    description: "oidc config updated";
                };
            };
            responses: {
                key: "400";
                value: {
                    description: "invalid argument";
                    schema: {
                        json_schema: {
                            ref: "#/definitions/rpcStatus";
                        };
                    };
                };
            };
            responses: {
                key: "409";
                value: {
                    description: "precondition failed";
                    schema: {
                        json_schema: {
                            ref: "#/definitions/rpcStatus";
                        };
                    };
                };
            };
        };
    }

<<<<<<< HEAD
    //Returns the IAM policy defined by the administrators of ZITADEL
=======
    rpc GetDefaultFeatures(GetDefaultFeaturesRequest) returns (GetDefaultFeaturesResponse) {
        option(google.api.http) = {
            get: "/features"
        };

        option (zitadel.v1.auth_option) = {
            permission: "iam.features.read"
        };
    }

    rpc SetDefaultFeatures(SetDefaultFeaturesRequest) returns (SetDefaultFeaturesResponse) {
        option(google.api.http) = {
            put: "/features"
            body: "*"
        };

        option (zitadel.v1.auth_option) = {
            permission: "iam.features.write"
        };
    }

    rpc GetOrgFeatures(GetOrgFeaturesRequest) returns (GetOrgFeaturesResponse) {
        option(google.api.http) = {
            get: "/orgs/{org_id}/features"
        };

        option (zitadel.v1.auth_option) = {
            permission: "iam.features.read"
        };
    }

    rpc SetOrgFeatures(SetOrgFeaturesRequest) returns (SetOrgFeaturesResponse) {
        option(google.api.http) = {
            put: "/orgs/{org_id}/features"
            body: "*"
        };

        option (zitadel.v1.auth_option) = {
            permission: "iam.features.write"
        };
    }

    rpc ResetOrgFeatures(ResetOrgFeaturesRequest) returns (ResetOrgFeaturesResponse) {
        option(google.api.http) = {
            delete: "/orgs/{org_id}/features"
        };

        option (zitadel.v1.auth_option) = {
            permission: "iam.features.write"
        };
    }

>>>>>>> 27fcf473
    rpc GetOrgIAMPolicy(GetOrgIAMPolicyRequest) returns (GetOrgIAMPolicyResponse) {
        option (google.api.http) = {
            get: "/policies/orgiam";
        };

        option (zitadel.v1.auth_option) = {
            permission: "iam.policy.read";
        };

        option (grpc.gateway.protoc_gen_openapiv2.options.openapiv2_operation) = {
            tags: "org iam policy";
            tags: "policy";
            external_docs: {
                url: "https://docs.zitadel.ch/administrate#IAM_Access_Preference";
                description: "detailed information about the org iam policy";
            };
            responses: {
                key: "200";
                value: {
                    description: "default org iam policy";
                };
            };
        };
    }

    //Updates the default IAM policy.
    // it impacts all organisations without a customised policy
    rpc UpdateOrgIAMPolicy(UpdateOrgIAMPolicyRequest) returns (UpdateOrgIAMPolicyResponse) {
        option (google.api.http) = {
            put: "/policies/orgiam";
            body: "*";
        };

        option (zitadel.v1.auth_option) = {
            permission: "iam.policy.write";
        };

        option (grpc.gateway.protoc_gen_openapiv2.options.openapiv2_operation) = {
            tags: "org iam policy";
            tags: "policy";
            external_docs: {
                url: "https://docs.zitadel.ch/administrate#IAM_Access_Preference";
                description: "detailed information about the org iam policy";
            };
            responses: {
                key: "200";
                value: {
                    description: "default org iam policy updated";
                };
            };
        };
    }

    //Returns the customised policy or the default if not customised
    rpc GetCustomOrgIAMPolicy(GetCustomOrgIAMPolicyRequest) returns (GetCustomOrgIAMPolicyResponse) {
        option (google.api.http) = {
            get: "/orgs/{org_id}/policies/orgiam";
        };

        option (zitadel.v1.auth_option) = {
            permission: "iam.policy.read";
        };

        option (grpc.gateway.protoc_gen_openapiv2.options.openapiv2_operation) = {
            tags: "org iam policy";
            tags: "policy";
            external_docs: {
                url: "https://docs.zitadel.ch/administrate#IAM_Access_Preference";
                description: "detailed information about the org iam policy";
            };
            responses: {
                key: "200";
                value: {
                    description: "org iam policy of the org or the default policy if not customized";
                };
            };
        };
    }

    //Defines a custom ORGIAM policy as specified
    rpc AddCustomOrgIAMPolicy(AddCustomOrgIAMPolicyRequest) returns (AddCustomOrgIAMPolicyResponse) {
        option (google.api.http) = {
            post: "/orgs/{org_id}/policies/orgiam";
            body: "*";
        };

        option (zitadel.v1.auth_option) = {
            permission: "iam.policy.write";
        };

        option (grpc.gateway.protoc_gen_openapiv2.options.openapiv2_operation) = {
            tags: "org iam policy";
            tags: "policy";
            external_docs: {
                url: "https://docs.zitadel.ch/administrate#IAM_Access_Preference";
                description: "detailed information about the org iam policy";
            };
            responses: {
                key: "200";
                value: {
                    description: "org iam policy created";
                };
            };
        };
    }

    //Updates a custom ORGIAM policy as specified
    rpc UpdateCustomOrgIAMPolicy(UpdateCustomOrgIAMPolicyRequest) returns (UpdateCustomOrgIAMPolicyResponse) {
        option (google.api.http) = {
            put: "/orgs/{org_id}/policies/orgiam";
            body: "*";
        };

        option (zitadel.v1.auth_option) = {
            permission: "iam.policy.write";
        };

        option (grpc.gateway.protoc_gen_openapiv2.options.openapiv2_operation) = {
            tags: "org iam policy";
            tags: "policy";
            external_docs: {
                url: "https://docs.zitadel.ch/administrate#IAM_Access_Preference";
                description: "detailed information about the org iam policy";
            };
            responses: {
                key: "200";
                value: {
                    description: "org iam policy updated";
                };
            };
        };
    }

    //Resets the org iam policy of the organisation to default
    // ZITADEL will fallback to the default policy defined by the ZITADEL administrators
    rpc ResetCustomOrgIAMPolicyToDefault(ResetCustomOrgIAMPolicyToDefaultRequest) returns (ResetCustomOrgIAMPolicyToDefaultResponse) {
        option (google.api.http) = {
            delete: "/orgs/{org_id}/policies/orgiam";
        };

        option (zitadel.v1.auth_option) = {
            permission: "iam.policy.delete";
        };

        option (grpc.gateway.protoc_gen_openapiv2.options.openapiv2_operation) = {
            tags: "org iam policy";
            tags: "policy";
            external_docs: {
                url: "https://docs.zitadel.ch/administrate#IAM_Access_Preference";
                description: "detailed information about the org iam policy";
            };
            responses: {
                key: "200";
                value: {
                    description: "resets the custom org iam policy to the default policy";
                };
            };
        };
    }

    //Returns the label policy defined by the administrators of ZITADEL
    rpc GetLabelPolicy(GetLabelPolicyRequest) returns (GetLabelPolicyResponse) {
        option (google.api.http) = {
            get: "/policies/label";
        };

        option (zitadel.v1.auth_option) = {
            permission: "iam.policy.read";
        };

        option (grpc.gateway.protoc_gen_openapiv2.options.openapiv2_operation) = {
            tags: "label policy";
            tags: "policy";
            responses: {
                key: "200";
                value: {
                    description: "default label policy";
                };
            };
        };
    }

    //Updates the default label policy of ZITADEL
    // it impacts all organisations without a customised policy
    rpc UpdateLabelPolicy(UpdateLabelPolicyRequest) returns (UpdateLabelPolicyResponse) {
        option (google.api.http) = {
            put: "/policies/label";
            body: "*";
        };

        option (zitadel.v1.auth_option) = {
            permission: "iam.policy.write";
        };

        option (grpc.gateway.protoc_gen_openapiv2.options.openapiv2_operation) = {
            tags: "label policy";
            tags: "policy";
            responses: {
                key: "200";
                value: {
                    description: "default label policy updated";
                };
            };
        };
    }

    //Returns the login policy defined by the administrators of ZITADEL
    rpc GetLoginPolicy(GetLoginPolicyRequest) returns (GetLoginPolicyResponse) {
        option (google.api.http) = {
            get: "/policies/login";
        };

        option (zitadel.v1.auth_option) = {
            permission: "iam.policy.read";
        };

        option (grpc.gateway.protoc_gen_openapiv2.options.openapiv2_operation) = {
            tags: "login policy";
            tags: "policy";
            external_docs: {
                url: "https://docs.zitadel.ch/administrate#Login_Options";
                description: "detailed information about the login policy";
            };
            responses: {
                key: "200";
                value: {
                    description: "default login policy";
                };
            };
        };
    }
<<<<<<< HEAD
    
    //Updates the default login policy of ZITADEL
    // it impacts all organisations without a customised policy
=======

>>>>>>> 27fcf473
    rpc UpdateLoginPolicy(UpdateLoginPolicyRequest) returns (UpdateLoginPolicyResponse) {
        option (google.api.http) = {
            put: "/policies/login";
            body: "*";
        };

        option (zitadel.v1.auth_option) = {
            permission: "iam.policy.write";
        };

        option (grpc.gateway.protoc_gen_openapiv2.options.openapiv2_operation) = {
            tags: "login policy";
            tags: "policy";
            external_docs: {
                url: "https://docs.zitadel.ch/administrate#Login_Options";
                description: "detailed information about the login policy";
            };
            responses: {
                key: "200";
                value: {
                    description: "default login policy updated";
                };
            };
        };
    }

    //Returns the idps linked to the default login policy,
    // defined by the administrators of ZITADEL
    rpc ListLoginPolicyIDPs(ListLoginPolicyIDPsRequest) returns (ListLoginPolicyIDPsResponse) {
        option (google.api.http) = {
            post: "/policies/login/idps/_search";
            body: "*";
        };

        option (zitadel.v1.auth_option) = {
            permission: "iam.policy.read";
        };

        option (grpc.gateway.protoc_gen_openapiv2.options.openapiv2_operation) = {
            tags: "login policy";
            tags: "policy";
            tags: "identity provider";
            external_docs: {
                url: "https://docs.zitadel.ch/administrate#Identity_Providers";
                description: "detailed information about identity providers";
            };
            responses: {
                key: "200";
                value: {
                    description: "identity poviders of default login policy";
                };
            };
        };
    }

    //Adds the povided idp to the default login policy.
    // It impacts all organisations without a customised policy
    rpc AddIDPToLoginPolicy(AddIDPToLoginPolicyRequest) returns (AddIDPToLoginPolicyResponse) {
        option (google.api.http) = {
            post: "/policies/login/idps";
            body: "*";
        };
        
        option (zitadel.v1.auth_option) = {
            permission: "iam.policy.write";
        };

        option (grpc.gateway.protoc_gen_openapiv2.options.openapiv2_operation) = {
            tags: "login policy";
            tags: "policy";
            tags: "identity provider";
            external_docs: {
                url: "https://docs.zitadel.ch/administrate#Identity_Providers";
                description: "detailed information about identity providers";
            };
            responses: {
                key: "200";
                value: {
                    description: "identity poviders added to default login policy";
                };
            };
        };
    }

    //Removes the povided idp from the default login policy.
    // It impacts all organisations without a customised policy
    rpc RemoveIDPFromLoginPolicy(RemoveIDPFromLoginPolicyRequest) returns (RemoveIDPFromLoginPolicyResponse) {
        option (google.api.http) = {
            delete: "/policies/login/idps/{idp_id}";
        };

        option (zitadel.v1.auth_option) = {
            permission: "iam.policy.write";
        };

        option (grpc.gateway.protoc_gen_openapiv2.options.openapiv2_operation) = {
            tags: "login policy";
            tags: "policy";
            tags: "identity provider";
            external_docs: {
                url: "https://docs.zitadel.ch/administrate#Identity_Providers";
                description: "detailed information about identity providers";
            };
            responses: {
                key: "200";
                value: {
                    description: "identity poviders removed from default login policy";
                };
            };
        };
    }

    //Returns the available second factors defined by the administrators of ZITADEL
    rpc ListLoginPolicySecondFactors(ListLoginPolicySecondFactorsRequest) returns (ListLoginPolicySecondFactorsResponse) {
        option (google.api.http) = {
            post: "/policies/login/second_factors/_search";
        };

        option (zitadel.v1.auth_option) = {
            permission: "iam.policy.read";
        };

        option (grpc.gateway.protoc_gen_openapiv2.options.openapiv2_operation) = {
            tags: "second factor";
            tags: "policy";
            tags: "identity provider";
            external_docs: {
                url: "https://docs.zitadel.ch/administrate#Identity_Providers";
                description: "detailed information about identity providers";
            };
            responses: {
                key: "200";
                value: {
                    description: "second factors of default login policy";
                };
            };
        };
    }

    //Adds a second factor to the default login policy.
    // It impacts all organisations without a customised policy
    rpc AddSecondFactorToLoginPolicy(AddSecondFactorToLoginPolicyRequest) returns (AddSecondFactorToLoginPolicyResponse) {
        option (google.api.http) = {
            post: "/policies/login/second_factors";
            body: "*";
        };

        option (zitadel.v1.auth_option) = {
            permission: "iam.policy.write";
        };

        option (grpc.gateway.protoc_gen_openapiv2.options.openapiv2_operation) = {
            tags: "second factor";
            tags: "policy";
            tags: "identity provider";
            external_docs: {
                url: "https://docs.zitadel.ch/administrate#Identity_Providers";
                description: "detailed information about identity providers";
            };
            responses: {
                key: "200";
                value: {
                    description: "second factor added to default login policy";
                };
            };
            responses: {
                key: "400";
                value: {
                    description: "invalid second factor type";
                    schema: {
                        json_schema: {
                            ref: "#/definitions/rpcStatus";
                        };
                    };
                };
            };
        };
    }

    //Removes a second factor from the default login policy.
    // It impacts all organisations without a customised policy
    rpc RemoveSecondFactorFromLoginPolicy(RemoveSecondFactorFromLoginPolicyRequest) returns (RemoveSecondFactorFromLoginPolicyResponse) {
        option (google.api.http) = {
            delete: "/policies/login/second_factors/{type}";
        };

        option (zitadel.v1.auth_option) = {
            permission: "iam.policy.write";
        };

        option (grpc.gateway.protoc_gen_openapiv2.options.openapiv2_operation) = {
            tags: "second factor";
            tags: "policy";
            tags: "identity provider";
            external_docs: {
                url: "https://docs.zitadel.ch/administrate#Identity_Providers";
                description: "detailed information about identity providers";
            };
            responses: {
                key: "200";
                value: {
                    description: "second factor removed from default login policy";
                };
            };
            responses: {
                key: "400";
                value: {
                    description: "invalid second factor type";
                    schema: {
                        json_schema: {
                            ref: "#/definitions/rpcStatus";
                        };
                    };
                };
            };
        };
    }

    //Returns the available multi factors defined by the administrators of ZITADEL
    rpc ListLoginPolicyMultiFactors(ListLoginPolicyMultiFactorsRequest) returns (ListLoginPolicyMultiFactorsResponse) {
        option (google.api.http) = {
            post: "/policies/login/multi_factors/_search";
        };

        option (zitadel.v1.auth_option) = {
            permission: "iam.policy.read";
        };

        option (grpc.gateway.protoc_gen_openapiv2.options.openapiv2_operation) = {
            tags: "multi factor";
            tags: "policy";
            tags: "identity provider";
            external_docs: {
                url: "https://docs.zitadel.ch/administrate#Identity_Providers";
                description: "detailed information about identity providers";
            };
            responses: {
                key: "200";
                value: {
                    description: "multi factors of default login policy";
                };
            };
        };
    }

    //Adds a multi factor to the default login policy.
    // It impacts all organisations without a customised policy
    rpc AddMultiFactorToLoginPolicy(AddMultiFactorToLoginPolicyRequest) returns (AddMultiFactorToLoginPolicyResponse) {
        option (google.api.http) = {
            post: "/policies/login/multi_factors";
            body: "*";
        };

        option (zitadel.v1.auth_option) = {
            permission: "iam.policy.write";
        };

        option (grpc.gateway.protoc_gen_openapiv2.options.openapiv2_operation) = {
            tags: "multi factor";
            tags: "policy";
            tags: "identity provider";
            external_docs: {
                url: "https://docs.zitadel.ch/administrate#Identity_Providers";
                description: "detailed information about identity providers";
            };
            responses: {
                key: "200";
                value: {
                    description: "multi factor added to default login policy";
                };
            };
            responses: {
                key: "400";
                value: {
                    description: "invalid multi factor type";
                    schema: {
                        json_schema: {
                            ref: "#/definitions/rpcStatus";
                        };
                    };
                };
            };
        };
    }

    //Removes a multi factor from the default login policy.
    // It impacts all organisations without a customised policy
    rpc RemoveMultiFactorFromLoginPolicy(RemoveMultiFactorFromLoginPolicyRequest) returns (RemoveMultiFactorFromLoginPolicyResponse) {
        option (google.api.http) = {
            delete: "/policies/login/multi_factors/{type}";
        };

        option (zitadel.v1.auth_option) = {
            permission: "iam.policy.write";
        };

        option (grpc.gateway.protoc_gen_openapiv2.options.openapiv2_operation) = {
            tags: "multi factor";
            tags: "policy";
            tags: "identity provider";
            external_docs: {
                url: "https://docs.zitadel.ch/administrate#Identity_Providers";
                description: "detailed information about identity providers";
            };
            responses: {
                key: "200";
                value: {
                    description: "second factor removed from default login policy";
                };
            };
            responses: {
                key: "400";
                value: {
                    description: "multi factor type not defined on policy";
                    schema: {
                        json_schema: {
                            ref: "#/definitions/rpcStatus";
                        };
                    };
                };
            };
        };
    }

    //Returns the password complexity policy defined by the administrators of ZITADEL
    rpc GetPasswordComplexityPolicy(GetPasswordComplexityPolicyRequest) returns (GetPasswordComplexityPolicyResponse) {
        option (google.api.http) = {
            get: "/policies/password/complexity";
        };

        option (zitadel.v1.auth_option) = {
            permission: "iam.policy.read";
        };

        option (grpc.gateway.protoc_gen_openapiv2.options.openapiv2_operation) = {
            tags: "policy";
            tags: "password policy";
            tags: "password complexity";
            external_docs: {
                url: "https://docs.zitadel.ch/administrate#Password_complexity";
                description: "detailed information about the password complexity policy";
            };
            responses: {
                key: "200";
                value: {
                    description: "default password complexity policy";
                };
            };
        };
    }

    //Updates the default password complexity policy of ZITADEL
    // it impacts all organisations without a customised policy
    rpc UpdatePasswordComplexityPolicy(UpdatePasswordComplexityPolicyRequest) returns (UpdatePasswordComplexityPolicyResponse) {
        option (google.api.http) = {
            put: "/policies/password/complexity";
            body: "*";
        };

        option (zitadel.v1.auth_option) = {
            permission: "iam.policy.write";
        };

        option (grpc.gateway.protoc_gen_openapiv2.options.openapiv2_operation) = {
            tags: "policy";
            tags: "password policy";
            tags: "password complexity";
            external_docs: {
                url: "https://docs.zitadel.ch/administrate#Password_complexity";
                description: "detailed information about the password complexity policy";
            };
            responses: {
                key: "200";
                value: {
                    description: "default password complexity policy updated";
                };
            };
            responses: {
                key: "400";
                value: {
                    description: "invalid argument";
                    schema: {
                        json_schema: {
                            ref: "#/definitions/rpcStatus";
                        };
                    };
                };
            };
        };
    }

    //Returns the password age policy defined by the administrators of ZITADEL
    rpc GetPasswordAgePolicy(GetPasswordAgePolicyRequest) returns (GetPasswordAgePolicyResponse) {
        option (google.api.http) = {
            get: "/policies/password/age";
        };

        option (zitadel.v1.auth_option) = {
            permission: "iam.policy.read";
        };

        option (grpc.gateway.protoc_gen_openapiv2.options.openapiv2_operation) = {
            tags: "policy";
            tags: "password policy";
            tags: "password age";
            responses: {
                key: "200";
                value: {
                    description: "default password age policy";
                };
            };
        };
    }
<<<<<<< HEAD
    
    //Updates the default password age policy of ZITADEL
    // it impacts all organisations without a customised policy
=======

>>>>>>> 27fcf473
    rpc UpdatePasswordAgePolicy(UpdatePasswordAgePolicyRequest) returns (UpdatePasswordAgePolicyResponse) {
        option (google.api.http) = {
            put: "/policies/password/age";
            body: "*";
        };

        option (zitadel.v1.auth_option) = {
            permission: "iam.policy.write";
        };

        option (grpc.gateway.protoc_gen_openapiv2.options.openapiv2_operation) = {
            tags: "policy";
            tags: "password policy";
            tags: "password age";
            responses: {
                key: "200";
                value: {
                    description: "default password age policy updated";
                };
            };
            responses: {
                key: "400";
                value: {
                    description: "invalid argument";
                    schema: {
                        json_schema: {
                            ref: "#/definitions/rpcStatus";
                        };
                    };
                };
            };
        };
    }

    //Returns the password lockout policy defined by the administrators of ZITADEL
    rpc GetPasswordLockoutPolicy(GetPasswordLockoutPolicyRequest) returns (GetPasswordLockoutPolicyResponse) {
        option (google.api.http) = {
            get: "/policies/password/lockout";
        };

        option (zitadel.v1.auth_option) = {
            permission: "iam.policy.read";
        };

        option (grpc.gateway.protoc_gen_openapiv2.options.openapiv2_operation) = {
            tags: "policy";
            tags: "password policy";
            tags: "password lockout policy";
            responses: {
                key: "200";
                value: {
                    description: "default password lockout policy";
                };
            };
        };
    }
<<<<<<< HEAD
    
    //Updates the default password lockout policy of ZITADEL
    // it impacts all organisations without a customised policy
=======

>>>>>>> 27fcf473
    rpc UpdatePasswordLockoutPolicy(UpdatePasswordLockoutPolicyRequest) returns (UpdatePasswordLockoutPolicyResponse) {
        option (google.api.http) = {
            put: "/policies/password/lockout";
            body: "*";
        };

        option (zitadel.v1.auth_option) = {
            permission: "iam.policy.write";
        };

        option (grpc.gateway.protoc_gen_openapiv2.options.openapiv2_operation) = {
            tags: "policy";
            tags: "password policy";
            tags: "password lockout policy";
            responses: {
                key: "200";
                value: {
                    description: "default password lockout policy updated";
                };
            };
            responses: {
                key: "400";
                value: {
                    description: "invalid argument";
                    schema: {
                        json_schema: {
                            ref: "#/definitions/rpcStatus";
                        };
                    };
                };
            };
        };
    }

    //Returns the IAM roles visible for the requested user 
    rpc ListIAMMemberRoles(ListIAMMemberRolesRequest) returns (ListIAMMemberRolesResponse) {
        option (google.api.http) = {
            post: "/members/roles/_search";
        };

        option (zitadel.v1.auth_option) = {
            permission: "iam.member.read";
        };

        option (grpc.gateway.protoc_gen_openapiv2.options.openapiv2_operation) = {
            tags: "iam";
            tags: "member";
            tags: "roles";
            external_docs: {
                url: "https://docs.zitadel.ch/administrate#ZITADEL_s_management_roles";
                description: "detailed information about the IAM member roles";
            };
            responses: {
                key: "200";
                value: {
                    description: "roles on the IAM of the user";
                };
            };
        };
    }

    //Returns all members matching the request
    // all queries need to match (ANDed)
    rpc ListIAMMembers(ListIAMMembersRequest) returns (ListIAMMembersResponse) {
        option (google.api.http) = {
            post: "/members/_search";
            body: "*";
        };

        option (zitadel.v1.auth_option) = {
            permission: "iam.member.read";
        };

        option (grpc.gateway.protoc_gen_openapiv2.options.openapiv2_operation) = {
            tags: "iam";
            tags: "member";
            tags: "iam member";
            external_docs: {
                url: "https://docs.zitadel.ch/administrate#ZITADEL_s_management_roles";
                description: "detailed information about the IAM member roles";
            };
            responses: {
                key: "200";
                value: {
                    description: "members of the IAM";
                };
            };
        };
    }

    //Adds a user to the membership list of ZITADEL with the given roles
    // undefined roles will be dropped
    rpc AddIAMMember(AddIAMMemberRequest) returns (AddIAMMemberResponse) {
        option (google.api.http) = {
            post: "/members";
            body: "*";
        };

        option (zitadel.v1.auth_option) = {
            permission: "iam.member.write";
        };

        option (grpc.gateway.protoc_gen_openapiv2.options.openapiv2_operation) = {
            tags: "iam";
            tags: "member";
            tags: "iam member";
            external_docs: {
                url: "https://docs.zitadel.ch/administrate#ZITADEL_s_management_roles";
                description: "detailed information about the IAM member roles";
            };
            responses: {
                key: "200";
                value: {
                    description: "Member added to the IAM";
                };
            };
            responses: {
                key: "400";
                value: {
                    description: "user not found or invalid roles";
                    schema: {
                        json_schema: {
                            ref: "#/definitions/rpcStatus";
                        };
                    };
                };
            };
        };
    }

    //Sets the given roles on a member.
    // The member has only roles provided by this call
    rpc UpdateIAMMember(UpdateIAMMemberRequest) returns (UpdateIAMMemberResponse) {
        option (google.api.http) = {
            put: "/members/{user_id}";
            body: "*";
        };

        option (zitadel.v1.auth_option) = {
            permission: "iam.member.write";
        };

        option (grpc.gateway.protoc_gen_openapiv2.options.openapiv2_operation) = {
            tags: "iam";
            tags: "member";
            tags: "iam member";
            external_docs: {
                url: "https://docs.zitadel.ch/administrate#ZITADEL_s_management_roles";
                description: "detailed information about the IAM member roles";
            };
            responses: {
                key: "200";
                value: {
                    description: "Member of the IAM updated";
                };
            };
            responses: {
                key: "400";
                value: {
                    description: "invalid user or roles";
                    schema: {
                        json_schema: {
                            ref: "#/definitions/rpcStatus";
                        };
                    };
                };
            };
        };
    }

    //Removes the user from the membership list of ZITADEL
    rpc RemoveIAMMember(RemoveIAMMemberRequest) returns (RemoveIAMMemberResponse) {
        option (google.api.http) = {
            delete: "/members/{user_id}";
        };

        option (zitadel.v1.auth_option) = {
            permission: "iam.member.delete";
        };

        option (grpc.gateway.protoc_gen_openapiv2.options.openapiv2_operation) = {
            tags: "iam";
            tags: "member";
            tags: "iam member";
            external_docs: {
                url: "https://docs.zitadel.ch/administrate#ZITADEL_s_management_roles";
                description: "detailed information about the IAM member roles";
            };
            responses: {
                key: "200";
                value: {
                    description: "Member of the IAM removed";
                };
            };
            responses: {
                key: "400";
                value: {
                    description: "invalid user";
                    schema: {
                        json_schema: {
                            ref: "#/definitions/rpcStatus";
                        };
                    };
                };
            };
        };
    }

    //Returns all stored read models of ZITADEL
    // views are used for search optimisation and optimise request latencies
    // they represent the delta of the event happend on the objects
    rpc ListViews(ListViewsRequest) returns (ListViewsResponse) {
        option (google.api.http) = {
            post: "/views/_search";
        };

        option (zitadel.v1.auth_option) = {
            permission: "iam.read";
        };

        option (grpc.gateway.protoc_gen_openapiv2.options.openapiv2_operation) = {
            tags: "views";
            external_docs: {
                url: "https://docs.zitadel.ch/architecture#Software_Architecture";
                description: "details of ZITADEL's event driven software architecture";
            };
            responses: {
                key: "200";
                value: {
                    description: "Views for query operations";
                };
            };
        };
    }

    //Truncates the delta of the change stream
    // be carefull with this function because ZITADEL has to 
    // recompute the deltas after they got cleared. 
    // Search requests will return wrong results until all deltas are recomputed
    rpc ClearView(ClearViewRequest) returns (ClearViewResponse) {
        option (google.api.http) = {
            post: "/views/{database}/{view_name}";
        };

        option (zitadel.v1.auth_option) = {
            permission: "iam.write";
        };

        option (grpc.gateway.protoc_gen_openapiv2.options.openapiv2_operation) = {
            tags: "views";
            external_docs: {
                url: "https://docs.zitadel.ch/architecture#Software_Architecture";
                description: "details of ZITADEL's event driven software architecture";
            };
            responses: {
                key: "200";
                value: {
                    description: "View cleared";
                };
            };
        };
    }

    //Returns event descriptions which cannot be processed.
    // It's possible that some events need some retries. 
    // For example if the SMTP-API wasn't able to send an email at the first time
    rpc ListFailedEvents(ListFailedEventsRequest) returns (ListFailedEventsResponse) {
        option (google.api.http) = {
            post: "/failedevents/_search";
        };

        option (zitadel.v1.auth_option) = {
            permission: "iam.read";
        };

        option (grpc.gateway.protoc_gen_openapiv2.options.openapiv2_operation) = {
            tags: "failed events";
            external_docs: {
                url: "https://docs.zitadel.ch/architecture#Software_Architecture";
                description: "details of ZITADEL's event driven software architecture";
            };
            responses: {
                key: "200";
                value: {
                    description: "Events which were not processed by the views";
                };
            };
        };
    }

    //Deletes the event from failed events view.
    // the event is not removed from the change stream
    // This call is usefull if the system was able to process the event later. 
    // e.g. if the second try of sending an email was successful. the first try produced a
    // failed event. You can find out if it worked on the `failure_count`
    rpc RemoveFailedEvent(RemoveFailedEventRequest) returns (RemoveFailedEventResponse) {
        option (google.api.http) = {
            delete: "/failedevents/{database}/{view_name}/{failed_sequence}";
        };

        option (zitadel.v1.auth_option) = {
            permission: "iam.write";
        };

        option (grpc.gateway.protoc_gen_openapiv2.options.openapiv2_operation) = {
            tags: "failed events";
            external_docs: {
                url: "https://docs.zitadel.ch/architecture#Software_Architecture";
                description: "details of ZITADEL's event driven software architecture";
            };
            responses: {
                key: "200";
                value: {
                    description: "Events removed from the list";
                };
            };
            responses: {
                key: "400";
                value: {
                    description: "failed event not found";
                    schema: {
                        json_schema: {
                            ref: "#/definitions/rpcStatus";
                        };
                    };
                };
            };
        };
    }
}

message HealthzRequest {}

message HealthzResponse {}

// parameters are ORed
message IsOrgUniqueRequest {
    option (grpc.gateway.protoc_gen_openapiv2.options.openapiv2_schema) = {
		json_schema: {
			description: "All unique fields of an organisation";
			required: ["name", "domain"]
		};
	};

    string name = 1 [
        (validate.rules).string = {min_len: 1, max_len: 200},
        (grpc.gateway.protoc_gen_openapiv2.options.openapiv2_field) = {
            example: "\"CAOS AG\"";
            min_length: 1;
            max_length: 200;
        }
    ];
    string domain = 2 [
        (validate.rules).string = {min_len: 1, max_len: 200},
        (grpc.gateway.protoc_gen_openapiv2.options.openapiv2_field) = {
            example: "\"caos.ch\"";
            min_length: 1;
            max_length: 200;
        }
    ];
}

message IsOrgUniqueResponse {
    bool is_unique = 1;
}

message GetOrgByIDRequest {
    string id = 1 [
        (validate.rules).string = {min_len: 1, max_len: 200},
        (grpc.gateway.protoc_gen_openapiv2.options.openapiv2_field) = {
            example: "\"69629023906488334\"";
            min_length: 1;
            max_length: 200;
        }
    ];
}

message GetOrgByIDResponse {
    zitadel.org.v1.Org org = 1;
}

message ListOrgsRequest {
    option (grpc.gateway.protoc_gen_openapiv2.options.openapiv2_schema) = {
		json_schema: {
			description: "Search query for lists";
			required: ["query"]
		};
	};

    //list limitations and ordering
    zitadel.v1.ListQuery query = 1;
    // the field the result is sorted
    zitadel.org.v1.OrgFieldName sorting_column = 2;
    //criterias the client is looking for
    repeated zitadel.org.v1.OrgQuery queries = 3;
}

message ListOrgsResponse {
    zitadel.v1.ListDetails details = 1;
    zitadel.org.v1.OrgFieldName sorting_column = 2;
    repeated zitadel.org.v1.Org result = 3;
}

message SetUpOrgRequest {
    option (grpc.gateway.protoc_gen_openapiv2.options.openapiv2_schema) = {
		json_schema: {
			description: "Request to set up an organisation. User is required";
			required: ["org", "user"]
		};
	};

    message Org {
        option (grpc.gateway.protoc_gen_openapiv2.options.openapiv2_schema) = {
            json_schema: {
                required: ["name"]
            };
		};
        string name = 1 [
            (validate.rules).string = {min_len: 1, max_len: 200},
            (grpc.gateway.protoc_gen_openapiv2.options.openapiv2_field) = {
                min_length: 1;
                max_length: 200;
                example: "\"CAOS AG\"";
            }
        ];
        string domain = 2 [
            (validate.rules).string = {max_len: 200},
            (grpc.gateway.protoc_gen_openapiv2.options.openapiv2_field) = {
                description: "ZITADEL generates a domain (<org-name>.zitadel.ch) for an organisation, the field is not required";
                max_length: 200;
                example: "\"caos.ch\"";
            }
        ];
    }

    message Human {
        option (grpc.gateway.protoc_gen_openapiv2.options.openapiv2_schema) = {
            json_schema: {
                required: ["user_name", "profile", "email", "password"];
            };
		};

        message Profile {
            option (grpc.gateway.protoc_gen_openapiv2.options.openapiv2_schema) = {
                json_schema: {
                    required: ["first_name", "last_name"];
                };
            };

            string first_name = 1 [
                (validate.rules).string = {min_len: 1, max_len: 200},
                (grpc.gateway.protoc_gen_openapiv2.options.openapiv2_field) = {
                    min_length: 1;
                    max_length: 200;
                    example: "\"Gigi\"";
                }
            ];
            string last_name = 2 [
                (validate.rules).string = {min_len: 1, max_len: 200},
                (grpc.gateway.protoc_gen_openapiv2.options.openapiv2_field) = {
                    min_length: 1;
                    max_length: 200;
                    example: "\"Giraffe\"";
                }
            ];
            string nick_name = 3 [
                (validate.rules).string = {max_len: 200},
                (grpc.gateway.protoc_gen_openapiv2.options.openapiv2_field) = {
                    max_length: 200;
                    example: "\"long_neck\"";
                }
            ];
            string display_name = 4 [
                (validate.rules).string = {max_len: 200},
                (grpc.gateway.protoc_gen_openapiv2.options.openapiv2_field) = {
                    description: "a user can set his display name, if nothing is set ZITADEL computes \"first_name last_name\"";
                    max_length: 200;
                    example: "\"Gigi Giraffe\"";
                }
            ];
            string preferred_language = 5 [
                (validate.rules).string = {max_len: 10},
                (grpc.gateway.protoc_gen_openapiv2.options.openapiv2_field) = {
                    description: "language tag analog https://tools.ietf.org/html/rfc3066";
                    max_length: 10;
                    example: "\"en\"";
                }
            ];
            zitadel.user.v1.Gender gender = 6;
        }
        message Email {
            option (grpc.gateway.protoc_gen_openapiv2.options.openapiv2_schema) = {
                json_schema: {
                    required: ["email"];
                };
            };

            string email = 1 [
                (validate.rules).string.email = true,
                (grpc.gateway.protoc_gen_openapiv2.options.openapiv2_field) = {
                    description: "email address of the user. (spec: https://tools.ietf.org/html/rfc2822#section-3.4.1)";
                    min_length: 1;
                    example: "\"gigi@caos.ch\"";
                }
            ];  //TODO: check if no value is allowed
            bool is_email_verified = 2;
        }
        message Phone {
            option (grpc.gateway.protoc_gen_openapiv2.options.openapiv2_schema) = {
                json_schema: {
                    required: ["phone"];
                };
            };
            // has to be a global number
            string phone = 1 [
                (validate.rules).string = {min_len: 1, max_len: 50, prefix: "+"},
                (grpc.gateway.protoc_gen_openapiv2.options.openapiv2_field) = {
                    description: "mobile phone number of the user. (use global pattern of spec https://tools.ietf.org/html/rfc3966)";
                    min_length: 1;
                    max_length: 50;
                    example: "\"+41 71 000 00 00\"";
                }
            ];
            bool is_phone_verified = 2;
        }
<<<<<<< HEAD
    
        string user_name = 1 [
            (validate.rules).string = {min_len: 1, max_len: 200},
            (grpc.gateway.protoc_gen_openapiv2.options.openapiv2_field) = {
                min_length: 1;
                max_length: 200;
                example: "\"mr_long_neck\"";
            }
        ];
        
=======

        string user_name = 1 [(validate.rules).string = {min_len: 1, max_len: 200}];

>>>>>>> 27fcf473
        Profile profile = 2 [(validate.rules).message.required = true];
        Email email = 3 [(validate.rules).message.required = true];
        Phone phone = 4;
        string password = 5 [
            (validate.rules).string = {min_len: 1, max_len: 72},
            (grpc.gateway.protoc_gen_openapiv2.options.openapiv2_field) = {
                description: "the initial password of the user";
                min_length: 1;
                max_length: 72;
                example: "\"my_53cr3t-P4$$w0rd\"";
            }
        ];
    }
    Org org = 1 [
        (validate.rules).message.required = true
    ];
    oneof user {
        option (validate.required) = true;

        // oneof field for the user managing the organisation
        Human human = 2;
    }
}

message SetUpOrgResponse {
    zitadel.v1.ObjectDetails details = 1;
    string org_id = 2;
    string user_id = 3;
}

message GetIDPByIDRequest {
    string id = 1 [
        (validate.rules).string = {min_len: 1, max_len: 200},
        (grpc.gateway.protoc_gen_openapiv2.options.openapiv2_field) = {
            min_length: 1;
            max_length: 200;
            example: "\"69234230193872955\"";
        }
    ];
}

message GetIDPByIDResponse {
    zitadel.idp.v1.IDP idp = 1;
}

message ListIDPsRequest {
    //list limitations and ordering
    zitadel.v1.ListQuery query = 1;
    // the field the result is sorted
    zitadel.idp.v1.IDPFieldName sorting_column = 2;
    //criterias the client is looking for
    repeated IDPQuery queries = 3;
}

message IDPQuery {
    oneof query {
        zitadel.idp.v1.IDPIDQuery idp_id_query = 1;
        zitadel.idp.v1.IDPNameQuery idp_name_query = 2;
    }
}

message ListIDPsResponse {
    zitadel.v1.ListDetails details = 1;
    zitadel.idp.v1.IDPFieldName sorting_column = 2;
    repeated zitadel.idp.v1.IDP result = 3;
}

message AddOIDCIDPRequest {
    option (grpc.gateway.protoc_gen_openapiv2.options.openapiv2_schema) = {
        json_schema: {
            required: ["name", "client_id", "client_secret", "issuer"]
        };
    };

    string name = 1 [
        (validate.rules).string = {min_len: 1, max_len: 200},
        (grpc.gateway.protoc_gen_openapiv2.options.openapiv2_field) = {
            example: "\"google\"";
            min_length: 1;
            max_length: 200;
        }
    ];
    zitadel.idp.v1.IDPStylingType styling_type = 2 [
        (validate.rules).enum = {defined_only: true},
        (grpc.gateway.protoc_gen_openapiv2.options.openapiv2_field) = {
            description: "some identity providers specify the styling of the button to their login";
        }
    ];
    string client_id = 3 [
        (validate.rules).string = {min_len: 1, max_len: 200},
        (grpc.gateway.protoc_gen_openapiv2.options.openapiv2_field) = {
            description: "client id generated by the identity provider";
            min_length: 1;
            max_length: 200;
        }
    ];
    string client_secret = 4 [
        (validate.rules).string = {min_len: 1, max_len: 200},
        (grpc.gateway.protoc_gen_openapiv2.options.openapiv2_field) = {
            description: "client secret generated by the identity provider";
            min_length: 1;
            max_length: 200;
        }
    ];
    string issuer = 5 [
        (validate.rules).string = {min_len: 1, max_len: 200},
        (grpc.gateway.protoc_gen_openapiv2.options.openapiv2_field) = {
            example: "\"https://accounts.google.com\"";
            description: "the oidc issuer of the identity provider";
            min_length: 1;
            max_length: 200;
        }
    ];
    repeated string scopes = 6 [
        (grpc.gateway.protoc_gen_openapiv2.options.openapiv2_field) = {
            example: "[\"openid\", \"profile\", \"email\"]";
            description: "the scopes requested by ZITADEL during the request on the identity provider";
        }
    ];
    zitadel.idp.v1.OIDCMappingField display_name_mapping = 7 [
        (validate.rules).enum = {defined_only: true},
        (grpc.gateway.protoc_gen_openapiv2.options.openapiv2_field) = {
            description: "definition which field is mapped to the display name of the user";
        }
    ];
    zitadel.idp.v1.OIDCMappingField username_mapping = 8 [
        (validate.rules).enum = {defined_only: true},
        (grpc.gateway.protoc_gen_openapiv2.options.openapiv2_field) = {
            description: "definition which field is mapped to the email of the user";
        }
    ];
}

message AddOIDCIDPResponse {
    zitadel.v1.ObjectDetails details = 1;
    string idp_id = 2;
}

message UpdateIDPRequest {
    option (grpc.gateway.protoc_gen_openapiv2.options.openapiv2_schema) = {
		json_schema: {
			description: "Updates fields of an idp";
			required: ["idp_id", "name"]
		};
	};

    string idp_id = 1 [(validate.rules).string = {min_len: 1, max_len: 200}];
    string name = 2 [
        (validate.rules).string = {min_len: 1, max_len: 200},
        (grpc.gateway.protoc_gen_openapiv2.options.openapiv2_field) = {
            example: "\"google\"";
            min_length: 1;
            max_length: 200;
        }
    ];
    zitadel.idp.v1.IDPStylingType styling_type = 3 [
        (validate.rules).enum = {defined_only: true},
        (grpc.gateway.protoc_gen_openapiv2.options.openapiv2_field) = {
            description: "some identity providers specify the styling of the button to their login";
        }
    ];
}

message UpdateIDPResponse {
    zitadel.v1.ObjectDetails details = 1;
}

message DeactivateIDPRequest {
    option (grpc.gateway.protoc_gen_openapiv2.options.openapiv2_schema) = {
		json_schema: {
			required: ["idp_id"]
		};
	};
    string idp_id = 1 [
        (validate.rules).string = {min_len: 1, max_len: 200},
        (grpc.gateway.protoc_gen_openapiv2.options.openapiv2_field) = {
            example: "\"69629023906488334\"";
            min_length: 1;
            max_length: 200;
        }
    ];
}

message DeactivateIDPResponse {
    zitadel.v1.ObjectDetails details = 1;
}

message ReactivateIDPRequest {
    option (grpc.gateway.protoc_gen_openapiv2.options.openapiv2_schema) = {
		json_schema: {
			required: ["idp_id"]
		};
	};
    string idp_id = 1 [
        (validate.rules).string = {min_len: 1, max_len: 200},
        (grpc.gateway.protoc_gen_openapiv2.options.openapiv2_field) = {
            example: "\"69629023906488334\"";
            min_length: 1;
            max_length: 200;
        }
    ];
}

message ReactivateIDPResponse {
    zitadel.v1.ObjectDetails details = 1;
}

message RemoveIDPRequest {
    option (grpc.gateway.protoc_gen_openapiv2.options.openapiv2_schema) = {
		json_schema: {
			required: ["idp_id"]
		};
	};

    string idp_id = 1 [
        (validate.rules).string = {min_len: 1, max_len: 200},
        (grpc.gateway.protoc_gen_openapiv2.options.openapiv2_field) = {
            example: "\"69629023906488334\"";
            min_length: 1;
            max_length: 200;
        }
    ];
}

message RemoveIDPResponse {
    zitadel.v1.ObjectDetails details = 1;
}

message UpdateIDPOIDCConfigRequest {
    option (grpc.gateway.protoc_gen_openapiv2.options.openapiv2_schema) = {
		json_schema: {
			required: ["idp_id", "issuer", "client_id"]
		};
	};

    string idp_id = 1 [
        (validate.rules).string = {min_len: 1, max_len: 200},
        (grpc.gateway.protoc_gen_openapiv2.options.openapiv2_field) = {
            example: "\"69629023906488334\"";
            min_length: 1;
            max_length: 200;
        }
    ];
    string issuer = 2 [
        (validate.rules).string = {min_len: 1, max_len: 200},
        (grpc.gateway.protoc_gen_openapiv2.options.openapiv2_field) = {
            example: "\"https://accounts.google.com\"";
            description: "the oidc issuer of the identity provider";
            min_length: 1;
            max_length: 200;
        }
    ];
    string client_id = 3 [
        (validate.rules).string = {min_len: 1, max_len: 200},
        (grpc.gateway.protoc_gen_openapiv2.options.openapiv2_field) = {
            description: "client id generated by the identity provider";
            min_length: 1;
            max_length: 200;
        }
    ];
    string client_secret = 4 [
        (validate.rules).string = {max_len: 200},
        (grpc.gateway.protoc_gen_openapiv2.options.openapiv2_field) = {
            description: "client secret generated by the identity provider. If empty the secret is not overwritten";
            max_length: 200;
        }
    ];
    repeated string scopes = 5 [
        (grpc.gateway.protoc_gen_openapiv2.options.openapiv2_field) = {
            example: "[\"openid\", \"profile\", \"email\"]";
            description: "the scopes requested by ZITADEL during the request on the identity provider";
        }
    ];
    zitadel.idp.v1.OIDCMappingField display_name_mapping = 6 [
        (validate.rules).enum = {defined_only: true},
        (grpc.gateway.protoc_gen_openapiv2.options.openapiv2_field) = {
            description: "definition which field is mapped to the display name of the user";
        }
    ];
    zitadel.idp.v1.OIDCMappingField username_mapping = 7 [
        (validate.rules).enum = {defined_only: true},
        (grpc.gateway.protoc_gen_openapiv2.options.openapiv2_field) = {
            description: "definition which field is mapped to the email of the user";
        }
    ];
}

message UpdateIDPOIDCConfigResponse {
    zitadel.v1.ObjectDetails details = 1;
}

message GetDefaultFeaturesRequest {}

message GetDefaultFeaturesResponse {
    zitadel.features.v1.Features features = 1;
}

message SetDefaultFeaturesRequest {
    string tier_name = 1 [(validate.rules).string = {max_len: 200}];
    string description = 2 [(validate.rules).string = {max_len: 200}];

    google.protobuf.Duration audit_log_retention = 5 [(validate.rules).duration = {gte: {seconds: 0}}];
    bool login_policy_username_login = 6;
    bool login_policy_registration = 7;
    bool login_policy_idp = 8;
    bool login_policy_factors = 9;
    bool login_policy_passwordless = 10;
    bool password_complexity_policy = 11;
    bool label_policy = 12;
}

message SetDefaultFeaturesResponse {
    zitadel.v1.ObjectDetails details = 1;
}

message GetOrgFeaturesRequest {
    string org_id = 1 [(validate.rules).string = {min_len: 1, max_len: 200}];
}

message GetOrgFeaturesResponse {
    zitadel.features.v1.Features features = 1;
}

message SetOrgFeaturesRequest {
    string org_id = 1 [(validate.rules).string = {min_len: 1, max_len: 200}];
    string tier_name = 2 [(validate.rules).string = {max_len: 200}];
    string description = 3 [(validate.rules).string = {max_len: 200}];
    zitadel.features.v1.FeaturesState state = 4;
    string state_description = 5 [(validate.rules).string = {max_len: 200}];

    google.protobuf.Duration audit_log_retention = 6 [(validate.rules).duration = {gte: {seconds: 0}}];
    bool login_policy_username_login = 7;
    bool login_policy_registration = 8;
    bool login_policy_idp = 9;
    bool login_policy_factors = 10;
    bool login_policy_passwordless = 11;
    bool password_complexity_policy = 12;
    bool label_policy = 13;
}

message SetOrgFeaturesResponse {
    zitadel.v1.ObjectDetails details = 1;
}

message ResetOrgFeaturesRequest {
    string org_id = 1 [(validate.rules).string = {min_len: 1, max_len: 200}];
}
message ResetOrgFeaturesResponse {
    zitadel.v1.ObjectDetails details = 1;
}

message GetOrgIAMPolicyRequest {}

message GetOrgIAMPolicyResponse {
    zitadel.policy.v1.OrgIAMPolicy policy = 1;
}

message UpdateOrgIAMPolicyRequest {
    bool user_login_must_be_domain = 1;
}

message UpdateOrgIAMPolicyResponse {
    zitadel.v1.ObjectDetails details = 1;
}

message GetCustomOrgIAMPolicyRequest {
    option (grpc.gateway.protoc_gen_openapiv2.options.openapiv2_schema) = {
		json_schema: {
			required: ["org_id"]
		};
	};
    string org_id = 1 [
        (validate.rules).string = {min_len: 1, max_len: 200},
        (grpc.gateway.protoc_gen_openapiv2.options.openapiv2_field) = {
            example: "\"#69629023906488334\"";
            min_length: 1;
            max_length: 200;
        }
    ];
}

message GetCustomOrgIAMPolicyResponse {
    zitadel.policy.v1.OrgIAMPolicy policy = 1;
    bool is_default = 2;
}

message AddCustomOrgIAMPolicyRequest {
    option (grpc.gateway.protoc_gen_openapiv2.options.openapiv2_schema) = {
		json_schema: {
			required: ["org_id"]
		};
	};
    
    string org_id = 1 [
        (validate.rules).string = {min_len: 1, max_len: 200},
        (grpc.gateway.protoc_gen_openapiv2.options.openapiv2_field) = {
            example: "\"#69629023906488334\"";
            min_length: 1;
            max_length: 200;
        }
    ];
    bool user_login_must_be_domain = 2 [
        (grpc.gateway.protoc_gen_openapiv2.options.openapiv2_field) = {
            description: "the username has to end with the domain of it's organisation"
        }
    ];
}

message AddCustomOrgIAMPolicyResponse {
    zitadel.v1.ObjectDetails details = 1;
}

message UpdateCustomOrgIAMPolicyRequest {
    option (grpc.gateway.protoc_gen_openapiv2.options.openapiv2_schema) = {
		json_schema: {
			required: ["org_id"]
		};
	};

    string org_id = 1 [
        (validate.rules).string = {min_len: 1, max_len: 200},
        (grpc.gateway.protoc_gen_openapiv2.options.openapiv2_field) = {
            example: "\"69629023906488334\"";
            min_length: 1;
            max_length: 200;
        }
    ];
    bool user_login_must_be_domain = 2 [
        (grpc.gateway.protoc_gen_openapiv2.options.openapiv2_field) = {
            description: "the username has to end with the domain of it's organisation"
        }
    ];
}

message UpdateCustomOrgIAMPolicyResponse {
    zitadel.v1.ObjectDetails details = 1;
}

message ResetCustomOrgIAMPolicyToDefaultRequest {
    option (grpc.gateway.protoc_gen_openapiv2.options.openapiv2_schema) = {
		json_schema: {
			required: ["org_id"]
		};
	};

    string org_id = 1 [
        (validate.rules).string = {min_len: 1, max_len: 200},
        (grpc.gateway.protoc_gen_openapiv2.options.openapiv2_field) = {
            example: "\"69629023906488334\"";
            min_length: 1;
            max_length: 200;
        }
    ];
}

message ResetCustomOrgIAMPolicyToDefaultResponse {
    zitadel.v1.ObjectDetails details = 1;
}

message GetLabelPolicyRequest {}

message GetLabelPolicyResponse {
    zitadel.policy.v1.LabelPolicy policy = 1;
}

message UpdateLabelPolicyRequest {
<<<<<<< HEAD
    option (grpc.gateway.protoc_gen_openapiv2.options.openapiv2_schema) = {
		json_schema: {
			required: ["primary_color", "secondary_color"]
		};
	};
    
    string primary_color = 1 [
        (validate.rules).string = {min_len: 1, max_len: 50},
        (grpc.gateway.protoc_gen_openapiv2.options.openapiv2_field) = {
            description: "respresents a color scheme"
            example: "\"#353535\"";
            min_length: 1;
            max_length: 50;
        }
    ];
    string secondary_color = 2 [
        (validate.rules).string = {min_len: 1, max_len: 50},
        (grpc.gateway.protoc_gen_openapiv2.options.openapiv2_field) = {
            description: "respresents a color scheme";
            example: "\"#707070\"";
            min_length: 1;
            max_length: 50;
        }
    ];
=======
    string primary_color = 1 [(validate.rules).string = {min_len: 1, max_len: 50}];
    string secondary_color = 2 [(validate.rules).string = {min_len: 1, max_len: 50}];
    bool hide_login_name_suffix = 3;
>>>>>>> 27fcf473
}

message UpdateLabelPolicyResponse {
    zitadel.v1.ObjectDetails details = 1;
}

message GetLoginPolicyRequest {}

message GetLoginPolicyResponse {
    zitadel.policy.v1.LoginPolicy policy = 1;
}

message UpdateLoginPolicyRequest {
    bool allow_username_password = 1 [
        (grpc.gateway.protoc_gen_openapiv2.options.openapiv2_field) = {
            description: "defines if a user is allowed to login with his username and password"
        }
    ];
    bool allow_register = 2 [
        (grpc.gateway.protoc_gen_openapiv2.options.openapiv2_field) = {
            description: "defines if a person is allowed to register a user on this organisation"
        }
    ];
    bool allow_external_idp = 3 [
        (grpc.gateway.protoc_gen_openapiv2.options.openapiv2_field) = {
            description: "defines if a user is allowed to add a defined identity provider. E.g. Google auth"
        }
    ];
    bool force_mfa = 4 [
        (grpc.gateway.protoc_gen_openapiv2.options.openapiv2_field) = {
            description: "defines if a user MUST use a multi factor to log in"
        }
    ];
    zitadel.policy.v1.PasswordlessType passwordless_type = 5 [
        (validate.rules).enum = {defined_only: true},
        (grpc.gateway.protoc_gen_openapiv2.options.openapiv2_field) = {
            description: "defines if passwordless is allowed for users"
        }];
}

message UpdateLoginPolicyResponse {
    zitadel.v1.ObjectDetails details = 1;
}

message ListLoginPolicyIDPsRequest {
    //list limitations and ordering
    zitadel.v1.ListQuery query = 1;
}

message ListLoginPolicyIDPsResponse {
    zitadel.v1.ListDetails details = 1;
    repeated zitadel.idp.v1.IDPLoginPolicyLink result = 2;
}

message AddIDPToLoginPolicyRequest {
    option (grpc.gateway.protoc_gen_openapiv2.options.openapiv2_schema) = {
		json_schema: {
			required: ["org_id"]
		};
	};

    string idp_id = 1 [
        (validate.rules).string = {min_len: 1, max_len: 200},
        (grpc.gateway.protoc_gen_openapiv2.options.openapiv2_field) = {
            example: "\"69629023906488334\"";
            min_length: 1;
            max_length: 200;
        }
    ];
}

message AddIDPToLoginPolicyResponse {
    zitadel.v1.ObjectDetails details = 1;
}

message RemoveIDPFromLoginPolicyRequest {
    option (grpc.gateway.protoc_gen_openapiv2.options.openapiv2_schema) = {
		json_schema: {
			required: ["idp_id"]
		};
	};
    
    string idp_id = 1 [
        (validate.rules).string = {min_len: 1, max_len: 200},
        (grpc.gateway.protoc_gen_openapiv2.options.openapiv2_field) = {
            example: "\"69629023906488334\"";
            min_length: 1;
            max_length: 200;
        }
    ];
}

message RemoveIDPFromLoginPolicyResponse {
    zitadel.v1.ObjectDetails details = 1;
}

message ListLoginPolicySecondFactorsRequest {}

message ListLoginPolicySecondFactorsResponse {
    zitadel.v1.ListDetails details = 1;
    repeated zitadel.policy.v1.SecondFactorType result = 2;
}

message AddSecondFactorToLoginPolicyRequest {
    option (grpc.gateway.protoc_gen_openapiv2.options.openapiv2_schema) = {
		json_schema: {
			required: ["type"]
		};
	};
    
    zitadel.policy.v1.SecondFactorType type = 1 [(validate.rules).enum = {defined_only: true, not_in: [0]}];
}

message AddSecondFactorToLoginPolicyResponse {
    zitadel.v1.ObjectDetails details = 1;
}

message RemoveSecondFactorFromLoginPolicyRequest {
    option (grpc.gateway.protoc_gen_openapiv2.options.openapiv2_schema) = {
		json_schema: {
			required: ["type"]
		};
	};

    zitadel.policy.v1.SecondFactorType type = 1 [(validate.rules).enum = {defined_only: true, not_in: [0]}];
}

message RemoveSecondFactorFromLoginPolicyResponse {
    zitadel.v1.ObjectDetails details = 1;
}

message ListLoginPolicyMultiFactorsRequest {}

message ListLoginPolicyMultiFactorsResponse {
    zitadel.v1.ListDetails details = 1;
    repeated zitadel.policy.v1.MultiFactorType result = 2;
}

message AddMultiFactorToLoginPolicyRequest {
    option (grpc.gateway.protoc_gen_openapiv2.options.openapiv2_schema) = {
		json_schema: {
			required: ["type"]
		};
	};

    zitadel.policy.v1.MultiFactorType type = 1 [(validate.rules).enum = {defined_only: true, not_in: [0]}];
}

message AddMultiFactorToLoginPolicyResponse {
    zitadel.v1.ObjectDetails details = 1;
}

message RemoveMultiFactorFromLoginPolicyRequest {
    option (grpc.gateway.protoc_gen_openapiv2.options.openapiv2_schema) = {
		json_schema: {
			required: ["type"]
		};
	};
    
    zitadel.policy.v1.MultiFactorType type = 1 [(validate.rules).enum = {defined_only: true, not_in: [0]}];
}

message RemoveMultiFactorFromLoginPolicyResponse {
    zitadel.v1.ObjectDetails details = 1;
}

message GetPasswordComplexityPolicyRequest {}

message GetPasswordComplexityPolicyResponse {
    zitadel.policy.v1.PasswordComplexityPolicy policy = 1;
}

message UpdatePasswordComplexityPolicyRequest {
    uint32 min_length = 1 [
        (grpc.gateway.protoc_gen_openapiv2.options.openapiv2_field) = {
            example: "\"8\""
        }
    ];
    bool has_uppercase = 2 [
        (grpc.gateway.protoc_gen_openapiv2.options.openapiv2_field) = {
            description: "defines if the password MUST contain an upper case letter"
        }
    ];
    bool has_lowercase = 3 [
        (grpc.gateway.protoc_gen_openapiv2.options.openapiv2_field) = {
            description: "defines if the password MUST contain a lower case letter"
        }
    ];
    bool has_number = 4 [
        (grpc.gateway.protoc_gen_openapiv2.options.openapiv2_field) = {
            description: "defines if the password MUST contain a numer"
        }
    ];
    bool has_symbol = 5 [
        (grpc.gateway.protoc_gen_openapiv2.options.openapiv2_field) = {
            description: "defines if the password MUST contain a symbol. E.g. \"$\""
        }
    ];
}

message UpdatePasswordComplexityPolicyResponse {
    zitadel.v1.ObjectDetails details = 1;
}

message GetPasswordAgePolicyRequest {}

message GetPasswordAgePolicyResponse {
    zitadel.policy.v1.PasswordAgePolicy policy = 1;
}

message UpdatePasswordAgePolicyRequest {
    uint32 max_age_days = 1 [
        (grpc.gateway.protoc_gen_openapiv2.options.openapiv2_field) = {
            description: "Maximum days since last password change"
            example: "\"365\""
        }
    ];
    uint32 expire_warn_days = 2 [
        (grpc.gateway.protoc_gen_openapiv2.options.openapiv2_field) = {
            description: "Days before the password expiry the user gets notified to change the password"
            example: "\"10\""
        }
    ];
}

message UpdatePasswordAgePolicyResponse {
    zitadel.v1.ObjectDetails details = 1;
}

message GetPasswordLockoutPolicyRequest {}

message GetPasswordLockoutPolicyResponse {
    zitadel.policy.v1.PasswordLockoutPolicy policy = 1;
}

message UpdatePasswordLockoutPolicyRequest {
    // failed attempts until a user gets locked
    uint32 max_attempts = 1 [
        (grpc.gateway.protoc_gen_openapiv2.options.openapiv2_field) = {
            description: "Maximum attempts before the account gets locked. Attempts are reset as soon as the password is entered correct or the password is reset."
            example: "\"10\""
        }
    ];
    // TODO: how to describe?
    bool show_lockout_failure = 2;
}

message UpdatePasswordLockoutPolicyResponse {
    zitadel.v1.ObjectDetails details = 1;
}

message AddIAMMemberRequest {
    option (grpc.gateway.protoc_gen_openapiv2.options.openapiv2_schema) = {
		json_schema: {
			required: ["user_id"]
		};
	};

    string user_id = 1 [
        (validate.rules).string = {min_len: 1, max_len: 200},
        (grpc.gateway.protoc_gen_openapiv2.options.openapiv2_field) = {
            example: "\"69629023906488334\"";
            min_length: 1;
            max_length: 200;
        }
    ];
    //if no roles provided the user won't have any rights
    repeated string roles = 2;
}

message AddIAMMemberResponse {
    zitadel.v1.ObjectDetails details = 1;
}

message UpdateIAMMemberRequest {
    option (grpc.gateway.protoc_gen_openapiv2.options.openapiv2_schema) = {
		json_schema: {
			required: ["user_id"]
		};
	};

    string user_id = 1 [
        (validate.rules).string = {min_len: 1, max_len: 200},
        (grpc.gateway.protoc_gen_openapiv2.options.openapiv2_field) = {
            example: "\"69629023906488334\"";
            min_length: 1;
            max_length: 200;
        }
    ];
    //if no roles provided the user won't have any rights
    repeated string roles = 2;
}

message UpdateIAMMemberResponse {
    zitadel.v1.ObjectDetails details = 1;
}

message RemoveIAMMemberRequest {
    option (grpc.gateway.protoc_gen_openapiv2.options.openapiv2_schema) = {
		json_schema: {
			required: ["user_id"]
		};
	};

    string user_id = 1 [
        (validate.rules).string = {min_len: 1, max_len: 200},
        (grpc.gateway.protoc_gen_openapiv2.options.openapiv2_field) = {
            example: "\"69629023906488334\"";
            min_length: 1;
            max_length: 200;
        }
    ];
}

message RemoveIAMMemberResponse {
    zitadel.v1.ObjectDetails details = 1;
}

message ListIAMMemberRolesRequest {}

message ListIAMMemberRolesResponse {
    zitadel.v1.ListDetails details = 1;
    repeated string roles = 2;
}

message ListIAMMembersRequest {
    //list limitations and ordering
    zitadel.v1.ListQuery query = 1;
    //criterias the client is looking for
    repeated zitadel.member.v1.SearchQuery queries = 2;
}

message ListIAMMembersResponse {
    zitadel.v1.ListDetails details = 1;
    repeated zitadel.member.v1.Member result = 2;
}

message ListViewsRequest {}

message ListViewsResponse {
    //TODO: list details
    repeated View result = 1;
}

message ClearViewRequest {
    option (grpc.gateway.protoc_gen_openapiv2.options.openapiv2_schema) = {
		json_schema: {
			required: ["database", "view_name"]
		};
	};

    string database = 1 [
        (validate.rules).string = {min_len: 1, max_len: 200},
        (grpc.gateway.protoc_gen_openapiv2.options.openapiv2_field) = {
            example: "\"adminapi\"";
            min_length: 1;
            max_length: 200;
        }
    ];
    string view_name = 2 [
        (validate.rules).string = {min_len: 1, max_len: 200},
        (grpc.gateway.protoc_gen_openapiv2.options.openapiv2_field) = {
            example: "\"iam_members\"";
            min_length: 1;
            max_length: 200;
        }
    ];
}

message ClearViewResponse {}

message ListFailedEventsRequest {}

message ListFailedEventsResponse {
    //TODO: list details
    repeated FailedEvent result = 1;
}

message RemoveFailedEventRequest {
    option (grpc.gateway.protoc_gen_openapiv2.options.openapiv2_schema) = {
		json_schema: {
			required: ["database", "view_name", "failed_sequence"]
		};
	};

    string database = 1 [
        (validate.rules).string = {min_len: 1, max_len: 200},
        (grpc.gateway.protoc_gen_openapiv2.options.openapiv2_field) = {
            example: "\"adminapi\"";
            min_length: 1;
            max_length: 200;
        }
    ];
    string view_name = 2 [
        (validate.rules).string = {min_len: 1, max_len: 200},
        (grpc.gateway.protoc_gen_openapiv2.options.openapiv2_field) = {
            example: "\"iam_members\"";
            min_length: 1;
            max_length: 200;
        }
    ];
    uint64 failed_sequence = 3 [
        (grpc.gateway.protoc_gen_openapiv2.options.openapiv2_field) = {
            example: "\"9823758\"";
        }
    ];
}

message RemoveFailedEventResponse {}

message View {
    string database = 1 [
        (grpc.gateway.protoc_gen_openapiv2.options.openapiv2_field) = {
            example: "\"adminapi\"";
        }
    ];
    string view_name = 2 [
        (grpc.gateway.protoc_gen_openapiv2.options.openapiv2_field) = {
            example: "\"iam_members\"";
        }
    ];
    uint64 processed_sequence = 3 [
        (grpc.gateway.protoc_gen_openapiv2.options.openapiv2_field) = {
            example: "\"9823758\"";
        }
    ];
    google.protobuf.Timestamp event_timestamp = 4 [
        (grpc.gateway.protoc_gen_openapiv2.options.openapiv2_field) = {
            example: "\"2019-04-01T08:45:00.000000Z\"";
            description: "The timestamp the event occured";
        }
    ];
    google.protobuf.Timestamp last_successful_spooler_run = 5 [
        (grpc.gateway.protoc_gen_openapiv2.options.openapiv2_field) = {
            description: "The timestamp the event occured";
        }
    ];
}

message FailedEvent {
    string database = 1 [
        (grpc.gateway.protoc_gen_openapiv2.options.openapiv2_field) = {
            example: "\"adminapi\"";
        }
    ];
    string view_name = 2 [
        (grpc.gateway.protoc_gen_openapiv2.options.openapiv2_field) = {
            example: "\"iam_members\"";
        }
    ];
    uint64 failed_sequence = 3 [
        (grpc.gateway.protoc_gen_openapiv2.options.openapiv2_field) = {
            example: "\"9823759\"";
        }
    ];
    uint64 failure_count = 4 [
        (grpc.gateway.protoc_gen_openapiv2.options.openapiv2_field) = {
            example: "\"5\"";
        }
    ];
    string error_message = 5 [
        (grpc.gateway.protoc_gen_openapiv2.options.openapiv2_field) = {
            example: "\"ID=EXAMP-ID3ER Message=Example message\"";
        }
    ];
}<|MERGE_RESOLUTION|>--- conflicted
+++ resolved
@@ -139,12 +139,8 @@
             }
         };
     }
-<<<<<<< HEAD
     
     //Checks whether an organisation exists by the given parameters 
-=======
-
->>>>>>> 27fcf473
     rpc IsOrgUnique(IsOrgUniqueRequest) returns (IsOrgUniqueResponse) {
         option (google.api.http) = {
             get: "/orgs/_is_unique";
@@ -585,10 +581,7 @@
             };
         };
     }
-
-<<<<<<< HEAD
-    //Returns the IAM policy defined by the administrators of ZITADEL
-=======
+    
     rpc GetDefaultFeatures(GetDefaultFeaturesRequest) returns (GetDefaultFeaturesResponse) {
         option(google.api.http) = {
             get: "/features"
@@ -641,7 +634,7 @@
         };
     }
 
->>>>>>> 27fcf473
+    //Returns the IAM policy defined by the administrators of ZITADEL
     rpc GetOrgIAMPolicy(GetOrgIAMPolicyRequest) returns (GetOrgIAMPolicyResponse) {
         option (google.api.http) = {
             get: "/policies/orgiam";
@@ -873,13 +866,9 @@
             };
         };
     }
-<<<<<<< HEAD
     
     //Updates the default login policy of ZITADEL
     // it impacts all organisations without a customised policy
-=======
-
->>>>>>> 27fcf473
     rpc UpdateLoginPolicy(UpdateLoginPolicyRequest) returns (UpdateLoginPolicyResponse) {
         option (google.api.http) = {
             put: "/policies/login";
@@ -1293,13 +1282,9 @@
             };
         };
     }
-<<<<<<< HEAD
     
     //Updates the default password age policy of ZITADEL
     // it impacts all organisations without a customised policy
-=======
-
->>>>>>> 27fcf473
     rpc UpdatePasswordAgePolicy(UpdatePasswordAgePolicyRequest) returns (UpdatePasswordAgePolicyResponse) {
         option (google.api.http) = {
             put: "/policies/password/age";
@@ -1356,13 +1341,9 @@
             };
         };
     }
-<<<<<<< HEAD
     
     //Updates the default password lockout policy of ZITADEL
     // it impacts all organisations without a customised policy
-=======
-
->>>>>>> 27fcf473
     rpc UpdatePasswordLockoutPolicy(UpdatePasswordLockoutPolicyRequest) returns (UpdatePasswordLockoutPolicyResponse) {
         option (google.api.http) = {
             put: "/policies/password/lockout";
@@ -1888,7 +1869,6 @@
             ];
             bool is_phone_verified = 2;
         }
-<<<<<<< HEAD
     
         string user_name = 1 [
             (validate.rules).string = {min_len: 1, max_len: 200},
@@ -1899,11 +1879,6 @@
             }
         ];
         
-=======
-
-        string user_name = 1 [(validate.rules).string = {min_len: 1, max_len: 200}];
-
->>>>>>> 27fcf473
         Profile profile = 2 [(validate.rules).message.required = true];
         Email email = 3 [(validate.rules).message.required = true];
         Phone phone = 4;
@@ -2370,7 +2345,6 @@
 }
 
 message UpdateLabelPolicyRequest {
-<<<<<<< HEAD
     option (grpc.gateway.protoc_gen_openapiv2.options.openapiv2_schema) = {
 		json_schema: {
 			required: ["primary_color", "secondary_color"]
@@ -2395,11 +2369,11 @@
             max_length: 50;
         }
     ];
-=======
-    string primary_color = 1 [(validate.rules).string = {min_len: 1, max_len: 50}];
-    string secondary_color = 2 [(validate.rules).string = {min_len: 1, max_len: 50}];
-    bool hide_login_name_suffix = 3;
->>>>>>> 27fcf473
+    bool hide_login_name_suffix = 3 [
+        (grpc.gateway.protoc_gen_openapiv2.options.openapiv2_field) = {
+            description: "hides the org suffix on the login form if the scope \"urn:zitadel:iam:org:domain:primary:{domainname}\" is set. Details about this scope in https://docs.zitadel.ch/architecture#Reserved_Scopes";
+        }
+    ];
 }
 
 message UpdateLabelPolicyResponse {
