syntax = "proto3";

import "zitadel/idp.proto";
import "zitadel/user.proto";
import "zitadel/object.proto";
import "zitadel/options.proto";
import "zitadel/org.proto";
import "zitadel/policy.proto";
import "zitadel/text.proto";
import "zitadel/member.proto";
import "zitadel/features.proto";

import "google/api/annotations.proto";
import "google/protobuf/timestamp.proto";
import "google/protobuf/duration.proto";

import "protoc-gen-openapiv2/options/annotations.proto";

import "validate/validate.proto";

package zitadel.admin.v1;

option go_package ="github.com/caos/zitadel/pkg/grpc/admin";

option (grpc.gateway.protoc_gen_openapiv2.options.openapiv2_swagger) = {
    info: {
        title: "Administration API aka Admin";
        version: "1.0";
        description: "This API is intended to configure and manage the IAM itself.";
        contact:{
            name: "CAOS developers of ZITADEL"
            url: "https://zitadel.ch"
            email: "hi@zitadel.ch"
        }
        license: {
            name: "Apache 2.0",
            url: "https://github.com/caos/zitadel/blob/main/LICENSE";
        };
    };

    schemes: HTTPS;
    schemes: HTTP;

    consumes: "application/json";
    consumes: "application/grpc";

    produces: "application/json";
    produces: "application/grpc";

    host: "api.zitadel.io";
    base_path: "/admin/v1";

    security_definitions: {
		security: {
			key: "BasicAuth";
			value: {
				type: TYPE_BASIC;
			}
		}
		security: {
			key: "OAuth2";
			value: {
				type: TYPE_OAUTH2;
				flow: FLOW_ACCESS_CODE;
				authorization_url: "https://accounts.zitadel.io/oauth/v2/authorize";
				token_url: "https://api.zitadel.io/oauth/v2/token";
                scopes: {
					scope: {
						key: "openid";
						value: "openid";
					}
                    scope: {
                        key: "urn:zitadel:iam:org:project:id:100992085158584780:aud";
                        value: "urn:zitadel:iam:org:project:id:100992085158584780:aud";
                    }
				}
			}
		}
	}
    security: {
		security_requirement: {
			key: "OAuth2";
            value: {
                scope: "openid";
                scope: "urn:zitadel:iam:org:project:id:100992085158584780:aud";
            }
		}
	}
    responses: {
        key: "403";
        value: {
            description: "Returned when the user does not have permission to access the resource.";
            schema: {
                json_schema: {
                    ref: "#/definitions/rpcStatus";
                }
            }
        }
    }
    responses: {
        key: "404";
        value: {
            description: "Returned when the resource does not exist.";
            schema: {
                json_schema: {
                    ref: "#/definitions/rpcStatus";
                }
            }
        }
    }

    extensions: {
		key: "x-zitadel-orgid";
		value: {
			string_value: "your-org-id";
		}
	}
};

service AdminService {
    //Indicates if ZITADEL is running.
    // It respondes as soon as ZITADEL started
    rpc Healthz(HealthzRequest) returns (HealthzResponse) {
        option (google.api.http) = {
            get: "/healthz";
        };

        option (grpc.gateway.protoc_gen_openapiv2.options.openapiv2_operation) = {
            tags: "probes";
            responses: {
                key: "200";
                value: {
                    description: "ZITADEL started";
                };
            }
            responses: {
                key: "default";
                value: {
                    description: "ZITADEL NOT started yet";
                };
            }
        };
    }

    // Returns the default languages
    rpc GetSupportedLanguages(GetSupportedLanguagesRequest) returns (GetSupportedLanguagesResponse) {
        option (google.api.http) = {
            get: "/languages";
        };

        option (zitadel.v1.auth_option) = {
            permission: "iam.read";
        };
    }

    //Checks whether an organisation exists by the given parameters 
    rpc IsOrgUnique(IsOrgUniqueRequest) returns (IsOrgUniqueResponse) {
        option (google.api.http) = {
            get: "/orgs/_is_unique";
        };

        option (zitadel.v1.auth_option) = {
            permission: "iam.read";
        };

        option (grpc.gateway.protoc_gen_openapiv2.options.openapiv2_operation) = {
            tags: "orgs";
            tags: "global";
            external_docs: {
                url: "https://docs.zitadel.ch/administrate#Organizations";
                description: "detailed information about organizations";
            };
            responses: {
                key: "200";
                value: {
                    description: "ZITADEL started";
                };
            };
            responses: {
                key: "default";
                value: {
                    description: "ZITADEL NOT started yet";
                };
            };
        };
    }

    // Returns an organisation by id
    rpc GetOrgByID(GetOrgByIDRequest) returns (GetOrgByIDResponse) {
        option (google.api.http) = {
            get: "/orgs/{id}";
        };

        option (zitadel.v1.auth_option) = {
            permission: "iam.read";
        };

        option (grpc.gateway.protoc_gen_openapiv2.options.openapiv2_operation) = {
            tags: "orgs";
            tags: "global";
            external_docs: {
                url: "https://docs.zitadel.ch/administrate#Organizations";
                description: "detailed information about organizations";
            };
            responses: {
                key: "200";
                value: {
                    description: "requested org found";
                };
            };
        };
    }

    //Returns all organisations matching the request
    // all queries need to match (AND)
    rpc ListOrgs(ListOrgsRequest) returns (ListOrgsResponse) {
        option (google.api.http) = {
            post: "/orgs/_search";
            body: "*";
        };

        option (zitadel.v1.auth_option) = {
            permission: "iam.read";
        };

        option (grpc.gateway.protoc_gen_openapiv2.options.openapiv2_operation) = {
            tags: "orgs";
            tags: "global";
            external_docs: {
                url: "https://docs.zitadel.ch/administrate#Organizations";
                description: "detailed information about organizations";
            };
            responses: {
                key: "200";
                value: {
                    description: "list of organisations matching the query";
                };
            };
            responses: {
                key: "400";
                value: {
                    description: "invalid list query";
                    schema: {
                        json_schema: {
                            ref: "#/definitions/rpcStatus";
                        };
                    };
                };
            };
        };
    }

    //Creates a new org and user 
    // and adds the user to the orgs members as ORG_OWNER
    rpc SetUpOrg(SetUpOrgRequest) returns (SetUpOrgResponse) {
        option (google.api.http) = {
            post: "/orgs/_setup";
            body: "*";
        };

        option (zitadel.v1.auth_option) = {
            permission: "iam.write";
        };

        option (grpc.gateway.protoc_gen_openapiv2.options.openapiv2_operation) = {
            tags: "orgs";
            tags: "global";
            external_docs: {
                url: "https://docs.zitadel.ch/administrate#Organizations";
                description: "detailed information about organizations";
            };
            responses: {
                key: "200";
                value: {
                    description: "org, user and user membership were created successfully";
                };
            };
            responses: {
                key: "400";
                value: {
                    description: "invalid org or user";
                    schema: {
                        json_schema: {
                            ref: "#/definitions/rpcStatus";
                        };
                    };
                };
            };
        };
    }

    // Returns a identity provider configuration of the IAM
    rpc GetIDPByID(GetIDPByIDRequest) returns (GetIDPByIDResponse) {
        option (google.api.http) = {
            get: "/idps/{id}";
        };

        option (zitadel.v1.auth_option) = {
            permission: "iam.idp.read";
        };

        option (grpc.gateway.protoc_gen_openapiv2.options.openapiv2_operation) = {
            tags: "identity provider";
            external_docs: {
                url: "https://docs.zitadel.ch/administrate#What_are_Identity_Providers";
                description: "detailed information about identity providers";
            };
            responses: {
                key: "200";
                value: {
                    description: "idp found";
                };
            };
            responses: {
                key: "400";
                value: {
                    description: "invalid argument";
                    schema: {
                        json_schema: {
                            ref: "#/definitions/rpcStatus";
                        };
                    };
                };
            };
        };
    }

    // Returns all identity provider configurations of the IAM
    rpc ListIDPs(ListIDPsRequest) returns (ListIDPsResponse) {
        option (google.api.http) = {
            post: "/idps/_search";
            body: "*";
        };

        option (zitadel.v1.auth_option) = {
            permission: "iam.idp.read";
        };

        option (grpc.gateway.protoc_gen_openapiv2.options.openapiv2_operation) = {
            tags: "identity provider";
            external_docs: {
                url: "https://docs.zitadel.ch/administrate#What_are_Identity_Providers";
                description: "detailed information about identity providers";
            };
            responses: {
                key: "200";
                value: {
                    description: "idps found";
                };
            };
            responses: {
                key: "400";
                value: {
                    description: "invalid query";
                    schema: {
                        json_schema: {
                            ref: "#/definitions/rpcStatus";
                        };
                    };
                };
            };
        };
    }

    // Adds a new oidc identity provider configuration the IAM
    rpc AddOIDCIDP(AddOIDCIDPRequest) returns (AddOIDCIDPResponse) {
        option (google.api.http) = {
            post: "/idps/oidc";
            body: "*";
        };

        option (zitadel.v1.auth_option) = {
            permission: "iam.idp.write";
        };

        option (grpc.gateway.protoc_gen_openapiv2.options.openapiv2_operation) = {
            tags: "identity provider";
            tags: "oidc";

            external_docs: {
                url: "https://docs.zitadel.ch/concepts#OpenID_Connect_1_0_and_OAuth_2_0";
                description: "detailed descriptions about oidc configuration";
            };
            responses: {
                key: "200";
                value: {
                    description: "idp created";
                };
            };
            responses: {
                key: "400";
                value: {
                    description: "invalid argument";
                    schema: {
                        json_schema: {
                            ref: "#/definitions/rpcStatus";
                        };
                    };
                };
            };
        };
    }

    //Updates the specified idp
    // all fields are updated. If no value is provided the field will be empty afterwards.
    rpc UpdateIDP(UpdateIDPRequest) returns (UpdateIDPResponse) {
        option (google.api.http) = {
            put: "/idps/{idp_id}";
            body: "*";
        };

        option (zitadel.v1.auth_option) = {
            permission: "iam.idp.write";
        };

        option (grpc.gateway.protoc_gen_openapiv2.options.openapiv2_operation) = {
            tags: "identity provider";
            external_docs: {
                url: "https://docs.zitadel.ch/administrate#What_are_Identity_Providers";
                description: "detailed information about identity providers";
            };
            responses: {
                key: "200";
                value: {
                    description: "idp updated";
                };
            };
            responses: {
                key: "400";
                value: {
                    description: "invalid argument";
                    schema: {
                        json_schema: {
                            ref: "#/definitions/rpcStatus";
                        };
                    };
                };
            };
        };
    }

    //Sets the state of the idp to IDP_STATE_INACTIVE
    // the state MUST be IDP_STATE_ACTIVE for this call
    rpc DeactivateIDP(DeactivateIDPRequest) returns (DeactivateIDPResponse) {
        option (google.api.http) = {
            post: "/idps/{idp_id}/_deactivate";
        };

        option (zitadel.v1.auth_option) = {
            permission: "iam.idp.write";
        };

        option (grpc.gateway.protoc_gen_openapiv2.options.openapiv2_operation) = {
            tags: "identity provider";
            external_docs: {
                url: "https://docs.zitadel.ch/administrate#What_are_Identity_Providers";
                description: "detailed information about identity providers";
            };
            responses: {
                key: "200";
                value: {
                    description: "idp deactivated";
                };
            };
            responses: {
                key: "400";
                value: {
                    description: "unable to deactivate idp";
                    schema: {
                        json_schema: {
                            ref: "#/definitions/rpcStatus";
                        };
                    };
                };
            };
        };
    }

    //Sets the state of the idp to IDP_STATE_ACTIVE
    // the state MUST be IDP_STATE_INACTIVE for this call
    rpc ReactivateIDP(ReactivateIDPRequest) returns (ReactivateIDPResponse) {
        option (google.api.http) = {
            post: "/idps/{idp_id}/_reactivate";
        };

        option (zitadel.v1.auth_option) = {
            permission: "iam.idp.write";
        };

        option (grpc.gateway.protoc_gen_openapiv2.options.openapiv2_operation) = {
            tags: "identity provider";
            external_docs: {
                url: "https://docs.zitadel.ch/administrate#What_are_Identity_Providers";
                description: "detailed information about identity providers";
            };
            responses: {
                key: "200";
                value: {
                    description: "idp reactivated";
                };
            };
            responses: {
                key: "400";
                value: {
                    description: "unable to reactivate idp";
                    schema: {
                        json_schema: {
                            ref: "#/definitions/rpcStatus";
                        };
                    };
                };
            };
        };
    }

    //RemoveIDP deletes the IDP permanetly
    rpc RemoveIDP(RemoveIDPRequest) returns (RemoveIDPResponse) {
        option (google.api.http) = {
            delete: "/idps/{idp_id}";
        };

        option (zitadel.v1.auth_option) = {
            permission: "iam.idp.write";
        };

        option (grpc.gateway.protoc_gen_openapiv2.options.openapiv2_operation) = {
            tags: "identity provider";
            external_docs: {
                url: "https://docs.zitadel.ch/administrate#What_are_Identity_Providers";
                description: "detailed information about identity providers";
            };
            responses: {
                key: "200";
                value: {
                    description: "idp removed";
                };
            };
            responses: {
                key: "400";
                value: {
                    description: "unable to remove idp";
                    schema: {
                        json_schema: {
                            ref: "#/definitions/rpcStatus";
                        };
                    };
                };
            };
        };
    }

    //Updates the oidc configuration of the specified idp
    // all fields are updated. If no value is provided the field will be empty afterwards.
    rpc UpdateIDPOIDCConfig(UpdateIDPOIDCConfigRequest) returns (UpdateIDPOIDCConfigResponse) {
        option (google.api.http) = {
            put: "/idps/{idp_id}/oidc_config";
            body: "*";
        };

        option (zitadel.v1.auth_option) = {
            permission: "iam.idp.write";
        };

        option (grpc.gateway.protoc_gen_openapiv2.options.openapiv2_operation) = {
            tags: "identity provider";
            tags: "oidc";
            external_docs: {
                url: "https://docs.zitadel.ch/concepts#OpenID_Connect_1_0_and_OAuth_2_0";
                description: "detailed descriptions about oidc configuration";
            };
            responses: {
                key: "200";
                value: {
                    description: "oidc config updated";
                };
            };
            responses: {
                key: "400";
                value: {
                    description: "invalid argument";
                    schema: {
                        json_schema: {
                            ref: "#/definitions/rpcStatus";
                        };
                    };
                };
            };
            responses: {
                key: "409";
                value: {
                    description: "precondition failed";
                    schema: {
                        json_schema: {
                            ref: "#/definitions/rpcStatus";
                        };
                    };
                };
            };
        };
    }
    
    rpc GetDefaultFeatures(GetDefaultFeaturesRequest) returns (GetDefaultFeaturesResponse) {
        option(google.api.http) = {
            get: "/features"
        };

        option (zitadel.v1.auth_option) = {
            permission: "iam.features.read"
        };
    }

    rpc SetDefaultFeatures(SetDefaultFeaturesRequest) returns (SetDefaultFeaturesResponse) {
        option(google.api.http) = {
            put: "/features"
            body: "*"
        };

        option (zitadel.v1.auth_option) = {
            permission: "iam.features.write"
        };
    }

    rpc GetOrgFeatures(GetOrgFeaturesRequest) returns (GetOrgFeaturesResponse) {
        option(google.api.http) = {
            get: "/orgs/{org_id}/features"
        };

        option (zitadel.v1.auth_option) = {
            permission: "iam.features.read"
        };
    }

    rpc SetOrgFeatures(SetOrgFeaturesRequest) returns (SetOrgFeaturesResponse) {
        option(google.api.http) = {
            put: "/orgs/{org_id}/features"
            body: "*"
        };

        option (zitadel.v1.auth_option) = {
            permission: "iam.features.write"
        };
    }

    rpc ResetOrgFeatures(ResetOrgFeaturesRequest) returns (ResetOrgFeaturesResponse) {
        option(google.api.http) = {
            delete: "/orgs/{org_id}/features"
        };

        option (zitadel.v1.auth_option) = {
            permission: "iam.features.write"
        };
    }

    //Returns the IAM policy defined by the administrators of ZITADEL
    rpc GetOrgIAMPolicy(GetOrgIAMPolicyRequest) returns (GetOrgIAMPolicyResponse) {
        option (google.api.http) = {
            get: "/policies/orgiam";
        };

        option (zitadel.v1.auth_option) = {
            permission: "iam.policy.read";
        };

        option (grpc.gateway.protoc_gen_openapiv2.options.openapiv2_operation) = {
            tags: "org iam policy";
            tags: "policy";
            external_docs: {
                url: "https://docs.zitadel.ch/administrate#IAM_Access_Preference";
                description: "detailed information about the org iam policy";
            };
            responses: {
                key: "200";
                value: {
                    description: "default org iam policy";
                };
            };
        };
    }

    //Updates the default IAM policy.
    // it impacts all organisations without a customised policy
    rpc UpdateOrgIAMPolicy(UpdateOrgIAMPolicyRequest) returns (UpdateOrgIAMPolicyResponse) {
        option (google.api.http) = {
            put: "/policies/orgiam";
            body: "*";
        };

        option (zitadel.v1.auth_option) = {
            permission: "iam.policy.write";
        };

        option (grpc.gateway.protoc_gen_openapiv2.options.openapiv2_operation) = {
            tags: "org iam policy";
            tags: "policy";
            external_docs: {
                url: "https://docs.zitadel.ch/administrate#IAM_Access_Preference";
                description: "detailed information about the org iam policy";
            };
            responses: {
                key: "200";
                value: {
                    description: "default org iam policy updated";
                };
            };
        };
    }

    //Returns the customised policy or the default if not customised
    rpc GetCustomOrgIAMPolicy(GetCustomOrgIAMPolicyRequest) returns (GetCustomOrgIAMPolicyResponse) {
        option (google.api.http) = {
            get: "/orgs/{org_id}/policies/orgiam";
        };

        option (zitadel.v1.auth_option) = {
            permission: "iam.policy.read";
        };

        option (grpc.gateway.protoc_gen_openapiv2.options.openapiv2_operation) = {
            tags: "org iam policy";
            tags: "policy";
            external_docs: {
                url: "https://docs.zitadel.ch/administrate#IAM_Access_Preference";
                description: "detailed information about the org iam policy";
            };
            responses: {
                key: "200";
                value: {
                    description: "org iam policy of the org or the default policy if not customized";
                };
            };
        };
    }

    //Defines a custom ORGIAM policy as specified
    rpc AddCustomOrgIAMPolicy(AddCustomOrgIAMPolicyRequest) returns (AddCustomOrgIAMPolicyResponse) {
        option (google.api.http) = {
            post: "/orgs/{org_id}/policies/orgiam";
            body: "*";
        };

        option (zitadel.v1.auth_option) = {
            permission: "iam.policy.write";
        };

        option (grpc.gateway.protoc_gen_openapiv2.options.openapiv2_operation) = {
            tags: "org iam policy";
            tags: "policy";
            external_docs: {
                url: "https://docs.zitadel.ch/administrate#IAM_Access_Preference";
                description: "detailed information about the org iam policy";
            };
            responses: {
                key: "200";
                value: {
                    description: "org iam policy created";
                };
            };
        };
    }

    //Updates a custom ORGIAM policy as specified
    rpc UpdateCustomOrgIAMPolicy(UpdateCustomOrgIAMPolicyRequest) returns (UpdateCustomOrgIAMPolicyResponse) {
        option (google.api.http) = {
            put: "/orgs/{org_id}/policies/orgiam";
            body: "*";
        };

        option (zitadel.v1.auth_option) = {
            permission: "iam.policy.write";
        };

        option (grpc.gateway.protoc_gen_openapiv2.options.openapiv2_operation) = {
            tags: "org iam policy";
            tags: "policy";
            external_docs: {
                url: "https://docs.zitadel.ch/administrate#IAM_Access_Preference";
                description: "detailed information about the org iam policy";
            };
            responses: {
                key: "200";
                value: {
                    description: "org iam policy updated";
                };
            };
        };
    }

    //Resets the org iam policy of the organisation to default
    // ZITADEL will fallback to the default policy defined by the ZITADEL administrators
    rpc ResetCustomOrgIAMPolicyToDefault(ResetCustomOrgIAMPolicyToDefaultRequest) returns (ResetCustomOrgIAMPolicyToDefaultResponse) {
        option (google.api.http) = {
            delete: "/orgs/{org_id}/policies/orgiam";
        };

        option (zitadel.v1.auth_option) = {
            permission: "iam.policy.delete";
        };

        option (grpc.gateway.protoc_gen_openapiv2.options.openapiv2_operation) = {
            tags: "org iam policy";
            tags: "policy";
            external_docs: {
                url: "https://docs.zitadel.ch/administrate#IAM_Access_Preference";
                description: "detailed information about the org iam policy";
            };
            responses: {
                key: "200";
                value: {
                    description: "resets the custom org iam policy to the default policy";
                };
            };
        };
    }

    //Returns the label policy defined by the administrators of ZITADEL
    rpc GetLabelPolicy(GetLabelPolicyRequest) returns (GetLabelPolicyResponse) {
        option (google.api.http) = {
            get: "/policies/label";
        };

        option (zitadel.v1.auth_option) = {
            permission: "iam.policy.read";
        };

        option (grpc.gateway.protoc_gen_openapiv2.options.openapiv2_operation) = {
            tags: "label policy";
            tags: "policy";
            responses: {
                key: "200";
                value: {
                    description: "default label policy";
                };
            };
        };
    }

    //Returns the preview label policy defined by the administrators of ZITADEL
    rpc GetPreviewLabelPolicy(GetPreviewLabelPolicyRequest) returns (GetPreviewLabelPolicyResponse) {
        option (google.api.http) = {
            get: "/policies/label/_preview";
        };

        option (zitadel.v1.auth_option) = {
            permission: "iam.policy.read";
        };

        option (grpc.gateway.protoc_gen_openapiv2.options.openapiv2_operation) = {
            tags: "label policy";
            tags: "policy";
            responses: {
                key: "200";
                value: {
                    description: "default label policy";
                };
            };
        };
    }

    //Updates the default label policy of ZITADEL
    // it impacts all organisations without a customised policy
    rpc UpdateLabelPolicy(UpdateLabelPolicyRequest) returns (UpdateLabelPolicyResponse) {
        option (google.api.http) = {
            put: "/policies/label";
            body: "*";
        };

        option (zitadel.v1.auth_option) = {
            permission: "iam.policy.write";
        };

        option (grpc.gateway.protoc_gen_openapiv2.options.openapiv2_operation) = {
            tags: "label policy";
            tags: "policy";
            responses: {
                key: "200";
                value: {
                    description: "default label policy updated";
                };
            };
        };
    }

    // Activates all changes of the label policy
    rpc ActivateLabelPolicy(ActivateLabelPolicyRequest) returns (ActivateLabelPolicyResponse) {
        option (google.api.http) = {
            post: "/policies/label/_activate"
            body: "*"
        };

        option (zitadel.v1.auth_option) = {
            permission: "policy.write"
        };
    }

    // Removes the logo of the label policy
    rpc RemoveLabelPolicyLogo(RemoveLabelPolicyLogoRequest) returns (RemoveLabelPolicyLogoResponse) {
        option (google.api.http) = {
            delete: "/policies/label/logo"
        };

        option (zitadel.v1.auth_option) = {
            permission: "policy.write"
        };
    }

    // Removes the logo dark of the label policy
    rpc RemoveLabelPolicyLogoDark(RemoveLabelPolicyLogoDarkRequest) returns (RemoveLabelPolicyLogoDarkResponse) {
        option (google.api.http) = {
            delete: "/policies/label/logo_dark"
        };

        option (zitadel.v1.auth_option) = {
            permission: "policy.write"
        };
    }

    // Removes the icon of the label policy
    rpc RemoveLabelPolicyIcon(RemoveLabelPolicyIconRequest) returns (RemoveLabelPolicyIconResponse) {
        option (google.api.http) = {
            delete: "/policies/label/icon"
        };

        option (zitadel.v1.auth_option) = {
            permission: "policy.write"
        };
    }

    // Removes the logo dark of the label policy
    rpc RemoveLabelPolicyIconDark(RemoveLabelPolicyIconDarkRequest) returns (RemoveLabelPolicyIconDarkResponse) {
        option (google.api.http) = {
            delete: "/policies/label/icon_dark"
        };

        option (zitadel.v1.auth_option) = {
            permission: "policy.write"
        };
    }

    // Removes the font of the label policy
    rpc RemoveLabelPolicyFont(RemoveLabelPolicyFontRequest) returns (RemoveLabelPolicyFontResponse) {
        option (google.api.http) = {
            delete: "/policies/label/font"
        };

        option (zitadel.v1.auth_option) = {
            permission: "policy.write"
        };
    }

    //Returns the login policy defined by the administrators of ZITADEL
    rpc GetLoginPolicy(GetLoginPolicyRequest) returns (GetLoginPolicyResponse) {
        option (google.api.http) = {
            get: "/policies/login";
        };

        option (zitadel.v1.auth_option) = {
            permission: "iam.policy.read";
        };

        option (grpc.gateway.protoc_gen_openapiv2.options.openapiv2_operation) = {
            tags: "login policy";
            tags: "policy";
            external_docs: {
                url: "https://docs.zitadel.ch/administrate#Login_Options";
                description: "detailed information about the login policy";
            };
            responses: {
                key: "200";
                value: {
                    description: "default login policy";
                };
            };
        };
    }
    
    //Updates the default login policy of ZITADEL
    // it impacts all organisations without a customised policy
    rpc UpdateLoginPolicy(UpdateLoginPolicyRequest) returns (UpdateLoginPolicyResponse) {
        option (google.api.http) = {
            put: "/policies/login";
            body: "*";
        };

        option (zitadel.v1.auth_option) = {
            permission: "iam.policy.write";
        };

        option (grpc.gateway.protoc_gen_openapiv2.options.openapiv2_operation) = {
            tags: "login policy";
            tags: "policy";
            external_docs: {
                url: "https://docs.zitadel.ch/administrate#Login_Options";
                description: "detailed information about the login policy";
            };
            responses: {
                key: "200";
                value: {
                    description: "default login policy updated";
                };
            };
        };
    }

    //Returns the idps linked to the default login policy,
    // defined by the administrators of ZITADEL
    rpc ListLoginPolicyIDPs(ListLoginPolicyIDPsRequest) returns (ListLoginPolicyIDPsResponse) {
        option (google.api.http) = {
            post: "/policies/login/idps/_search";
            body: "*";
        };

        option (zitadel.v1.auth_option) = {
            permission: "iam.policy.read";
        };

        option (grpc.gateway.protoc_gen_openapiv2.options.openapiv2_operation) = {
            tags: "login policy";
            tags: "policy";
            tags: "identity provider";
            external_docs: {
                url: "https://docs.zitadel.ch/administrate#Identity_Providers";
                description: "detailed information about identity providers";
            };
            responses: {
                key: "200";
                value: {
                    description: "identity poviders of default login policy";
                };
            };
        };
    }

    //Adds the povided idp to the default login policy.
    // It impacts all organisations without a customised policy
    rpc AddIDPToLoginPolicy(AddIDPToLoginPolicyRequest) returns (AddIDPToLoginPolicyResponse) {
        option (google.api.http) = {
            post: "/policies/login/idps";
            body: "*";
        };
        
        option (zitadel.v1.auth_option) = {
            permission: "iam.policy.write";
        };

        option (grpc.gateway.protoc_gen_openapiv2.options.openapiv2_operation) = {
            tags: "login policy";
            tags: "policy";
            tags: "identity provider";
            external_docs: {
                url: "https://docs.zitadel.ch/administrate#Identity_Providers";
                description: "detailed information about identity providers";
            };
            responses: {
                key: "200";
                value: {
                    description: "identity poviders added to default login policy";
                };
            };
        };
    }

    //Removes the povided idp from the default login policy.
    // It impacts all organisations without a customised policy
    rpc RemoveIDPFromLoginPolicy(RemoveIDPFromLoginPolicyRequest) returns (RemoveIDPFromLoginPolicyResponse) {
        option (google.api.http) = {
            delete: "/policies/login/idps/{idp_id}";
        };

        option (zitadel.v1.auth_option) = {
            permission: "iam.policy.write";
        };

        option (grpc.gateway.protoc_gen_openapiv2.options.openapiv2_operation) = {
            tags: "login policy";
            tags: "policy";
            tags: "identity provider";
            external_docs: {
                url: "https://docs.zitadel.ch/administrate#Identity_Providers";
                description: "detailed information about identity providers";
            };
            responses: {
                key: "200";
                value: {
                    description: "identity poviders removed from default login policy";
                };
            };
        };
    }

    //Returns the available second factors defined by the administrators of ZITADEL
    rpc ListLoginPolicySecondFactors(ListLoginPolicySecondFactorsRequest) returns (ListLoginPolicySecondFactorsResponse) {
        option (google.api.http) = {
            post: "/policies/login/second_factors/_search";
        };

        option (zitadel.v1.auth_option) = {
            permission: "iam.policy.read";
        };

        option (grpc.gateway.protoc_gen_openapiv2.options.openapiv2_operation) = {
            tags: "second factor";
            tags: "policy";
            tags: "identity provider";
            external_docs: {
                url: "https://docs.zitadel.ch/administrate#Identity_Providers";
                description: "detailed information about identity providers";
            };
            responses: {
                key: "200";
                value: {
                    description: "second factors of default login policy";
                };
            };
        };
    }

    //Adds a second factor to the default login policy.
    // It impacts all organisations without a customised policy
    rpc AddSecondFactorToLoginPolicy(AddSecondFactorToLoginPolicyRequest) returns (AddSecondFactorToLoginPolicyResponse) {
        option (google.api.http) = {
            post: "/policies/login/second_factors";
            body: "*";
        };

        option (zitadel.v1.auth_option) = {
            permission: "iam.policy.write";
        };

        option (grpc.gateway.protoc_gen_openapiv2.options.openapiv2_operation) = {
            tags: "second factor";
            tags: "policy";
            tags: "identity provider";
            external_docs: {
                url: "https://docs.zitadel.ch/administrate#Identity_Providers";
                description: "detailed information about identity providers";
            };
            responses: {
                key: "200";
                value: {
                    description: "second factor added to default login policy";
                };
            };
            responses: {
                key: "400";
                value: {
                    description: "invalid second factor type";
                    schema: {
                        json_schema: {
                            ref: "#/definitions/rpcStatus";
                        };
                    };
                };
            };
        };
    }

    //Removes a second factor from the default login policy.
    // It impacts all organisations without a customised policy
    rpc RemoveSecondFactorFromLoginPolicy(RemoveSecondFactorFromLoginPolicyRequest) returns (RemoveSecondFactorFromLoginPolicyResponse) {
        option (google.api.http) = {
            delete: "/policies/login/second_factors/{type}";
        };

        option (zitadel.v1.auth_option) = {
            permission: "iam.policy.write";
        };

        option (grpc.gateway.protoc_gen_openapiv2.options.openapiv2_operation) = {
            tags: "second factor";
            tags: "policy";
            tags: "identity provider";
            external_docs: {
                url: "https://docs.zitadel.ch/administrate#Identity_Providers";
                description: "detailed information about identity providers";
            };
            responses: {
                key: "200";
                value: {
                    description: "second factor removed from default login policy";
                };
            };
            responses: {
                key: "400";
                value: {
                    description: "invalid second factor type";
                    schema: {
                        json_schema: {
                            ref: "#/definitions/rpcStatus";
                        };
                    };
                };
            };
        };
    }

    //Returns the available multi factors defined by the administrators of ZITADEL
    rpc ListLoginPolicyMultiFactors(ListLoginPolicyMultiFactorsRequest) returns (ListLoginPolicyMultiFactorsResponse) {
        option (google.api.http) = {
            post: "/policies/login/multi_factors/_search";
        };

        option (zitadel.v1.auth_option) = {
            permission: "iam.policy.read";
        };

        option (grpc.gateway.protoc_gen_openapiv2.options.openapiv2_operation) = {
            tags: "multi factor";
            tags: "policy";
            tags: "identity provider";
            external_docs: {
                url: "https://docs.zitadel.ch/administrate#Identity_Providers";
                description: "detailed information about identity providers";
            };
            responses: {
                key: "200";
                value: {
                    description: "multi factors of default login policy";
                };
            };
        };
    }

    //Adds a multi factor to the default login policy.
    // It impacts all organisations without a customised policy
    rpc AddMultiFactorToLoginPolicy(AddMultiFactorToLoginPolicyRequest) returns (AddMultiFactorToLoginPolicyResponse) {
        option (google.api.http) = {
            post: "/policies/login/multi_factors";
            body: "*";
        };

        option (zitadel.v1.auth_option) = {
            permission: "iam.policy.write";
        };

        option (grpc.gateway.protoc_gen_openapiv2.options.openapiv2_operation) = {
            tags: "multi factor";
            tags: "policy";
            tags: "identity provider";
            external_docs: {
                url: "https://docs.zitadel.ch/administrate#Identity_Providers";
                description: "detailed information about identity providers";
            };
            responses: {
                key: "200";
                value: {
                    description: "multi factor added to default login policy";
                };
            };
            responses: {
                key: "400";
                value: {
                    description: "invalid multi factor type";
                    schema: {
                        json_schema: {
                            ref: "#/definitions/rpcStatus";
                        };
                    };
                };
            };
        };
    }

    //Removes a multi factor from the default login policy.
    // It impacts all organisations without a customised policy
    rpc RemoveMultiFactorFromLoginPolicy(RemoveMultiFactorFromLoginPolicyRequest) returns (RemoveMultiFactorFromLoginPolicyResponse) {
        option (google.api.http) = {
            delete: "/policies/login/multi_factors/{type}";
        };

        option (zitadel.v1.auth_option) = {
            permission: "iam.policy.write";
        };

        option (grpc.gateway.protoc_gen_openapiv2.options.openapiv2_operation) = {
            tags: "multi factor";
            tags: "policy";
            tags: "identity provider";
            external_docs: {
                url: "https://docs.zitadel.ch/administrate#Identity_Providers";
                description: "detailed information about identity providers";
            };
            responses: {
                key: "200";
                value: {
                    description: "second factor removed from default login policy";
                };
            };
            responses: {
                key: "400";
                value: {
                    description: "multi factor type not defined on policy";
                    schema: {
                        json_schema: {
                            ref: "#/definitions/rpcStatus";
                        };
                    };
                };
            };
        };
    }

    //Returns the password complexity policy defined by the administrators of ZITADEL
    rpc GetPasswordComplexityPolicy(GetPasswordComplexityPolicyRequest) returns (GetPasswordComplexityPolicyResponse) {
        option (google.api.http) = {
            get: "/policies/password/complexity";
        };

        option (zitadel.v1.auth_option) = {
            permission: "iam.policy.read";
        };

        option (grpc.gateway.protoc_gen_openapiv2.options.openapiv2_operation) = {
            tags: "policy";
            tags: "password policy";
            tags: "password complexity";
            external_docs: {
                url: "https://docs.zitadel.ch/administrate#Password_complexity";
                description: "detailed information about the password complexity policy";
            };
            responses: {
                key: "200";
                value: {
                    description: "default password complexity policy";
                };
            };
        };
    }

    //Updates the default password complexity policy of ZITADEL
    // it impacts all organisations without a customised policy
    rpc UpdatePasswordComplexityPolicy(UpdatePasswordComplexityPolicyRequest) returns (UpdatePasswordComplexityPolicyResponse) {
        option (google.api.http) = {
            put: "/policies/password/complexity";
            body: "*";
        };

        option (zitadel.v1.auth_option) = {
            permission: "iam.policy.write";
        };

        option (grpc.gateway.protoc_gen_openapiv2.options.openapiv2_operation) = {
            tags: "policy";
            tags: "password policy";
            tags: "password complexity";
            external_docs: {
                url: "https://docs.zitadel.ch/administrate#Password_complexity";
                description: "detailed information about the password complexity policy";
            };
            responses: {
                key: "200";
                value: {
                    description: "default password complexity policy updated";
                };
            };
            responses: {
                key: "400";
                value: {
                    description: "invalid argument";
                    schema: {
                        json_schema: {
                            ref: "#/definitions/rpcStatus";
                        };
                    };
                };
            };
        };
    }

    //Returns the password age policy defined by the administrators of ZITADEL
    rpc GetPasswordAgePolicy(GetPasswordAgePolicyRequest) returns (GetPasswordAgePolicyResponse) {
        option (google.api.http) = {
            get: "/policies/password/age";
        };

        option (zitadel.v1.auth_option) = {
            permission: "iam.policy.read";
        };

        option (grpc.gateway.protoc_gen_openapiv2.options.openapiv2_operation) = {
            tags: "policy";
            tags: "password policy";
            tags: "password age";
            responses: {
                key: "200";
                value: {
                    description: "default password age policy";
                };
            };
        };
    }
    
    //Updates the default password age policy of ZITADEL
    // it impacts all organisations without a customised policy
    rpc UpdatePasswordAgePolicy(UpdatePasswordAgePolicyRequest) returns (UpdatePasswordAgePolicyResponse) {
        option (google.api.http) = {
            put: "/policies/password/age";
            body: "*";
        };

        option (zitadel.v1.auth_option) = {
            permission: "iam.policy.write";
        };

        option (grpc.gateway.protoc_gen_openapiv2.options.openapiv2_operation) = {
            tags: "policy";
            tags: "password policy";
            tags: "password age";
            responses: {
                key: "200";
                value: {
                    description: "default password age policy updated";
                };
            };
            responses: {
                key: "400";
                value: {
                    description: "invalid argument";
                    schema: {
                        json_schema: {
                            ref: "#/definitions/rpcStatus";
                        };
                    };
                };
            };
        };
    }

    //Returns the lockout policy defined by the administrators of ZITADEL
    rpc GetLockoutPolicy(GetLockoutPolicyRequest) returns (GetLockoutPolicyResponse) {
        option (google.api.http) = {
            get: "/policies/lockout";
        };

        option (zitadel.v1.auth_option) = {
            permission: "iam.policy.read";
        };

        option (grpc.gateway.protoc_gen_openapiv2.options.openapiv2_operation) = {
            tags: "policy";
            tags: "lockout policy";
            responses: {
                key: "200";
                value: {
                    description: "default lockout policy";
                };
            };
        };
    }
    
    //Updates the default lockout policy of ZITADEL
    // it impacts all organisations without a customised policy
    rpc UpdateLockoutPolicy(UpdateLockoutPolicyRequest) returns (UpdateLockoutPolicyResponse) {
        option (google.api.http) = {
            put: "/policies/password/lockout";
            body: "*";
        };

        option (zitadel.v1.auth_option) = {
            permission: "iam.policy.write";
        };
    }

    //Returns the privacy policy defined by the administrators of ZITADEL
    rpc GetPrivacyPolicy(GetPrivacyPolicyRequest) returns (GetPrivacyPolicyResponse) {
        option (google.api.http) = {
            get: "/policies/privacy";
        };

        option (zitadel.v1.auth_option) = {
            permission: "iam.policy.read";
        };

        option (grpc.gateway.protoc_gen_openapiv2.options.openapiv2_operation) = {
            tags: "policy";
            tags: "privacy policy";
            tags: "privacy";
            responses: {
                key: "200";
                value: {
                    description: "default privacy policy";
                };
            };
        };
    }

    //Updates the default privacy policy of ZITADEL
    // it impacts all organisations without a customised policy
    rpc UpdatePrivacyPolicy(UpdatePrivacyPolicyRequest) returns (UpdatePrivacyPolicyResponse) {
        option (google.api.http) = {
            put: "/policies/privacy";
            body: "*";
        };

        option (zitadel.v1.auth_option) = {
            permission: "iam.policy.write";
        };

        option (grpc.gateway.protoc_gen_openapiv2.options.openapiv2_operation) = {
            tags: "policy";
            tags: "privacy policy";
            tags: "privacy";
            responses: {
                key: "200";
                value: {
                    description: "default privacy policy updated";
                };
            };
            responses: {
                key: "400";
                value: {
                    description: "invalid argument";
                    schema: {
                        json_schema: {
                            ref: "#/definitions/rpcStatus";
                        };
                    };
                };
            };
        };
    }

    //Returns the default text for initial message (translation file)
    rpc GetDefaultInitMessageText(GetDefaultInitMessageTextRequest) returns (GetDefaultInitMessageTextResponse) {
        option (google.api.http) = {
            get: "/text/default/message/init/{language}";
        };

        option (zitadel.v1.auth_option) = {
            permission: "iam.policy.read";
        };
    }

    //Returns the custom text for initial message (overwritten in eventstore)
    rpc GetCustomInitMessageText(GetCustomInitMessageTextRequest) returns (GetCustomInitMessageTextResponse) {
        option (google.api.http) = {
            get: "/text/message/init/{language}";
        };

        option (zitadel.v1.auth_option) = {
            permission: "iam.policy.read";
        };
    }

    //Sets the default custom text for initial message
    // it impacts all organisations without customized initial message text
    // The Following Variables can be used:
    // {{.Code}} {{.UserName}} {{.FirstName}} {{.LastName}} {{.NickName}} {{.DisplayName}} {{.LastEmail}} {{.VerifiedEmail}} {{.LastPhone}} {{.VerifiedPhone}} {{.PreferredLoginName}} {{.LoginNames}} {{.ChangeDate}}
    rpc SetDefaultInitMessageText(SetDefaultInitMessageTextRequest) returns (SetDefaultInitMessageTextResponse) {
        option (google.api.http) = {
            put: "/text/message/init/{language}";
            body: "*";
        };

        option (zitadel.v1.auth_option) = {
            permission: "iam.policy.write";
        };
    }

    //Returns the default text for password reset message (translation file)
    rpc GetDefaultPasswordResetMessageText(GetDefaultPasswordResetMessageTextRequest) returns (GetDefaultPasswordResetMessageTextResponse) {
        option (google.api.http) = {
            get: "/text/deafult/message/passwordreset/{language}";
        };

        option (zitadel.v1.auth_option) = {
            permission: "iam.policy.read";
        };
    }

    //Returns the custom text for password reset message (overwritten in eventstore)
    rpc GetCustomPasswordResetMessageText(GetCustomPasswordResetMessageTextRequest) returns (GetCustomPasswordResetMessageTextResponse) {
        option (google.api.http) = {
            get: "/text/message/passwordreset/{language}";
        };

        option (zitadel.v1.auth_option) = {
            permission: "iam.policy.read";
        };
    }

    //Sets the default custom text for password reset message
    // it impacts all organisations without customized password reset message text
    // The Following Variables can be used:
    // {{.Code}} {{.UserName}} {{.FirstName}} {{.LastName}} {{.NickName}} {{.DisplayName}} {{.LastEmail}} {{.VerifiedEmail}} {{.LastPhone}} {{.VerifiedPhone}} {{.PreferredLoginName}} {{.LoginNames}} {{.ChangeDate}}
    rpc SetDefaultPasswordResetMessageText(SetDefaultPasswordResetMessageTextRequest) returns (SetDefaultPasswordResetMessageTextResponse) {
        option (google.api.http) = {
            put: "/text/message/passwordreset/{language}";
            body: "*";
        };

        option (zitadel.v1.auth_option) = {
            permission: "iam.policy.write";
        };

    }

    //Returns the default text for verify email message (translation files)
    rpc GetDefaultVerifyEmailMessageText(GetDefaultVerifyEmailMessageTextRequest) returns (GetDefaultVerifyEmailMessageTextResponse) {
        option (google.api.http) = {
            get: "/text/default/message/verifyemail/{language}";
        };

        option (zitadel.v1.auth_option) = {
            permission: "iam.policy.read";
        };
    }

    //Returns the custom text for verify email message (overwritten in eventstore)
    rpc GetCustomVerifyEmailMessageText(GetCustomVerifyEmailMessageTextRequest) returns (GetCustomVerifyEmailMessageTextResponse) {
        option (google.api.http) = {
            get: "/text/message/verifyemail/{language}";
        };

        option (zitadel.v1.auth_option) = {
            permission: "iam.policy.read";
        };
    }

    //Sets the default custom text for verify email message
    // it impacts all organisations without customized verify email message text
    // The Following Variables can be used:
    // {{.Code}} {{.UserName}} {{.FirstName}} {{.LastName}} {{.NickName}} {{.DisplayName}} {{.LastEmail}} {{.VerifiedEmail}} {{.LastPhone}} {{.VerifiedPhone}} {{.PreferredLoginName}} {{.LoginNames}} {{.ChangeDate}}
    rpc SetDefaultVerifyEmailMessageText(SetDefaultVerifyEmailMessageTextRequest) returns (SetDefaultVerifyEmailMessageTextResponse) {
        option (google.api.http) = {
            put: "/text/message/verifyemail/{language}";
            body: "*";
        };

        option (zitadel.v1.auth_option) = {
            permission: "iam.policy.write";
        };
    }

    //Returns the default text for verify phone message (translation file)
    rpc GetDefaultVerifyPhoneMessageText(GetDefaultVerifyPhoneMessageTextRequest) returns (GetDefaultVerifyPhoneMessageTextResponse) {
        option (google.api.http) = {
            get: "/text/default/message/verifyphone/{language}";
        };

        option (zitadel.v1.auth_option) = {
            permission: "iam.policy.read";
        };
    }

    //Returns the custom text for verify phone message
    rpc GetCustomVerifyPhoneMessageText(GetCustomVerifyPhoneMessageTextRequest) returns (GetCustomVerifyPhoneMessageTextResponse) {
        option (google.api.http) = {
            get: "/text/message/verifyphone/{language}";
        };

        option (zitadel.v1.auth_option) = {
            permission: "iam.policy.read";
        };
    }

    //Sets the default custom text for verify phone message
    // it impacts all organisations without customized verify phone message text
    // The Following Variables can be used:
    // {{.Code}} {{.UserName}} {{.FirstName}} {{.LastName}} {{.NickName}} {{.DisplayName}} {{.LastEmail}} {{.VerifiedEmail}} {{.LastPhone}} {{.VerifiedPhone}} {{.PreferredLoginName}} {{.LoginNames}} {{.ChangeDate}}
    rpc SetDefaultVerifyPhoneMessageText(SetDefaultVerifyPhoneMessageTextRequest) returns (SetDefaultVerifyPhoneMessageTextResponse) {
        option (google.api.http) = {
            put: "/text/message/verifyphone/{language}";
            body: "*";
        };

        option (zitadel.v1.auth_option) = {
            permission: "iam.policy.write";
        };
    }

    //Returns the default text for domain claimed message (translation file)
    rpc GetDefaultDomainClaimedMessageText(GetDefaultDomainClaimedMessageTextRequest) returns (GetDefaultDomainClaimedMessageTextResponse) {
        option (google.api.http) = {
            get: "/text/default/message/domainclaimed/{language}";
        };

        option (zitadel.v1.auth_option) = {
            permission: "iam.policy.read";
        };
    }

    //Returns the custom text for domain claimed message (overwritten in eventstore)
    rpc GetCustomDomainClaimedMessageText(GetCustomDomainClaimedMessageTextRequest) returns (GetCustomDomainClaimedMessageTextResponse) {
        option (google.api.http) = {
            get: "/text/message/domainclaimed/{language}";
        };

        option (zitadel.v1.auth_option) = {
            permission: "iam.policy.read";
        };
    }

    //Sets the default custom text for domain claimed phone message
    // it impacts all organisations without customized domain claimed message text
    // The Following Variables can be used:
    // {{.Domain}} {{.TempUsername}} {{.UserName}} {{.FirstName}} {{.LastName}} {{.NickName}} {{.DisplayName}} {{.LastEmail}} {{.VerifiedEmail}} {{.LastPhone}} {{.VerifiedPhone}} {{.PreferredLoginName}} {{.LoginNames}} {{.ChangeDate}}
    rpc SetDefaultDomainClaimedMessageText(SetDefaultDomainClaimedMessageTextRequest) returns (SetDefaultDomainClaimedMessageTextResponse) {
        option (google.api.http) = {
            put: "/text/message/domainclaimed/{language}";
            body: "*";
        };

        option (zitadel.v1.auth_option) = {
            permission: "iam.policy.write";
        };
    }

    //Returns the default text for passwordless registration message (translation file)
    rpc GetDefaultPasswordlessRegistrationMessageText(GetDefaultPasswordlessRegistrationMessageTextRequest) returns (GetDefaultPasswordlessRegistrationMessageTextResponse) {
        option (google.api.http) = {
            get: "/text/default/message/passwordless_registration/{language}";
        };

        option (zitadel.v1.auth_option) = {
            permission: "iam.policy.read";
        };
    }

    //Returns the custom text for passwordless registration message (overwritten in eventstore)
    rpc GetCustomPasswordlessRegistrationMessageText(GetCustomPasswordlessRegistrationMessageTextRequest) returns (GetCustomPasswordlessRegistrationMessageTextResponse) {
        option (google.api.http) = {
            get: "/text/message/passwordless_registration/{language}";
        };

        option (zitadel.v1.auth_option) = {
            permission: "iam.policy.read";
        };
    }

    //Sets the default custom text for passwordless registration message
    // it impacts all organisations without customized passwordless registration message text
    // The Following Variables can be used:
    // {{.UserName}} {{.FirstName}} {{.LastName}} {{.NickName}} {{.DisplayName}} {{.LastEmail}} {{.VerifiedEmail}} {{.LastPhone}} {{.VerifiedPhone}} {{.PreferredLoginName}} {{.LoginNames}} {{.ChangeDate}}
    rpc SetDefaultPasswordlessRegistrationMessageText(SetDefaultPasswordlessRegistrationMessageTextRequest) returns (SetDefaultPasswordlessRegistrationMessageTextResponse) {
        option (google.api.http) = {
            put: "/text/message/passwordless_registration/{language}";
            body: "*";
        };

        option (zitadel.v1.auth_option) = {
            permission: "iam.policy.write";
        };
    }

    //Returns the default custom texts for login ui (translation file)
    rpc GetDefaultLoginTexts(GetDefaultLoginTextsRequest) returns (GetDefaultLoginTextsResponse) {
        option (google.api.http) = {
            get: "/text/default/login/{language}";
        };

        option (zitadel.v1.auth_option) = {
            permission: "iam.policy.read";
        };
    }

    //Returns the custom texts for login ui
    rpc GetCustomLoginTexts(GetCustomLoginTextsRequest) returns (GetCustomLoginTextsResponse) {
        option (google.api.http) = {
            get: "/text/login/{language}";
        };

        option (zitadel.v1.auth_option) = {
            permission: "iam.policy.read";
        };
    }

    //Sets the custom text for login ui
    //it impacts all organisations without customized login ui texts
    rpc SetCustomLoginText(SetCustomLoginTextsRequest) returns (SetCustomLoginTextsResponse) {
        option (google.api.http) = {
            put: "/text/login/{language}";
            body: "*";
        };

        option (zitadel.v1.auth_option) = {
            permission: "iam.policy.write";
        };
    }

    // Removes the custom texts for login ui
    // it impacts all organisations without customized login ui texts
    // The default text form translation file will trigger after
    rpc ResetCustomLoginTextToDefault(ResetCustomLoginTextsToDefaultRequest) returns (ResetCustomLoginTextsToDefaultResponse) {
        option (google.api.http) = {
            delete: "/text/login/{language}"
        };

        option (zitadel.v1.auth_option) = {
            permission: "policy.delete"
        };
    }

    //Returns the IAM roles visible for the requested user 
    rpc ListIAMMemberRoles(ListIAMMemberRolesRequest) returns (ListIAMMemberRolesResponse) {
        option (google.api.http) = {
            post: "/members/roles/_search";
        };

        option (zitadel.v1.auth_option) = {
            permission: "iam.member.read";
        };

        option (grpc.gateway.protoc_gen_openapiv2.options.openapiv2_operation) = {
            tags: "iam";
            tags: "member";
            tags: "roles";
            external_docs: {
                url: "https://docs.zitadel.ch/administrate#ZITADEL_s_management_roles";
                description: "detailed information about the IAM member roles";
            };
            responses: {
                key: "200";
                value: {
                    description: "roles on the IAM of the user";
                };
            };
        };
    }

    //Returns all members matching the request
    // all queries need to match (ANDed)
    rpc ListIAMMembers(ListIAMMembersRequest) returns (ListIAMMembersResponse) {
        option (google.api.http) = {
            post: "/members/_search";
            body: "*";
        };

        option (zitadel.v1.auth_option) = {
            permission: "iam.member.read";
        };

        option (grpc.gateway.protoc_gen_openapiv2.options.openapiv2_operation) = {
            tags: "iam";
            tags: "member";
            tags: "iam member";
            external_docs: {
                url: "https://docs.zitadel.ch/administrate#ZITADEL_s_management_roles";
                description: "detailed information about the IAM member roles";
            };
            responses: {
                key: "200";
                value: {
                    description: "members of the IAM";
                };
            };
        };
    }

    //Adds a user to the membership list of ZITADEL with the given roles
    // undefined roles will be dropped
    rpc AddIAMMember(AddIAMMemberRequest) returns (AddIAMMemberResponse) {
        option (google.api.http) = {
            post: "/members";
            body: "*";
        };

        option (zitadel.v1.auth_option) = {
            permission: "iam.member.write";
        };

        option (grpc.gateway.protoc_gen_openapiv2.options.openapiv2_operation) = {
            tags: "iam";
            tags: "member";
            tags: "iam member";
            external_docs: {
                url: "https://docs.zitadel.ch/administrate#ZITADEL_s_management_roles";
                description: "detailed information about the IAM member roles";
            };
            responses: {
                key: "200";
                value: {
                    description: "Member added to the IAM";
                };
            };
            responses: {
                key: "400";
                value: {
                    description: "user not found or invalid roles";
                    schema: {
                        json_schema: {
                            ref: "#/definitions/rpcStatus";
                        };
                    };
                };
            };
        };
    }

    //Sets the given roles on a member.
    // The member has only roles provided by this call
    rpc UpdateIAMMember(UpdateIAMMemberRequest) returns (UpdateIAMMemberResponse) {
        option (google.api.http) = {
            put: "/members/{user_id}";
            body: "*";
        };

        option (zitadel.v1.auth_option) = {
            permission: "iam.member.write";
        };

        option (grpc.gateway.protoc_gen_openapiv2.options.openapiv2_operation) = {
            tags: "iam";
            tags: "member";
            tags: "iam member";
            external_docs: {
                url: "https://docs.zitadel.ch/administrate#ZITADEL_s_management_roles";
                description: "detailed information about the IAM member roles";
            };
            responses: {
                key: "200";
                value: {
                    description: "Member of the IAM updated";
                };
            };
            responses: {
                key: "400";
                value: {
                    description: "invalid user or roles";
                    schema: {
                        json_schema: {
                            ref: "#/definitions/rpcStatus";
                        };
                    };
                };
            };
        };
    }

    //Removes the user from the membership list of ZITADEL
    rpc RemoveIAMMember(RemoveIAMMemberRequest) returns (RemoveIAMMemberResponse) {
        option (google.api.http) = {
            delete: "/members/{user_id}";
        };

        option (zitadel.v1.auth_option) = {
            permission: "iam.member.delete";
        };

        option (grpc.gateway.protoc_gen_openapiv2.options.openapiv2_operation) = {
            tags: "iam";
            tags: "member";
            tags: "iam member";
            external_docs: {
                url: "https://docs.zitadel.ch/administrate#ZITADEL_s_management_roles";
                description: "detailed information about the IAM member roles";
            };
            responses: {
                key: "200";
                value: {
                    description: "Member of the IAM removed";
                };
            };
            responses: {
                key: "400";
                value: {
                    description: "invalid user";
                    schema: {
                        json_schema: {
                            ref: "#/definitions/rpcStatus";
                        };
                    };
                };
            };
        };
    }

    //Returns all stored read models of ZITADEL
    // views are used for search optimisation and optimise request latencies
    // they represent the delta of the event happend on the objects
    rpc ListViews(ListViewsRequest) returns (ListViewsResponse) {
        option (google.api.http) = {
            post: "/views/_search";
        };

        option (zitadel.v1.auth_option) = {
            permission: "iam.read";
        };

        option (grpc.gateway.protoc_gen_openapiv2.options.openapiv2_operation) = {
            tags: "views";
            external_docs: {
                url: "https://docs.zitadel.ch/concepts#Software_Architecture";
                description: "details of ZITADEL's event driven software concepts";
            };
            responses: {
                key: "200";
                value: {
                    description: "Views for query operations";
                };
            };
        };
    }

    //Truncates the delta of the change stream
    // be carefull with this function because ZITADEL has to 
    // recompute the deltas after they got cleared. 
    // Search requests will return wrong results until all deltas are recomputed
    rpc ClearView(ClearViewRequest) returns (ClearViewResponse) {
        option (google.api.http) = {
            post: "/views/{database}/{view_name}";
        };

        option (zitadel.v1.auth_option) = {
            permission: "iam.write";
        };

        option (grpc.gateway.protoc_gen_openapiv2.options.openapiv2_operation) = {
            tags: "views";
            external_docs: {
                url: "https://docs.zitadel.ch/concepts#Software_Architecture";
                description: "details of ZITADEL's event driven software concepts";
            };
            responses: {
                key: "200";
                value: {
                    description: "View cleared";
                };
            };
        };
    }

    //Returns event descriptions which cannot be processed.
    // It's possible that some events need some retries. 
    // For example if the SMTP-API wasn't able to send an email at the first time
    rpc ListFailedEvents(ListFailedEventsRequest) returns (ListFailedEventsResponse) {
        option (google.api.http) = {
            post: "/failedevents/_search";
        };

        option (zitadel.v1.auth_option) = {
            permission: "iam.read";
        };

        option (grpc.gateway.protoc_gen_openapiv2.options.openapiv2_operation) = {
            tags: "failed events";
            external_docs: {
                url: "https://docs.zitadel.ch/concepts#Software_Architecture";
                description: "details of ZITADEL's event driven software concepts";
            };
            responses: {
                key: "200";
                value: {
                    description: "Events which were not processed by the views";
                };
            };
        };
    }

    //Deletes the event from failed events view.
    // the event is not removed from the change stream
    // This call is usefull if the system was able to process the event later. 
    // e.g. if the second try of sending an email was successful. the first try produced a
    // failed event. You can find out if it worked on the `failure_count`
    rpc RemoveFailedEvent(RemoveFailedEventRequest) returns (RemoveFailedEventResponse) {
        option (google.api.http) = {
            delete: "/failedevents/{database}/{view_name}/{failed_sequence}";
        };

        option (zitadel.v1.auth_option) = {
            permission: "iam.write";
        };

        option (grpc.gateway.protoc_gen_openapiv2.options.openapiv2_operation) = {
            tags: "failed events";
            external_docs: {
                url: "https://docs.zitadel.ch/concepts#Software_Architecture";
                description: "details of ZITADEL's event driven software concepts";
            };
            responses: {
                key: "200";
                value: {
                    description: "Events removed from the list";
                };
            };
            responses: {
                key: "400";
                value: {
                    description: "failed event not found";
                    schema: {
                        json_schema: {
                            ref: "#/definitions/rpcStatus";
                        };
                    };
                };
            };
        };
    }
}


//This is an empty request
message HealthzRequest {}

//This is an empty response
message HealthzResponse {}

//This is an empty request
message GetSupportedLanguagesRequest {}

message GetSupportedLanguagesResponse {
    repeated string languages = 1;
}

// if name or domain is already in use, org is not unique
message IsOrgUniqueRequest {
    option (grpc.gateway.protoc_gen_openapiv2.options.openapiv2_schema) = {
		json_schema: {
			description: "All unique fields of an organisation";
			required: ["name", "domain"]
		};
	};

    string name = 1 [
        (validate.rules).string = {min_len: 1, max_len: 200},
        (grpc.gateway.protoc_gen_openapiv2.options.openapiv2_field) = {
            example: "\"CAOS AG\"";
            min_length: 1;
            max_length: 200;
        }
    ];
    string domain = 2 [
        (validate.rules).string = {min_len: 1, max_len: 200},
        (grpc.gateway.protoc_gen_openapiv2.options.openapiv2_field) = {
            example: "\"caos.ch\"";
            min_length: 1;
            max_length: 200;
        }
    ];
}

message IsOrgUniqueResponse {
    bool is_unique = 1;
}

message GetOrgByIDRequest {
    string id = 1 [
        (validate.rules).string = {min_len: 1, max_len: 200},
        (grpc.gateway.protoc_gen_openapiv2.options.openapiv2_field) = {
            example: "\"69629023906488334\"";
            min_length: 1;
            max_length: 200;
        }
    ];
}

message GetOrgByIDResponse {
    zitadel.org.v1.Org org = 1;
}

message ListOrgsRequest {
    option (grpc.gateway.protoc_gen_openapiv2.options.openapiv2_schema) = {
		json_schema: {
			description: "Search query for lists";
			required: ["query"]
		};
	};

    //list limitations and ordering
    zitadel.v1.ListQuery query = 1;
    // the field the result is sorted
    zitadel.org.v1.OrgFieldName sorting_column = 2;
    //criterias the client is looking for
    repeated zitadel.org.v1.OrgQuery queries = 3;
}

message ListOrgsResponse {
    zitadel.v1.ListDetails details = 1;
    zitadel.org.v1.OrgFieldName sorting_column = 2;
    repeated zitadel.org.v1.Org result = 3;
}

message SetUpOrgRequest {
    option (grpc.gateway.protoc_gen_openapiv2.options.openapiv2_schema) = {
		json_schema: {
			description: "Request to set up an organisation. User is required";
			required: ["org", "user"]
		};
	};

    message Org {
        option (grpc.gateway.protoc_gen_openapiv2.options.openapiv2_schema) = {
            json_schema: {
                required: ["name"]
            };
		};
        string name = 1 [
            (validate.rules).string = {min_len: 1, max_len: 200},
            (grpc.gateway.protoc_gen_openapiv2.options.openapiv2_field) = {
                min_length: 1;
                max_length: 200;
                example: "\"CAOS AG\"";
            }
        ];
        string domain = 2 [
            (validate.rules).string = {max_len: 200},
            (grpc.gateway.protoc_gen_openapiv2.options.openapiv2_field) = {
                description: "ZITADEL generates a domain (<org-name>.zitadel.ch) for an organisation, the field is not required";
                max_length: 200;
                example: "\"caos.ch\"";
            }
        ];
    }

    message Human {
        option (grpc.gateway.protoc_gen_openapiv2.options.openapiv2_schema) = {
            json_schema: {
                required: ["user_name", "profile", "email", "password"];
            };
		};

        message Profile {
            option (grpc.gateway.protoc_gen_openapiv2.options.openapiv2_schema) = {
                json_schema: {
                    required: ["first_name", "last_name"];
                };
            };

            string first_name = 1 [
                (validate.rules).string = {min_len: 1, max_len: 200},
                (grpc.gateway.protoc_gen_openapiv2.options.openapiv2_field) = {
                    min_length: 1;
                    max_length: 200;
                    example: "\"Gigi\"";
                }
            ];
            string last_name = 2 [
                (validate.rules).string = {min_len: 1, max_len: 200},
                (grpc.gateway.protoc_gen_openapiv2.options.openapiv2_field) = {
                    min_length: 1;
                    max_length: 200;
                    example: "\"Giraffe\"";
                }
            ];
            string nick_name = 3 [
                (validate.rules).string = {max_len: 200},
                (grpc.gateway.protoc_gen_openapiv2.options.openapiv2_field) = {
                    max_length: 200;
                    example: "\"long_neck\"";
                }
            ];
            string display_name = 4 [
                (validate.rules).string = {max_len: 200},
                (grpc.gateway.protoc_gen_openapiv2.options.openapiv2_field) = {
                    description: "a user can set his display name, if nothing is set ZITADEL computes \"first_name last_name\"";
                    max_length: 200;
                    example: "\"Gigi Giraffe\"";
                }
            ];
            string preferred_language = 5 [
                (validate.rules).string = {max_len: 10},
                (grpc.gateway.protoc_gen_openapiv2.options.openapiv2_field) = {
                    description: "language tag analog https://tools.ietf.org/html/rfc3066";
                    max_length: 10;
                    example: "\"en\"";
                }
            ];
            zitadel.user.v1.Gender gender = 6;
        }
        message Email {
            option (grpc.gateway.protoc_gen_openapiv2.options.openapiv2_schema) = {
                json_schema: {
                    required: ["email"];
                };
            };

            string email = 1 [
                (validate.rules).string.email = true,
                (grpc.gateway.protoc_gen_openapiv2.options.openapiv2_field) = {
                    description: "email address of the user. (spec: https://tools.ietf.org/html/rfc2822#section-3.4.1)";
                    min_length: 1;
                    example: "\"gigi@caos.ch\"";
                }
            ];  //TODO: check if no value is allowed
            bool is_email_verified = 2;
        }
        message Phone {
            option (grpc.gateway.protoc_gen_openapiv2.options.openapiv2_schema) = {
                json_schema: {
                    required: ["phone"];
                };
            };
            // has to be a global number
            string phone = 1 [
                (validate.rules).string = {min_len: 1, max_len: 50, prefix: "+"},
                (grpc.gateway.protoc_gen_openapiv2.options.openapiv2_field) = {
                    description: "mobile phone number of the user. (use global pattern of spec https://tools.ietf.org/html/rfc3966)";
                    min_length: 1;
                    max_length: 50;
                    example: "\"+41 71 000 00 00\"";
                }
            ];
            bool is_phone_verified = 2;
        }
    
        string user_name = 1 [
            (validate.rules).string = {min_len: 1, max_len: 200},
            (grpc.gateway.protoc_gen_openapiv2.options.openapiv2_field) = {
                min_length: 1;
                max_length: 200;
                example: "\"mr_long_neck\"";
            }
        ];
        
        Profile profile = 2 [(validate.rules).message.required = true];
        Email email = 3 [(validate.rules).message.required = true];
        Phone phone = 4;
        string password = 5 [
            (grpc.gateway.protoc_gen_openapiv2.options.openapiv2_field) = {
                description: "the initial password of the user";
                example: "\"my_53cr3t-P4$$w0rd\"";
            }
        ];
    }
    Org org = 1 [
        (validate.rules).message.required = true
    ];
    oneof user {
        option (validate.required) = true;

        // oneof field for the user managing the organisation
        Human human = 2;
    }
}

message SetUpOrgResponse {
    zitadel.v1.ObjectDetails details = 1;
    string org_id = 2;
    string user_id = 3;
}

message GetIDPByIDRequest {
    string id = 1 [
        (validate.rules).string = {min_len: 1, max_len: 200},
        (grpc.gateway.protoc_gen_openapiv2.options.openapiv2_field) = {
            min_length: 1;
            max_length: 200;
            example: "\"69234230193872955\"";
        }
    ];
}

message GetIDPByIDResponse {
    zitadel.idp.v1.IDP idp = 1;
}

message ListIDPsRequest {
    //list limitations and ordering
    zitadel.v1.ListQuery query = 1;
    // the field the result is sorted
    zitadel.idp.v1.IDPFieldName sorting_column = 2;
    //criterias the client is looking for
    repeated IDPQuery queries = 3;
}

message IDPQuery {
    oneof query {
        zitadel.idp.v1.IDPIDQuery idp_id_query = 1;
        zitadel.idp.v1.IDPNameQuery idp_name_query = 2;
    }
}

message ListIDPsResponse {
    zitadel.v1.ListDetails details = 1;
    zitadel.idp.v1.IDPFieldName sorting_column = 2;
    repeated zitadel.idp.v1.IDP result = 3;
}

message AddOIDCIDPRequest {
    option (grpc.gateway.protoc_gen_openapiv2.options.openapiv2_schema) = {
        json_schema: {
            required: ["name", "client_id", "client_secret", "issuer"]
        };
    };

    string name = 1 [
        (validate.rules).string = {min_len: 1, max_len: 200},
        (grpc.gateway.protoc_gen_openapiv2.options.openapiv2_field) = {
            example: "\"google\"";
            min_length: 1;
            max_length: 200;
        }
    ];
    zitadel.idp.v1.IDPStylingType styling_type = 2 [
        (validate.rules).enum = {defined_only: true},
        (grpc.gateway.protoc_gen_openapiv2.options.openapiv2_field) = {
            description: "some identity providers specify the styling of the button to their login";
        }
    ];
    string client_id = 3 [
        (validate.rules).string = {min_len: 1, max_len: 200},
        (grpc.gateway.protoc_gen_openapiv2.options.openapiv2_field) = {
            description: "client id generated by the identity provider";
            min_length: 1;
            max_length: 200;
        }
    ];
    string client_secret = 4 [
        (validate.rules).string = {min_len: 1, max_len: 200},
        (grpc.gateway.protoc_gen_openapiv2.options.openapiv2_field) = {
            description: "client secret generated by the identity provider";
            min_length: 1;
            max_length: 200;
        }
    ];
    string issuer = 5 [
        (validate.rules).string = {min_len: 1, max_len: 200},
        (grpc.gateway.protoc_gen_openapiv2.options.openapiv2_field) = {
            example: "\"https://accounts.google.com\"";
            description: "the oidc issuer of the identity provider";
            max_length: 200;
        }
    ];
    repeated string scopes = 6 [
        (grpc.gateway.protoc_gen_openapiv2.options.openapiv2_field) = {
            example: "[\"openid\", \"profile\", \"email\"]";
            description: "the scopes requested by ZITADEL during the request on the identity provider";
        }
    ];
    zitadel.idp.v1.OIDCMappingField display_name_mapping = 7 [
        (validate.rules).enum = {defined_only: true},
        (grpc.gateway.protoc_gen_openapiv2.options.openapiv2_field) = {
            description: "definition which field is mapped to the display name of the user";
        }
    ];
    zitadel.idp.v1.OIDCMappingField username_mapping = 8 [
        (validate.rules).enum = {defined_only: true},
        (grpc.gateway.protoc_gen_openapiv2.options.openapiv2_field) = {
            description: "definition which field is mapped to the email of the user";
        }
    ];
    bool auto_register = 9;
}

message AddOIDCIDPResponse {
    zitadel.v1.ObjectDetails details = 1;
    string idp_id = 2;
}

message UpdateIDPRequest {
    option (grpc.gateway.protoc_gen_openapiv2.options.openapiv2_schema) = {
		json_schema: {
			description: "Updates fields of an idp";
			required: ["idp_id", "name"]
		};
	};

    string idp_id = 1 [(validate.rules).string = {min_len: 1, max_len: 200}];
    string name = 2 [
        (validate.rules).string = {min_len: 1, max_len: 200},
        (grpc.gateway.protoc_gen_openapiv2.options.openapiv2_field) = {
            example: "\"google\"";
            min_length: 1;
            max_length: 200;
        }
    ];
    zitadel.idp.v1.IDPStylingType styling_type = 3 [
        (validate.rules).enum = {defined_only: true},
        (grpc.gateway.protoc_gen_openapiv2.options.openapiv2_field) = {
            description: "some identity providers specify the styling of the button to their login";
        }
    ];
    bool auto_register = 4;
}

message UpdateIDPResponse {
    zitadel.v1.ObjectDetails details = 1;
}

message DeactivateIDPRequest {
    option (grpc.gateway.protoc_gen_openapiv2.options.openapiv2_schema) = {
		json_schema: {
			required: ["idp_id"]
		};
	};
    string idp_id = 1 [
        (validate.rules).string = {min_len: 1, max_len: 200},
        (grpc.gateway.protoc_gen_openapiv2.options.openapiv2_field) = {
            example: "\"69629023906488334\"";
            min_length: 1;
            max_length: 200;
        }
    ];
}

message DeactivateIDPResponse {
    zitadel.v1.ObjectDetails details = 1;
}

message ReactivateIDPRequest {
    option (grpc.gateway.protoc_gen_openapiv2.options.openapiv2_schema) = {
		json_schema: {
			required: ["idp_id"]
		};
	};
    string idp_id = 1 [
        (validate.rules).string = {min_len: 1, max_len: 200},
        (grpc.gateway.protoc_gen_openapiv2.options.openapiv2_field) = {
            example: "\"69629023906488334\"";
            min_length: 1;
            max_length: 200;
        }
    ];
}

message ReactivateIDPResponse {
    zitadel.v1.ObjectDetails details = 1;
}

message RemoveIDPRequest {
    option (grpc.gateway.protoc_gen_openapiv2.options.openapiv2_schema) = {
		json_schema: {
			required: ["idp_id"]
		};
	};

    string idp_id = 1 [
        (validate.rules).string = {min_len: 1, max_len: 200},
        (grpc.gateway.protoc_gen_openapiv2.options.openapiv2_field) = {
            example: "\"69629023906488334\"";
            min_length: 1;
            max_length: 200;
        }
    ];
}

message RemoveIDPResponse {
    zitadel.v1.ObjectDetails details = 1;
}

message UpdateIDPOIDCConfigRequest {
    option (grpc.gateway.protoc_gen_openapiv2.options.openapiv2_schema) = {
		json_schema: {
			required: ["idp_id", "issuer", "client_id"]
		};
	};

    string idp_id = 1 [
        (validate.rules).string = {min_len: 1, max_len: 200},
        (grpc.gateway.protoc_gen_openapiv2.options.openapiv2_field) = {
            example: "\"69629023906488334\"";
            min_length: 1;
            max_length: 200;
        }
    ];
    string issuer = 2 [
        (validate.rules).string = {min_len: 1, max_len: 200},
        (grpc.gateway.protoc_gen_openapiv2.options.openapiv2_field) = {
            example: "\"https://accounts.google.com\"";
            description: "the oidc issuer of the identity provider";
            min_length: 1;
            max_length: 200;
        }
    ];
    string client_id = 3 [
        (validate.rules).string = {min_len: 1, max_len: 200},
        (grpc.gateway.protoc_gen_openapiv2.options.openapiv2_field) = {
            description: "client id generated by the identity provider";
            min_length: 1;
            max_length: 200;
        }
    ];
    string client_secret = 4 [
        (validate.rules).string = {max_len: 200},
        (grpc.gateway.protoc_gen_openapiv2.options.openapiv2_field) = {
            description: "client secret generated by the identity provider. If empty the secret is not overwritten";
            max_length: 200;
        }
    ];
    repeated string scopes = 5 [
        (grpc.gateway.protoc_gen_openapiv2.options.openapiv2_field) = {
            example: "[\"openid\", \"profile\", \"email\"]";
            description: "the scopes requested by ZITADEL during the request on the identity provider";
        }
    ];
    zitadel.idp.v1.OIDCMappingField display_name_mapping = 6 [
        (validate.rules).enum = {defined_only: true},
        (grpc.gateway.protoc_gen_openapiv2.options.openapiv2_field) = {
            description: "definition which field is mapped to the display name of the user";
        }
    ];
    zitadel.idp.v1.OIDCMappingField username_mapping = 7 [
        (validate.rules).enum = {defined_only: true},
        (grpc.gateway.protoc_gen_openapiv2.options.openapiv2_field) = {
            description: "definition which field is mapped to the email of the user";
        }
    ];
}

message UpdateIDPOIDCConfigResponse {
    zitadel.v1.ObjectDetails details = 1;
}

message GetDefaultFeaturesRequest {}

message GetDefaultFeaturesResponse {
    zitadel.features.v1.Features features = 1;
}

message SetDefaultFeaturesRequest {
    string tier_name = 1 [(validate.rules).string = {max_len: 200}];
    string description = 2 [(validate.rules).string = {max_len: 200}];

    google.protobuf.Duration audit_log_retention = 5 [(validate.rules).duration = {gte: {seconds: 0}}];
    bool login_policy_username_login = 6;
    bool login_policy_registration = 7;
    bool login_policy_idp = 8;
    bool login_policy_factors = 9;
    bool login_policy_passwordless = 10;
    bool password_complexity_policy = 11;
    bool label_policy = 12;
    bool custom_domain = 13;
    bool login_policy_password_reset = 14;
    bool label_policy_private_label = 15;
    bool label_policy_watermark = 16;
    bool custom_text = 17;
    bool privacy_policy = 18;
    bool metadata_user = 19;
    bool custom_text_message = 20;
    bool custom_text_login = 21;
<<<<<<< HEAD
    bool actions = 23;
=======
    bool lockout_policy = 22;
>>>>>>> e4bdaf26
}

message SetDefaultFeaturesResponse {
    zitadel.v1.ObjectDetails details = 1;
}

message GetOrgFeaturesRequest {
    string org_id = 1 [(validate.rules).string = {min_len: 1, max_len: 200}];
}

message GetOrgFeaturesResponse {
    zitadel.features.v1.Features features = 1;
}

message SetOrgFeaturesRequest {
    string org_id = 1 [(validate.rules).string = {min_len: 1, max_len: 200}];
    string tier_name = 2 [(validate.rules).string = {max_len: 200}];
    string description = 3 [(validate.rules).string = {max_len: 200}];
    zitadel.features.v1.FeaturesState state = 4;
    string state_description = 5 [(validate.rules).string = {max_len: 200}];

    google.protobuf.Duration audit_log_retention = 6 [(validate.rules).duration = {gte: {seconds: 0}}];
    bool login_policy_username_login = 7;
    bool login_policy_registration = 8;
    bool login_policy_idp = 9;
    bool login_policy_factors = 10;
    bool login_policy_passwordless = 11;
    bool password_complexity_policy = 12;
    bool label_policy = 13;
    bool custom_domain = 14;
    bool login_policy_password_reset = 15;
    bool label_policy_private_label = 16;
    bool label_policy_watermark = 17;
    bool custom_text = 18;
    bool privacy_policy = 19;
    bool metadata_user = 20;
    bool custom_text_message = 21;
    bool custom_text_login = 22;
<<<<<<< HEAD
    bool actions = 23;
=======
    bool lockout_policy = 23;
>>>>>>> e4bdaf26
}

message SetOrgFeaturesResponse {
    zitadel.v1.ObjectDetails details = 1;
}

message ResetOrgFeaturesRequest {
    string org_id = 1 [(validate.rules).string = {min_len: 1, max_len: 200}];
}
message ResetOrgFeaturesResponse {
    zitadel.v1.ObjectDetails details = 1;
}

message GetOrgIAMPolicyRequest {}

message GetOrgIAMPolicyResponse {
    zitadel.policy.v1.OrgIAMPolicy policy = 1;
}

message UpdateOrgIAMPolicyRequest {
    bool user_login_must_be_domain = 1;
}

message UpdateOrgIAMPolicyResponse {
    zitadel.v1.ObjectDetails details = 1;
}

message GetCustomOrgIAMPolicyRequest {
    option (grpc.gateway.protoc_gen_openapiv2.options.openapiv2_schema) = {
		json_schema: {
			required: ["org_id"]
		};
	};
    string org_id = 1 [
        (validate.rules).string = {min_len: 1, max_len: 200},
        (grpc.gateway.protoc_gen_openapiv2.options.openapiv2_field) = {
            example: "\"#69629023906488334\"";
            min_length: 1;
            max_length: 200;
        }
    ];
}

message GetCustomOrgIAMPolicyResponse {
    zitadel.policy.v1.OrgIAMPolicy policy = 1;
    bool is_default = 2;
}

message AddCustomOrgIAMPolicyRequest {
    option (grpc.gateway.protoc_gen_openapiv2.options.openapiv2_schema) = {
		json_schema: {
			required: ["org_id"]
		};
	};
    
    string org_id = 1 [
        (validate.rules).string = {min_len: 1, max_len: 200},
        (grpc.gateway.protoc_gen_openapiv2.options.openapiv2_field) = {
            example: "\"#69629023906488334\"";
            min_length: 1;
            max_length: 200;
        }
    ];
    bool user_login_must_be_domain = 2 [
        (grpc.gateway.protoc_gen_openapiv2.options.openapiv2_field) = {
            description: "the username has to end with the domain of it's organisation"
        }
    ]; // the username has to end with the domain of it's organisation (uniqueness is organisation based)
}

message AddCustomOrgIAMPolicyResponse {
    zitadel.v1.ObjectDetails details = 1;
}

message UpdateCustomOrgIAMPolicyRequest {
    option (grpc.gateway.protoc_gen_openapiv2.options.openapiv2_schema) = {
		json_schema: {
			required: ["org_id"]
		};
	};

    string org_id = 1 [
        (validate.rules).string = {min_len: 1, max_len: 200},
        (grpc.gateway.protoc_gen_openapiv2.options.openapiv2_field) = {
            example: "\"69629023906488334\"";
            min_length: 1;
            max_length: 200;
        }
    ];
    bool user_login_must_be_domain = 2 [
        (grpc.gateway.protoc_gen_openapiv2.options.openapiv2_field) = {
            description: "the username has to end with the domain of it's organisation"
        }
    ];
}

message UpdateCustomOrgIAMPolicyResponse {
    zitadel.v1.ObjectDetails details = 1;
}

message ResetCustomOrgIAMPolicyToDefaultRequest {
    option (grpc.gateway.protoc_gen_openapiv2.options.openapiv2_schema) = {
		json_schema: {
			required: ["org_id"]
		};
	};

    string org_id = 1 [
        (validate.rules).string = {min_len: 1, max_len: 200},
        (grpc.gateway.protoc_gen_openapiv2.options.openapiv2_field) = {
            example: "\"69629023906488334\"";
            min_length: 1;
            max_length: 200;
        }
    ];
}

message ResetCustomOrgIAMPolicyToDefaultResponse {
    zitadel.v1.ObjectDetails details = 1;
}

//This is an empty request
message GetLabelPolicyRequest {}

message GetLabelPolicyResponse {
    zitadel.policy.v1.LabelPolicy policy = 1;
}

//This is an empty request
message GetPreviewLabelPolicyRequest {}

message GetPreviewLabelPolicyResponse {
    zitadel.policy.v1.LabelPolicy policy = 1;
}

message UpdateLabelPolicyRequest {
    string primary_color = 1 [
        (validate.rules).string = {max_len: 50},
        (grpc.gateway.protoc_gen_openapiv2.options.openapiv2_field) = {
            description: "respresents a color scheme"
            example: "\"#353535\"";
            max_length: 50;
        }
    ];
    bool hide_login_name_suffix = 3 [
        (grpc.gateway.protoc_gen_openapiv2.options.openapiv2_field) = {
            description: "hides the org suffix on the login form if the scope \"urn:zitadel:iam:org:domain:primary:{domainname}\" is set. Details about this scope in https://docs.zitadel.ch/concepts#Reserved_Scopes";
        }
    ];
    string warn_color = 4 [(validate.rules).string = {max_len: 50}];
    string background_color = 5 [(validate.rules).string = {max_len: 50}];
    string font_color = 6 [(validate.rules).string = {max_len: 50}];
    string primary_color_dark = 7 [(validate.rules).string = {max_len: 50}];
    string background_color_dark = 8 [(validate.rules).string = { max_len: 50}];
    string warn_color_dark = 9 [(validate.rules).string = { max_len: 50}];
    string font_color_dark = 10 [(validate.rules).string = { max_len: 50}];
    bool disable_watermark = 11;
}

message UpdateLabelPolicyResponse {
    zitadel.v1.ObjectDetails details = 1;
}

//This is an empty request
message ActivateLabelPolicyRequest {}

message ActivateLabelPolicyResponse {
    zitadel.v1.ObjectDetails details = 1;
}

//This is an empty request
message RemoveLabelPolicyLogoRequest {}

message RemoveLabelPolicyLogoResponse {
    zitadel.v1.ObjectDetails details = 1;
}

//This is an empty request
message RemoveLabelPolicyLogoDarkRequest {}

message RemoveLabelPolicyLogoDarkResponse {
    zitadel.v1.ObjectDetails details = 1;
}

//This is an empty request
message RemoveLabelPolicyIconRequest {}

message RemoveLabelPolicyIconResponse {
    zitadel.v1.ObjectDetails details = 1;
}

//This is an empty request
message RemoveLabelPolicyIconDarkRequest {}

message RemoveLabelPolicyIconDarkResponse {
    zitadel.v1.ObjectDetails details = 1;
}

//This is an empty request
message RemoveLabelPolicyFontRequest {}

message RemoveLabelPolicyFontResponse {
    zitadel.v1.ObjectDetails details = 1;
}

//This is an empty request
message GetLoginPolicyRequest {}

message GetLoginPolicyResponse {
    zitadel.policy.v1.LoginPolicy policy = 1;
}

message UpdateLoginPolicyRequest {
    bool allow_username_password = 1 [
        (grpc.gateway.protoc_gen_openapiv2.options.openapiv2_field) = {
            description: "defines if a user is allowed to login with his username and password"
        }
    ];
    bool allow_register = 2 [
        (grpc.gateway.protoc_gen_openapiv2.options.openapiv2_field) = {
            description: "defines if a person is allowed to register a user on this organisation"
        }
    ];
    bool allow_external_idp = 3 [
        (grpc.gateway.protoc_gen_openapiv2.options.openapiv2_field) = {
            description: "defines if a user is allowed to add a defined identity provider. E.g. Google auth"
        }
    ];
    bool force_mfa = 4 [
        (grpc.gateway.protoc_gen_openapiv2.options.openapiv2_field) = {
            description: "defines if a user MUST use a multi factor to log in"
        }
    ];
    zitadel.policy.v1.PasswordlessType passwordless_type = 5 [
        (validate.rules).enum = {defined_only: true},
        (grpc.gateway.protoc_gen_openapiv2.options.openapiv2_field) = {
            description: "defines if passwordless is allowed for users"
        }];
    bool hide_password_reset = 6 [
        (grpc.gateway.protoc_gen_openapiv2.options.openapiv2_field) = {
            description: "defines if password reset link should be shown in the login screen"
        }
    ];
}

message UpdateLoginPolicyResponse {
    zitadel.v1.ObjectDetails details = 1;
}

message ListLoginPolicyIDPsRequest {
    //list limitations and ordering
    zitadel.v1.ListQuery query = 1;
}

message ListLoginPolicyIDPsResponse {
    zitadel.v1.ListDetails details = 1;
    repeated zitadel.idp.v1.IDPLoginPolicyLink result = 2;
}

message AddIDPToLoginPolicyRequest {
    option (grpc.gateway.protoc_gen_openapiv2.options.openapiv2_schema) = {
		json_schema: {
			required: ["org_id"]
		};
	};

    string idp_id = 1 [
        (validate.rules).string = {min_len: 1, max_len: 200},
        (grpc.gateway.protoc_gen_openapiv2.options.openapiv2_field) = {
            example: "\"69629023906488334\"";
            min_length: 1;
            max_length: 200;
        }
    ]; // Id of the predefined idp configuration
}

message AddIDPToLoginPolicyResponse {
    zitadel.v1.ObjectDetails details = 1;
}

message RemoveIDPFromLoginPolicyRequest {
    option (grpc.gateway.protoc_gen_openapiv2.options.openapiv2_schema) = {
		json_schema: {
			required: ["idp_id"]
		};
	};
    
    string idp_id = 1 [
        (validate.rules).string = {min_len: 1, max_len: 200},
        (grpc.gateway.protoc_gen_openapiv2.options.openapiv2_field) = {
            example: "\"69629023906488334\"";
            min_length: 1;
            max_length: 200;
        }
    ];
}

message RemoveIDPFromLoginPolicyResponse {
    zitadel.v1.ObjectDetails details = 1;
}

//This is an empty request
message ListLoginPolicySecondFactorsRequest {}

message ListLoginPolicySecondFactorsResponse {
    zitadel.v1.ListDetails details = 1;
    repeated zitadel.policy.v1.SecondFactorType result = 2;
}

message AddSecondFactorToLoginPolicyRequest {
    option (grpc.gateway.protoc_gen_openapiv2.options.openapiv2_schema) = {
		json_schema: {
			required: ["type"]
		};
	};
    
    zitadel.policy.v1.SecondFactorType type = 1 [(validate.rules).enum = {defined_only: true, not_in: [0]}];
}

message AddSecondFactorToLoginPolicyResponse {
    zitadel.v1.ObjectDetails details = 1;
}

message RemoveSecondFactorFromLoginPolicyRequest {
    option (grpc.gateway.protoc_gen_openapiv2.options.openapiv2_schema) = {
		json_schema: {
			required: ["type"]
		};
	};

    zitadel.policy.v1.SecondFactorType type = 1 [(validate.rules).enum = {defined_only: true, not_in: [0]}];
}

message RemoveSecondFactorFromLoginPolicyResponse {
    zitadel.v1.ObjectDetails details = 1;
}

//This is an empty request
message ListLoginPolicyMultiFactorsRequest {}

message ListLoginPolicyMultiFactorsResponse {
    zitadel.v1.ListDetails details = 1;
    repeated zitadel.policy.v1.MultiFactorType result = 2;
}

message AddMultiFactorToLoginPolicyRequest {
    option (grpc.gateway.protoc_gen_openapiv2.options.openapiv2_schema) = {
		json_schema: {
			required: ["type"]
		};
	};

    zitadel.policy.v1.MultiFactorType type = 1 [(validate.rules).enum = {defined_only: true, not_in: [0]}];
}

message AddMultiFactorToLoginPolicyResponse {
    zitadel.v1.ObjectDetails details = 1;
}

message RemoveMultiFactorFromLoginPolicyRequest {
    option (grpc.gateway.protoc_gen_openapiv2.options.openapiv2_schema) = {
		json_schema: {
			required: ["type"]
		};
	};
    
    zitadel.policy.v1.MultiFactorType type = 1 [(validate.rules).enum = {defined_only: true, not_in: [0]}];
}

message RemoveMultiFactorFromLoginPolicyResponse {
    zitadel.v1.ObjectDetails details = 1;
}

message GetPasswordComplexityPolicyRequest {}

message GetPasswordComplexityPolicyResponse {
    zitadel.policy.v1.PasswordComplexityPolicy policy = 1;
}

message UpdatePasswordComplexityPolicyRequest {
    uint32 min_length = 1 [
        (grpc.gateway.protoc_gen_openapiv2.options.openapiv2_field) = {
            example: "\"8\""
        }
    ];
    bool has_uppercase = 2 [
        (grpc.gateway.protoc_gen_openapiv2.options.openapiv2_field) = {
            description: "defines if the password MUST contain an upper case letter"
        }
    ];
    bool has_lowercase = 3 [
        (grpc.gateway.protoc_gen_openapiv2.options.openapiv2_field) = {
            description: "defines if the password MUST contain a lower case letter"
        }
    ];
    bool has_number = 4 [
        (grpc.gateway.protoc_gen_openapiv2.options.openapiv2_field) = {
            description: "defines if the password MUST contain a numer"
        }
    ];
    bool has_symbol = 5 [
        (grpc.gateway.protoc_gen_openapiv2.options.openapiv2_field) = {
            description: "defines if the password MUST contain a symbol. E.g. \"$\""
        }
    ];
}

message UpdatePasswordComplexityPolicyResponse {
    zitadel.v1.ObjectDetails details = 1;
}

//This is an empty request
message GetPasswordAgePolicyRequest {}

message GetPasswordAgePolicyResponse {
    zitadel.policy.v1.PasswordAgePolicy policy = 1;
}

message UpdatePasswordAgePolicyRequest {
    uint32 max_age_days = 1 [
        (grpc.gateway.protoc_gen_openapiv2.options.openapiv2_field) = {
            description: "Maximum days since last password change"
            example: "\"365\""
        }
    ];
    uint32 expire_warn_days = 2 [
        (grpc.gateway.protoc_gen_openapiv2.options.openapiv2_field) = {
            description: "Days before the password expiry the user gets notified to change the password"
            example: "\"10\""
        }
    ];
}

message UpdatePasswordAgePolicyResponse {
    zitadel.v1.ObjectDetails details = 1;
}

//This is an empty request
message GetLockoutPolicyRequest {}

message GetLockoutPolicyResponse {
    zitadel.policy.v1.LockoutPolicy policy = 1;
}

message UpdateLockoutPolicyRequest {
    // failed attempts until a user gets locked
    uint32 max_password_attempts = 1 [
        (grpc.gateway.protoc_gen_openapiv2.options.openapiv2_field) = {
            description: "Maximum password check attempts before the account gets locked. Attempts are reset as soon as the password is entered correct or the password is reset."
            example: "\"10\""
        }
    ];
}

message UpdateLockoutPolicyResponse {
    zitadel.v1.ObjectDetails details = 1;
}

//This is an empty request
message GetPrivacyPolicyRequest {}

message GetPrivacyPolicyResponse {
    zitadel.policy.v1.PrivacyPolicy policy = 1;
}

message UpdatePrivacyPolicyRequest {
    string tos_link = 1;
    string privacy_link = 2;
}

message UpdatePrivacyPolicyResponse {
    zitadel.v1.ObjectDetails details = 1;
}

message GetDefaultInitMessageTextRequest {
    string language = 1 [(validate.rules).string = {min_len: 1, max_len: 200}];
}

message GetDefaultInitMessageTextResponse {
    zitadel.text.v1.MessageCustomText custom_text = 1;
}

message GetCustomInitMessageTextRequest {
    string language = 1 [(validate.rules).string = {min_len: 1, max_len: 200}];
}

message GetCustomInitMessageTextResponse {
    zitadel.text.v1.MessageCustomText custom_text = 1;
}

message SetDefaultInitMessageTextRequest {
    string language = 1 [
        (validate.rules).string = {min_len: 1, max_len: 200},
        (grpc.gateway.protoc_gen_openapiv2.options.openapiv2_field) = {
            example: "\"de\""
        }
    ];
    string title = 2 [(validate.rules).string = {max_len: 200}];
    string pre_header = 3 [(validate.rules).string = {max_len: 200}];
    string subject = 4 [(validate.rules).string = {max_len: 200}];
    string greeting = 5  [(validate.rules).string = {max_len: 200}];
    string text = 6 [(validate.rules).string = {max_len: 1000}];
    string button_text = 7 [(validate.rules).string = {max_len: 200}];
    string footer_text = 8 [(validate.rules).string = {max_len: 200}];
}

message SetDefaultInitMessageTextResponse {
    zitadel.v1.ObjectDetails details = 1;
}

message GetDefaultPasswordResetMessageTextRequest {
    string language = 1 [(validate.rules).string = {min_len: 1, max_len: 200}];
}

message GetDefaultPasswordResetMessageTextResponse {
    zitadel.text.v1.MessageCustomText custom_text = 1;
}

message GetCustomPasswordResetMessageTextRequest {
    string language = 1 [(validate.rules).string = {min_len: 1, max_len: 200}];
}

message GetCustomPasswordResetMessageTextResponse {
    zitadel.text.v1.MessageCustomText custom_text = 1;
}

message SetDefaultPasswordResetMessageTextRequest {
    string language = 1 [
        (validate.rules).string = {min_len: 1, max_len: 200},
        (grpc.gateway.protoc_gen_openapiv2.options.openapiv2_field) = {
            example: "\"de\""
        }
    ];
    string title = 2 [(validate.rules).string = {max_len: 200}];
    string pre_header = 3 [(validate.rules).string = {max_len: 200}];
    string subject = 4 [(validate.rules).string = {max_len: 200}];
    string greeting = 5  [(validate.rules).string = {max_len: 200}];
    string text = 6 [(validate.rules).string = {max_len: 800}];
    string button_text = 7 [(validate.rules).string = {max_len: 200}];
    string footer_text = 8 [(validate.rules).string = {max_len: 200}];
}

message SetDefaultPasswordResetMessageTextResponse {
    zitadel.v1.ObjectDetails details = 1;
}

message GetDefaultVerifyEmailMessageTextRequest {
    string language = 1 [(validate.rules).string = {min_len: 1, max_len: 200}];
}

message GetDefaultVerifyEmailMessageTextResponse {
    zitadel.text.v1.MessageCustomText custom_text = 1;
}

message GetCustomVerifyEmailMessageTextRequest {
    string language = 1 [(validate.rules).string = {min_len: 1, max_len: 200}];
}

message GetCustomVerifyEmailMessageTextResponse {
    zitadel.text.v1.MessageCustomText custom_text = 1;
}

message SetDefaultVerifyEmailMessageTextRequest {
    string language = 1 [
        (validate.rules).string = {min_len: 1, max_len: 200},
        (grpc.gateway.protoc_gen_openapiv2.options.openapiv2_field) = {
            example: "\"de\""
        }
    ];
    string title = 2 [(validate.rules).string = {max_len: 200}];
    string pre_header = 3 [(validate.rules).string = {max_len: 200}];
    string subject = 4 [(validate.rules).string = {max_len: 200}];
    string greeting = 5  [(validate.rules).string = {max_len: 200}];
    string text = 6 [(validate.rules).string = {max_len: 800}];
    string button_text = 7 [(validate.rules).string = {max_len: 200}];
    string footer_text = 8 [(validate.rules).string = {max_len: 200}];
}

message SetDefaultVerifyEmailMessageTextResponse {
    zitadel.v1.ObjectDetails details = 1;
}

message GetDefaultVerifyPhoneMessageTextRequest {
    string language = 1 [(validate.rules).string = {min_len: 1, max_len: 200}];
}

message GetDefaultVerifyPhoneMessageTextResponse {
    zitadel.text.v1.MessageCustomText custom_text = 1;
}

message GetCustomVerifyPhoneMessageTextRequest {
    string language = 1 [(validate.rules).string = {min_len: 1, max_len: 200}];
}

message GetCustomVerifyPhoneMessageTextResponse {
    zitadel.text.v1.MessageCustomText custom_text = 1;
}

message SetDefaultVerifyPhoneMessageTextRequest {
    string language = 1 [
        (validate.rules).string = {min_len: 1, max_len: 200},
        (grpc.gateway.protoc_gen_openapiv2.options.openapiv2_field) = {
            example: "\"de\""
        }
    ];
    string title = 2 [(validate.rules).string = {max_len: 200}];
    string pre_header = 3 [(validate.rules).string = {max_len: 200}];
    string subject = 4 [(validate.rules).string = {max_len: 200}];
    string greeting = 5  [(validate.rules).string = {max_len: 200}];
    string text = 6 [(validate.rules).string = {max_len: 800}];
    string button_text = 7 [(validate.rules).string = {max_len: 200}];
    string footer_text = 8 [(validate.rules).string = {max_len: 200}];
}

message SetDefaultVerifyPhoneMessageTextResponse {
    zitadel.v1.ObjectDetails details = 1;
}

message GetDefaultDomainClaimedMessageTextRequest {
    string language = 1 [(validate.rules).string = {min_len: 1, max_len: 200}];
}

message GetDefaultDomainClaimedMessageTextResponse {
    zitadel.text.v1.MessageCustomText custom_text = 1;
}

message GetCustomDomainClaimedMessageTextRequest {
    string language = 1 [(validate.rules).string = {min_len: 1, max_len: 200}];
}

message GetCustomDomainClaimedMessageTextResponse {
    zitadel.text.v1.MessageCustomText custom_text = 1;
}

message SetDefaultDomainClaimedMessageTextRequest {
    string language = 1 [
        (validate.rules).string = {min_len: 1, max_len: 200},
        (grpc.gateway.protoc_gen_openapiv2.options.openapiv2_field) = {
            example: "\"de\""
        }
    ];
    string title = 2 [(validate.rules).string = {max_len: 200}];
    string pre_header = 3 [(validate.rules).string = {max_len: 200}];
    string subject = 4 [(validate.rules).string = {max_len: 200}];
    string greeting = 5  [(validate.rules).string = {max_len: 200}];
    string text = 6 [(validate.rules).string = {max_len: 800}];
    string button_text = 7 [(validate.rules).string = {max_len: 200}];
    string footer_text = 8 [(validate.rules).string = {max_len: 200}];
}

message SetDefaultDomainClaimedMessageTextResponse {
    zitadel.v1.ObjectDetails details = 1;
}

message GetDefaultPasswordlessRegistrationMessageTextRequest {
    string language = 1 [(validate.rules).string = {min_len: 1, max_len: 200}];
}

message GetDefaultPasswordlessRegistrationMessageTextResponse {
    zitadel.text.v1.MessageCustomText custom_text = 1;
}

message GetCustomPasswordlessRegistrationMessageTextRequest {
    string language = 1 [(validate.rules).string = {min_len: 1, max_len: 200}];
}

message GetCustomPasswordlessRegistrationMessageTextResponse {
    zitadel.text.v1.MessageCustomText custom_text = 1;
}

message SetDefaultPasswordlessRegistrationMessageTextRequest {
    string language = 1 [
        (validate.rules).string = {min_len: 1, max_len: 200},
        (grpc.gateway.protoc_gen_openapiv2.options.openapiv2_field) = {
            example: "\"de\""
        }
    ];
    string title = 2 [(validate.rules).string = {max_len: 200}];
    string pre_header = 3 [(validate.rules).string = {max_len: 200}];
    string subject = 4 [(validate.rules).string = {max_len: 200}];
    string greeting = 5  [(validate.rules).string = {max_len: 200}];
    string text = 6 [(validate.rules).string = {max_len: 800}];
    string button_text = 7 [(validate.rules).string = {max_len: 200}];
    string footer_text = 8 [(validate.rules).string = {max_len: 200}];
}

message SetDefaultPasswordlessRegistrationMessageTextResponse {
    zitadel.v1.ObjectDetails details = 1;
}

message GetDefaultLoginTextsRequest {
    string language = 1 [(validate.rules).string = {min_len: 1, max_len: 200}];
}

message GetDefaultLoginTextsResponse {
    zitadel.text.v1.LoginCustomText custom_text = 1;
}

message GetCustomLoginTextsRequest {
    string language = 1 [(validate.rules).string = {min_len: 1, max_len: 200}];
}

message GetCustomLoginTextsResponse {
    zitadel.text.v1.LoginCustomText custom_text = 1;
}

message SetCustomLoginTextsRequest {
    string language = 1 [
        (validate.rules).string = {min_len: 1, max_len: 200},
        (grpc.gateway.protoc_gen_openapiv2.options.openapiv2_field) = {
            example: "\"de\""
        }
    ];
    zitadel.text.v1.SelectAccountScreenText select_account_text = 2;
    zitadel.text.v1.LoginScreenText login_text = 3;
    zitadel.text.v1.PasswordScreenText password_text = 4;
    zitadel.text.v1.UsernameChangeScreenText username_change_text = 5;
    zitadel.text.v1.UsernameChangeDoneScreenText username_change_done_text = 6;
    zitadel.text.v1.InitPasswordScreenText init_password_text = 7;
    zitadel.text.v1.InitPasswordDoneScreenText init_password_done_text = 8;
    zitadel.text.v1.EmailVerificationScreenText email_verification_text = 9;
    zitadel.text.v1.EmailVerificationDoneScreenText email_verification_done_text = 10;
    zitadel.text.v1.InitializeUserScreenText initialize_user_text = 11;
    zitadel.text.v1.InitializeUserDoneScreenText initialize_done_text = 12;
    zitadel.text.v1.InitMFAPromptScreenText init_mfa_prompt_text = 13;
    zitadel.text.v1.InitMFAOTPScreenText init_mfa_otp_text = 14;
    zitadel.text.v1.InitMFAU2FScreenText init_mfa_u2f_text = 15;
    zitadel.text.v1.InitMFADoneScreenText init_mfa_done_text = 16;
    zitadel.text.v1.MFAProvidersText mfa_providers_text = 17;
    zitadel.text.v1.VerifyMFAOTPScreenText verify_mfa_otp_text = 18;
    zitadel.text.v1.VerifyMFAU2FScreenText verify_mfa_u2f_text = 19;
    zitadel.text.v1.PasswordlessScreenText passwordless_text = 20;
    zitadel.text.v1.PasswordChangeScreenText password_change_text = 21;
    zitadel.text.v1.PasswordChangeDoneScreenText password_change_done_text = 22;
    zitadel.text.v1.PasswordResetDoneScreenText password_reset_done_text = 23;
    zitadel.text.v1.RegistrationOptionScreenText registration_option_text = 24;
    zitadel.text.v1.RegistrationUserScreenText registration_user_text = 25;
    zitadel.text.v1.RegistrationOrgScreenText registration_org_text = 26;
    zitadel.text.v1.LinkingUserDoneScreenText linking_user_done_text = 27;
    zitadel.text.v1.ExternalUserNotFoundScreenText external_user_not_found_text = 28;
    zitadel.text.v1.SuccessLoginScreenText success_login_text = 29;
    zitadel.text.v1.LogoutDoneScreenText logout_text = 30;
    zitadel.text.v1.FooterText footer_text = 31;
    zitadel.text.v1.PasswordlessPromptScreenText passwordless_prompt_text = 32;
    zitadel.text.v1.PasswordlessRegistrationScreenText passwordless_registration_text = 33;
    zitadel.text.v1.PasswordlessRegistrationDoneScreenText passwordless_registration_done_text = 34;
    zitadel.text.v1.ExternalRegistrationUserOverviewScreenText external_registration_user_overview_text = 35;
}

message SetCustomLoginTextsResponse {
    zitadel.v1.ObjectDetails details = 1;
}

message ResetCustomLoginTextsToDefaultRequest {
    string language = 1 [(validate.rules).string = {min_len: 1, max_len: 200}];
}

message ResetCustomLoginTextsToDefaultResponse {
    zitadel.v1.ObjectDetails details = 1;
}

message AddIAMMemberRequest {
    option (grpc.gateway.protoc_gen_openapiv2.options.openapiv2_schema) = {
		json_schema: {
			required: ["user_id"]
		};
	};

    string user_id = 1 [
        (validate.rules).string = {min_len: 1, max_len: 200},
        (grpc.gateway.protoc_gen_openapiv2.options.openapiv2_field) = {
            example: "\"69629023906488334\"";
            min_length: 1;
            max_length: 200;
        }
    ];
    //if no roles provided the user won't have any rights
    repeated string roles = 2;
}

message AddIAMMemberResponse {
    zitadel.v1.ObjectDetails details = 1;
}

message UpdateIAMMemberRequest {
    option (grpc.gateway.protoc_gen_openapiv2.options.openapiv2_schema) = {
		json_schema: {
			required: ["user_id"]
		};
	};

    string user_id = 1 [
        (validate.rules).string = {min_len: 1, max_len: 200},
        (grpc.gateway.protoc_gen_openapiv2.options.openapiv2_field) = {
            example: "\"69629023906488334\"";
            min_length: 1;
            max_length: 200;
        }
    ];
    //if no roles provided the user won't have any rights
    repeated string roles = 2;
}

message UpdateIAMMemberResponse {
    zitadel.v1.ObjectDetails details = 1;
}

message RemoveIAMMemberRequest {
    option (grpc.gateway.protoc_gen_openapiv2.options.openapiv2_schema) = {
		json_schema: {
			required: ["user_id"]
		};
	};

    string user_id = 1 [
        (validate.rules).string = {min_len: 1, max_len: 200},
        (grpc.gateway.protoc_gen_openapiv2.options.openapiv2_field) = {
            example: "\"69629023906488334\"";
            min_length: 1;
            max_length: 200;
        }
    ];
}

message RemoveIAMMemberResponse {
    zitadel.v1.ObjectDetails details = 1;
}

//This is an empty request
message ListIAMMemberRolesRequest {}

message ListIAMMemberRolesResponse {
    zitadel.v1.ListDetails details = 1;
    repeated string roles = 2;
}

message ListIAMMembersRequest {
    //list limitations and ordering
    zitadel.v1.ListQuery query = 1;
    //criterias the client is looking for
    repeated zitadel.member.v1.SearchQuery queries = 2;
}

message ListIAMMembersResponse {
    zitadel.v1.ListDetails details = 1;
    repeated zitadel.member.v1.Member result = 2;
}

//This is an empty request
message ListViewsRequest {}

message ListViewsResponse {
    //TODO: list details
    repeated View result = 1;
}

message ClearViewRequest {
    option (grpc.gateway.protoc_gen_openapiv2.options.openapiv2_schema) = {
		json_schema: {
			required: ["database", "view_name"]
		};
	};

    string database = 1 [
        (validate.rules).string = {min_len: 1, max_len: 200},
        (grpc.gateway.protoc_gen_openapiv2.options.openapiv2_field) = {
            example: "\"adminapi\"";
            min_length: 1;
            max_length: 200;
        }
    ];
    string view_name = 2 [
        (validate.rules).string = {min_len: 1, max_len: 200},
        (grpc.gateway.protoc_gen_openapiv2.options.openapiv2_field) = {
            example: "\"iam_members\"";
            min_length: 1;
            max_length: 200;
        }
    ];
}

//This is an empty response
message ClearViewResponse {}

//This is an empty request
message ListFailedEventsRequest {}

message ListFailedEventsResponse {
    //TODO: list details
    repeated FailedEvent result = 1;
}

message RemoveFailedEventRequest {
    option (grpc.gateway.protoc_gen_openapiv2.options.openapiv2_schema) = {
		json_schema: {
			required: ["database", "view_name", "failed_sequence"]
		};
	};

    string database = 1 [
        (validate.rules).string = {min_len: 1, max_len: 200},
        (grpc.gateway.protoc_gen_openapiv2.options.openapiv2_field) = {
            example: "\"adminapi\"";
            min_length: 1;
            max_length: 200;
        }
    ];
    string view_name = 2 [
        (validate.rules).string = {min_len: 1, max_len: 200},
        (grpc.gateway.protoc_gen_openapiv2.options.openapiv2_field) = {
            example: "\"iam_members\"";
            min_length: 1;
            max_length: 200;
        }
    ];
    uint64 failed_sequence = 3 [
        (grpc.gateway.protoc_gen_openapiv2.options.openapiv2_field) = {
            example: "\"9823758\"";
        }
    ];
}

//This is an empty response
message RemoveFailedEventResponse {}

message View {
    string database = 1 [
        (grpc.gateway.protoc_gen_openapiv2.options.openapiv2_field) = {
            example: "\"adminapi\"";
        }
    ];
    string view_name = 2 [
        (grpc.gateway.protoc_gen_openapiv2.options.openapiv2_field) = {
            example: "\"iam_members\"";
        }
    ];
    uint64 processed_sequence = 3 [
        (grpc.gateway.protoc_gen_openapiv2.options.openapiv2_field) = {
            example: "\"9823758\"";
        }
    ];
    google.protobuf.Timestamp event_timestamp = 4 [
        (grpc.gateway.protoc_gen_openapiv2.options.openapiv2_field) = {
            example: "\"2019-04-01T08:45:00.000000Z\"";
            description: "The timestamp the event occured";
        }
    ]; // The timestamp the event occured
    google.protobuf.Timestamp last_successful_spooler_run = 5 [
        (grpc.gateway.protoc_gen_openapiv2.options.openapiv2_field) = {
            description: "The timestamp the event occured";
        }
    ];
}

message FailedEvent {
    string database = 1 [
        (grpc.gateway.protoc_gen_openapiv2.options.openapiv2_field) = {
            example: "\"adminapi\"";
        }
    ];
    string view_name = 2 [
        (grpc.gateway.protoc_gen_openapiv2.options.openapiv2_field) = {
            example: "\"iam_members\"";
        }
    ];
    uint64 failed_sequence = 3 [
        (grpc.gateway.protoc_gen_openapiv2.options.openapiv2_field) = {
            example: "\"9823759\"";
        }
    ];
    uint64 failure_count = 4 [
        (grpc.gateway.protoc_gen_openapiv2.options.openapiv2_field) = {
            example: "\"5\"";
        }
    ];
    string error_message = 5 [
        (grpc.gateway.protoc_gen_openapiv2.options.openapiv2_field) = {
            example: "\"ID=EXAMP-ID3ER Message=Example message\"";
        }
    ];
}<|MERGE_RESOLUTION|>--- conflicted
+++ resolved
@@ -2617,11 +2617,8 @@
     bool metadata_user = 19;
     bool custom_text_message = 20;
     bool custom_text_login = 21;
-<<<<<<< HEAD
+    bool lockout_policy = 22;
     bool actions = 23;
-=======
-    bool lockout_policy = 22;
->>>>>>> e4bdaf26
 }
 
 message SetDefaultFeaturesResponse {
@@ -2660,11 +2657,8 @@
     bool metadata_user = 20;
     bool custom_text_message = 21;
     bool custom_text_login = 22;
-<<<<<<< HEAD
-    bool actions = 23;
-=======
     bool lockout_policy = 23;
->>>>>>> e4bdaf26
+    bool actions = 24;
 }
 
 message SetOrgFeaturesResponse {
