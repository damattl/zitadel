package eventsourcing

import (
	"context"

	"github.com/caos/logging"
	"github.com/rakyll/statik/fs"

	"github.com/caos/zitadel/internal/api/authz"
	"github.com/caos/zitadel/internal/auth/repository/eventsourcing/eventstore"
	"github.com/caos/zitadel/internal/auth/repository/eventsourcing/spooler"
	auth_view "github.com/caos/zitadel/internal/auth/repository/eventsourcing/view"
	"github.com/caos/zitadel/internal/auth_request/repository/cache"
	authz_repo "github.com/caos/zitadel/internal/authz/repository/eventsourcing"
	"github.com/caos/zitadel/internal/command"
	sd "github.com/caos/zitadel/internal/config/systemdefaults"
	"github.com/caos/zitadel/internal/config/types"
	"github.com/caos/zitadel/internal/crypto"
	es2 "github.com/caos/zitadel/internal/eventstore"
	v1 "github.com/caos/zitadel/internal/eventstore/v1"
	es_spol "github.com/caos/zitadel/internal/eventstore/v1/spooler"
	"github.com/caos/zitadel/internal/id"
	key_model "github.com/caos/zitadel/internal/key/model"
	"github.com/caos/zitadel/internal/query"
)

type Config struct {
	SearchLimit uint64
	Domain      string
	APIDomain   string
	Eventstore  v1.Config
	AuthRequest cache.Config
	View        types.SQL
	Spooler     spooler.SpoolerConfig
}

type EsRepository struct {
	spooler    *es_spol.Spooler
	Eventstore v1.Eventstore
	eventstore.UserRepo
	eventstore.AuthRequestRepo
	eventstore.TokenRepo
	eventstore.RefreshTokenRepo
	eventstore.KeyRepository
	eventstore.ApplicationRepo
	eventstore.UserSessionRepo
	eventstore.UserGrantRepo
	eventstore.OrgRepository
	eventstore.IAMRepository
	eventstore.FeaturesRepo
}

func Start(conf Config, authZ authz.Config, systemDefaults sd.SystemDefaults, command *command.Commands, queries *query.Queries, authZRepo *authz_repo.EsRepository, esV2 *es2.Eventstore) (*EsRepository, error) {
	es, err := v1.Start(conf.Eventstore)
	if err != nil {
		return nil, err
	}

	sqlClient, err := conf.View.Start()
	if err != nil {
		return nil, err
	}

	keyAlgorithm, err := crypto.NewAESCrypto(systemDefaults.KeyConfig.EncryptionConfig)
	if err != nil {
		return nil, err
	}
	idGenerator := id.SonyFlakeGenerator

	assetsAPI := conf.APIDomain + "/assets/v1/"

	view, err := auth_view.StartView(sqlClient, keyAlgorithm, idGenerator, assetsAPI)
	if err != nil {
		return nil, err
	}

	authReq, err := cache.Start(conf.AuthRequest)
	if err != nil {
		return nil, err
	}

	statikLoginFS, err := fs.NewWithNamespace("login")
	logging.Log("CONFI-20opp").OnError(err).Panic("unable to start login statik dir")

	keyChan := make(chan *key_model.KeyView)
	spool := spooler.StartSpooler(conf.Spooler, es, view, sqlClient, systemDefaults, keyChan)
	locker := spooler.NewLocker(sqlClient)

	userRepo := eventstore.UserRepo{
		SearchLimit:     conf.SearchLimit,
		Eventstore:      es,
		View:            view,
		SystemDefaults:  systemDefaults,
		PrefixAvatarURL: assetsAPI,
	}
	return &EsRepository{
		spool,
		es,
		userRepo,
		eventstore.AuthRequestRepo{
			PrivacyPolicyProvider:      queries,
<<<<<<< HEAD
			LabelPolicyProvider:        queries,
=======
>>>>>>> 7b38158c
			Command:                    command,
			OrgViewProvider:            queries,
			AuthRequests:               authReq,
			View:                       view,
			Eventstore:                 es,
			UserSessionViewProvider:    view,
			UserViewProvider:           view,
			UserCommandProvider:        command,
			UserEventProvider:          &userRepo,
			IDPProviderViewProvider:    view,
<<<<<<< HEAD
			LoginPolicyViewProvider:    view,
			LockoutPolicyViewProvider:  queries,
=======
			LockoutPolicyViewProvider:  queries,
			LoginPolicyViewProvider:    queries,
>>>>>>> 7b38158c
			UserGrantProvider:          view,
			ProjectProvider:            view,
			IdGenerator:                idGenerator,
			PasswordCheckLifeTime:      systemDefaults.VerificationLifetimes.PasswordCheck.Duration,
			ExternalLoginCheckLifeTime: systemDefaults.VerificationLifetimes.PasswordCheck.Duration,
			MFAInitSkippedLifeTime:     systemDefaults.VerificationLifetimes.MFAInitSkip.Duration,
			SecondFactorCheckLifeTime:  systemDefaults.VerificationLifetimes.SecondFactorCheck.Duration,
			MultiFactorCheckLifeTime:   systemDefaults.VerificationLifetimes.MultiFactorCheck.Duration,
			IAMID:                      systemDefaults.IamID,
		},
		eventstore.TokenRepo{
			View:       view,
			Eventstore: es,
		},
		eventstore.RefreshTokenRepo{
			View:         view,
			Eventstore:   es,
			SearchLimit:  conf.SearchLimit,
			KeyAlgorithm: keyAlgorithm,
		},
		eventstore.KeyRepository{
			View:                     view,
			Commands:                 command,
			Eventstore:               esV2,
			SigningKeyRotationCheck:  systemDefaults.KeyConfig.SigningKeyRotationCheck.Duration,
			SigningKeyGracefulPeriod: systemDefaults.KeyConfig.SigningKeyGracefulPeriod.Duration,
			KeyAlgorithm:             keyAlgorithm,
			Locker:                   locker,
			KeyChan:                  keyChan,
		},
		eventstore.ApplicationRepo{
			Commands: command,
			View:     view,
		},

		eventstore.UserSessionRepo{
			View: view,
		},
		eventstore.UserGrantRepo{
			SearchLimit: conf.SearchLimit,
			View:        view,
			IamID:       systemDefaults.IamID,
			Auth:        authZ,
			AuthZRepo:   authZRepo,
			Query:       queries,
		},
		eventstore.OrgRepository{
			SearchLimit:    conf.SearchLimit,
			View:           view,
			SystemDefaults: systemDefaults,
			Eventstore:     es,
			Query:          queries,
		},
		eventstore.IAMRepository{
			IAMID:          systemDefaults.IamID,
			LoginDir:       statikLoginFS,
			IAMV2QuerySide: queries,
		},
		eventstore.FeaturesRepo{
			Eventstore: es,
			View:       view,
		},
	}, nil
}

func (repo *EsRepository) Health(ctx context.Context) error {
	if err := repo.UserRepo.Health(ctx); err != nil {
		return err
	}
	return repo.AuthRequestRepo.Health(ctx)
}<|MERGE_RESOLUTION|>--- conflicted
+++ resolved
@@ -99,10 +99,7 @@
 		userRepo,
 		eventstore.AuthRequestRepo{
 			PrivacyPolicyProvider:      queries,
-<<<<<<< HEAD
 			LabelPolicyProvider:        queries,
-=======
->>>>>>> 7b38158c
 			Command:                    command,
 			OrgViewProvider:            queries,
 			AuthRequests:               authReq,
@@ -113,13 +110,8 @@
 			UserCommandProvider:        command,
 			UserEventProvider:          &userRepo,
 			IDPProviderViewProvider:    view,
-<<<<<<< HEAD
-			LoginPolicyViewProvider:    view,
-			LockoutPolicyViewProvider:  queries,
-=======
 			LockoutPolicyViewProvider:  queries,
 			LoginPolicyViewProvider:    queries,
->>>>>>> 7b38158c
 			UserGrantProvider:          view,
 			ProjectProvider:            view,
 			IdGenerator:                idGenerator,
