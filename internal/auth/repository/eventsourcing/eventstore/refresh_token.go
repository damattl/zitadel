package eventstore

import (
	"context"
	"time"

	"github.com/zitadel/logging"

	"github.com/zitadel/zitadel/internal/api/authz"
	"github.com/zitadel/zitadel/internal/auth/repository/eventsourcing/view"
	"github.com/zitadel/zitadel/internal/crypto"
	"github.com/zitadel/zitadel/internal/domain"
	"github.com/zitadel/zitadel/internal/errors"
	"github.com/zitadel/zitadel/internal/eventstore"
	"github.com/zitadel/zitadel/internal/telemetry/tracing"
	usr_model "github.com/zitadel/zitadel/internal/user/model"
	usr_view "github.com/zitadel/zitadel/internal/user/repository/view"
	"github.com/zitadel/zitadel/internal/user/repository/view/model"
)

type RefreshTokenRepo struct {
	Eventstore   *eventstore.Eventstore
	View         *view.View
	SearchLimit  uint64
	KeyAlgorithm crypto.EncryptionAlgorithm
}

func (r *RefreshTokenRepo) RefreshTokenByToken(ctx context.Context, refreshToken string) (*usr_model.RefreshTokenView, error) {
	userID, tokenID, token, err := domain.FromRefreshToken(refreshToken, r.KeyAlgorithm)
	if err != nil {
		return nil, err
	}
	tokenView, err := r.RefreshTokenByID(ctx, tokenID, userID)
	if err != nil {
		return nil, err
	}
	if tokenView.Token != token {
		return nil, errors.ThrowNotFound(nil, "EVENT-5Bm9s", "Errors.User.RefreshToken.Invalid")
	}
	return tokenView, nil
}

func (r *RefreshTokenRepo) RefreshTokenByID(ctx context.Context, tokenID, userID string) (*usr_model.RefreshTokenView, error) {
	instanceID := authz.GetInstance(ctx).InstanceID()
	tokenView, viewErr := r.View.RefreshTokenByID(tokenID, instanceID)
	if viewErr != nil && !errors.IsNotFound(viewErr) {
		return nil, viewErr
	}
	if errors.IsNotFound(viewErr) {
		sequence, err := r.View.GetLatestRefreshTokenSequence(ctx, instanceID)
		logging.WithFields("instanceID", instanceID, "userID", userID, "tokenID", tokenID).
			OnError(err).
			Errorf("could not get current sequence for RefreshTokenByID")

		tokenView = new(model.RefreshTokenView)
		tokenView.ID = tokenID
		tokenView.UserID = userID
		tokenView.InstanceID = instanceID
		if sequence != nil {
			tokenView.Sequence = sequence.CurrentSequence
		}
	}

	events, esErr := r.getUserEvents(ctx, userID, tokenView.InstanceID, tokenView.ChangeDate)
	if errors.IsNotFound(viewErr) && len(events) == 0 {
		return nil, errors.ThrowNotFound(nil, "EVENT-BHB52", "Errors.User.RefreshToken.Invalid")
	}

	if esErr != nil {
		logging.Log("EVENT-AE462").WithError(viewErr).WithField("traceID", tracing.TraceIDFromCtx(ctx)).Debug("error retrieving new events")
		return model.RefreshTokenViewToModel(tokenView), nil
	}
	viewToken := *tokenView
	for _, event := range events {
		err := tokenView.AppendEventIfMyRefreshToken(event)
		if err != nil {
			return model.RefreshTokenViewToModel(&viewToken), nil
		}
	}
	if !tokenView.Expiration.After(time.Now()) {
		return nil, errors.ThrowNotFound(nil, "EVENT-5Bm9s", "Errors.User.RefreshToken.Invalid")
	}
	return model.RefreshTokenViewToModel(tokenView), nil
}

func (r *RefreshTokenRepo) SearchMyRefreshTokens(ctx context.Context, userID string, request *usr_model.RefreshTokenSearchRequest) (*usr_model.RefreshTokenSearchResponse, error) {
	err := request.EnsureLimit(r.SearchLimit)
	if err != nil {
		return nil, err
	}
<<<<<<< HEAD
	sequence, err := r.View.GetLatestRefreshTokenSequence(ctx, authz.GetInstance(ctx).InstanceID())
=======
	sequence, err := r.View.GetLatestRefreshTokenSequence(ctx)
>>>>>>> be40eb63
	logging.Log("EVENT-GBdn4").OnError(err).WithField("traceID", tracing.TraceIDFromCtx(ctx)).Warn("could not read latest refresh token sequence")
	request.Queries = append(request.Queries, &usr_model.RefreshTokenSearchQuery{Key: usr_model.RefreshTokenSearchKeyUserID, Method: domain.SearchMethodEquals, Value: userID})
	tokens, count, err := r.View.SearchRefreshTokens(request)
	if err != nil {
		return nil, err
	}
	return &usr_model.RefreshTokenSearchResponse{
		Offset:      request.Offset,
		Limit:       request.Limit,
		TotalResult: count,
		Sequence:    sequence.EventSequence,
		Timestamp:   sequence.LastRun,
		Result:      model.RefreshTokenViewsToModel(tokens),
	}, nil
}

func (r *RefreshTokenRepo) getUserEvents(ctx context.Context, userID, instanceID string, creationDate time.Time) ([]eventstore.Event, error) {
	query, err := usr_view.UserByIDQuery(userID, instanceID, creationDate)
	if err != nil {
		return nil, err
	}
	return r.Eventstore.Filter(ctx, query)
}<|MERGE_RESOLUTION|>--- conflicted
+++ resolved
@@ -47,7 +47,7 @@
 		return nil, viewErr
 	}
 	if errors.IsNotFound(viewErr) {
-		sequence, err := r.View.GetLatestRefreshTokenSequence(ctx, instanceID)
+		sequence, err := r.View.GetLatestRefreshTokenSequence(ctx)
 		logging.WithFields("instanceID", instanceID, "userID", userID, "tokenID", tokenID).
 			OnError(err).
 			Errorf("could not get current sequence for RefreshTokenByID")
@@ -57,7 +57,7 @@
 		tokenView.UserID = userID
 		tokenView.InstanceID = instanceID
 		if sequence != nil {
-			tokenView.Sequence = sequence.CurrentSequence
+			tokenView.ChangeDate = sequence.LastRun
 		}
 	}
 
@@ -88,11 +88,7 @@
 	if err != nil {
 		return nil, err
 	}
-<<<<<<< HEAD
-	sequence, err := r.View.GetLatestRefreshTokenSequence(ctx, authz.GetInstance(ctx).InstanceID())
-=======
 	sequence, err := r.View.GetLatestRefreshTokenSequence(ctx)
->>>>>>> be40eb63
 	logging.Log("EVENT-GBdn4").OnError(err).WithField("traceID", tracing.TraceIDFromCtx(ctx)).Warn("could not read latest refresh token sequence")
 	request.Queries = append(request.Queries, &usr_model.RefreshTokenSearchQuery{Key: usr_model.RefreshTokenSearchKeyUserID, Method: domain.SearchMethodEquals, Value: userID})
 	tokens, count, err := r.View.SearchRefreshTokens(request)
