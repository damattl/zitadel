--- conflicted
+++ resolved
@@ -55,28 +55,6 @@
 	return userSessionTable
 }
 
-<<<<<<< HEAD
-func (u *UserSession) Subscription() *v1.Subscription {
-	return u.subscription
-}
-
-func (_ *UserSession) AggregateTypes() []models.AggregateType {
-	return []models.AggregateType{user.AggregateType, org.AggregateType, instance.AggregateType}
-}
-
-func (u *UserSession) CurrentSequence(ctx context.Context, instanceID string) (uint64, error) {
-	sequence, err := u.view.GetLatestUserSessionSequence(ctx, instanceID)
-	if err != nil {
-		return 0, err
-	}
-	return sequence.CurrentSequence, nil
-}
-
-func (u *UserSession) EventQuery(ctx context.Context, instanceIDs []string) (*models.SearchQuery, error) {
-	sequences, err := u.view.GetLatestUserSessionSequences(ctx, instanceIDs)
-	if err != nil {
-		return nil, err
-=======
 // Reducers implements [handler.Projection]
 func (s *UserSession) Reducers() []handler2.AggregateReducer {
 	return []handler2.AggregateReducer{
@@ -235,13 +213,12 @@
 				},
 			},
 		},
->>>>>>> be40eb63
 	}
 }
 
 func (u *UserSession) Reduce(event eventstore.Event) (_ *handler2.Statement, err error) {
 	var session *view_model.UserSessionView
-	switch eventstore.EventType(event.Type()) {
+	switch event.Type() {
 	case user.UserV1PasswordCheckSucceededType,
 		user.UserV1PasswordCheckFailedType,
 		user.UserV1MFAOTPCheckSucceededType,
@@ -268,7 +245,7 @@
 				return nil, err
 			}
 			session = &view_model.UserSessionView{
-				CreationDate:  event.CreationDate(),
+				CreationDate:  event.CreatedAt(),
 				ResourceOwner: event.Aggregate().ResourceOwner,
 				UserAgentID:   eventData.UserAgentID,
 				UserID:        event.Aggregate().ID,
@@ -399,11 +376,7 @@
 }
 
 func (u *UserSession) getOrgByID(ctx context.Context, orgID, instanceID string) (*org_model.Org, error) {
-<<<<<<< HEAD
-	orgQuery, err := view.OrgByIDQuery(orgID, instanceID, 0)
-=======
 	query, err := org_view.OrgByIDQuery(orgID, instanceID, 0)
->>>>>>> be40eb63
 	if err != nil {
 		return nil, err
 	}
@@ -413,13 +386,8 @@
 			AggregateID: orgID,
 		},
 	}
-<<<<<<< HEAD
-	err = es_sdk.Filter(ctx, u.Eventstore().FilterEvents, esOrg.AppendEvents, orgQuery)
-	if err != nil && !errors.IsNotFound(err) {
-=======
 	events, err := u.es.Filter(ctx, query)
 	if err != nil {
->>>>>>> be40eb63
 		return nil, err
 	}
 	if err = esOrg.AppendEvents(events...); err != nil {
