--- conflicted
+++ resolved
@@ -1,8 +1,6 @@
 package view
 
 import (
-	"context"
-
 	"github.com/zitadel/zitadel/internal/errors"
 	"github.com/zitadel/zitadel/internal/eventstore"
 	usr_view "github.com/zitadel/zitadel/internal/user/repository/view"
@@ -90,33 +88,5 @@
 	if err != nil && !errors.IsNotFound(err) {
 		return err
 	}
-<<<<<<< HEAD
-	return v.ProcessedTokenSequence(event)
-}
-
-func (v *View) GetLatestTokenSequence(ctx context.Context, instanceID string) (*repository.CurrentSequence, error) {
-	return v.latestSequence(ctx, tokenTable, instanceID)
-}
-
-func (v *View) GetLatestTokenSequences(ctx context.Context, instanceIDs []string) ([]*repository.CurrentSequence, error) {
-	return v.latestSequences(ctx, tokenTable, instanceIDs)
-}
-
-func (v *View) ProcessedTokenSequence(event *models.Event) error {
-	return v.saveCurrentSequence(tokenTable, event)
-}
-
-func (v *View) UpdateTokenSpoolerRunTimestamp(instanceIDs []string) error {
-	return v.updateSpoolerRunSequence(tokenTable, instanceIDs)
-}
-
-func (v *View) GetLatestTokenFailedEvent(sequence uint64, instanceID string) (*repository.FailedEvent, error) {
-	return v.latestFailedEvent(tokenTable, instanceID, sequence)
-}
-
-func (v *View) ProcessedTokenFailedEvent(failedEvent *repository.FailedEvent) error {
-	return v.saveFailedEvent(failedEvent)
-=======
 	return nil
->>>>>>> be40eb63
 }