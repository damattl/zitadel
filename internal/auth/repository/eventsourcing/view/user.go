package view

import (
	"context"

	"github.com/zitadel/zitadel/internal/errors"
	"github.com/zitadel/zitadel/internal/eventstore"
	"github.com/zitadel/zitadel/internal/query"
	usr_model "github.com/zitadel/zitadel/internal/user/model"
	"github.com/zitadel/zitadel/internal/user/repository/view"
	"github.com/zitadel/zitadel/internal/user/repository/view/model"
)

const (
	userTable = "auth.users2"
)

func (v *View) UserByID(userID, instanceID string) (*model.UserView, error) {
	return view.UserByID(v.Db, userTable, userID, instanceID)
}

func (v *View) UserByLoginName(ctx context.Context, loginName, instanceID string) (*model.UserView, error) {
	loginNameQuery, err := query.NewUserLoginNamesSearchQuery(loginName)
	if err != nil {
		return nil, err
	}

	return v.userByID(ctx, instanceID, loginNameQuery)
}

func (v *View) UserByLoginNameAndResourceOwner(ctx context.Context, loginName, resourceOwner, instanceID string) (*model.UserView, error) {
	loginNameQuery, err := query.NewUserLoginNamesSearchQuery(loginName)
	if err != nil {
		return nil, err
	}
	resourceOwnerQuery, err := query.NewUserResourceOwnerSearchQuery(resourceOwner, query.TextEquals)
	if err != nil {
		return nil, err
	}

	return v.userByID(ctx, instanceID, loginNameQuery, resourceOwnerQuery)
}

func (v *View) UserByEmail(ctx context.Context, email, instanceID string) (*model.UserView, error) {
	emailQuery, err := query.NewUserVerifiedEmailSearchQuery(email, query.TextEqualsIgnoreCase)
	if err != nil {
		return nil, err
	}
	return v.userByID(ctx, instanceID, emailQuery)
}

func (v *View) UserByEmailAndResourceOwner(ctx context.Context, email, resourceOwner, instanceID string) (*model.UserView, error) {
	emailQuery, err := query.NewUserVerifiedEmailSearchQuery(email, query.TextEquals)
	if err != nil {
		return nil, err
	}
	resourceOwnerQuery, err := query.NewUserResourceOwnerSearchQuery(resourceOwner, query.TextEquals)
	if err != nil {
		return nil, err
	}

	return v.userByID(ctx, instanceID, emailQuery, resourceOwnerQuery)
}

func (v *View) UserByPhone(ctx context.Context, phone, instanceID string) (*model.UserView, error) {
	phoneQuery, err := query.NewUserVerifiedPhoneSearchQuery(phone, query.TextEquals)
	if err != nil {
		return nil, err
	}
	return v.userByID(ctx, instanceID, phoneQuery)
}

func (v *View) UserByPhoneAndResourceOwner(ctx context.Context, phone, resourceOwner, instanceID string) (*model.UserView, error) {
	phoneQuery, err := query.NewUserVerifiedPhoneSearchQuery(phone, query.TextEquals)
	if err != nil {
		return nil, err
	}
	resourceOwnerQuery, err := query.NewUserResourceOwnerSearchQuery(resourceOwner, query.TextEquals)
	if err != nil {
		return nil, err
	}

	return v.userByID(ctx, instanceID, phoneQuery, resourceOwnerQuery)
}

func (v *View) userByID(ctx context.Context, instanceID string, queries ...query.SearchQuery) (*model.UserView, error) {
	queriedUser, err := v.query.GetNotifyUser(ctx, true, false, queries...)
	if err != nil {
		return nil, err
	}

	user, err := view.UserByID(v.Db, userTable, queriedUser.ID, instanceID)
	if err != nil && !errors.IsNotFound(err) {
		return nil, err
	}

	if err != nil {
		user = new(model.UserView)
	}

<<<<<<< HEAD
	query, err := view.UserByIDQuery(queriedUser.ID, instanceID, user.ChangeDate)
=======
	query, err := view.UserByIDQuery(queriedUser.ID, instanceID, user.Sequence, user.EventTypes())
>>>>>>> d3e403f6
	if err != nil {
		return nil, err
	}
	events, err := v.es.Filter(ctx, query)
	if err != nil && user.Sequence == 0 {
		return nil, err
	} else if err != nil {
		return user, nil
	}

	userCopy := *user

	for _, event := range events {
		if err := user.AppendEvent(event); err != nil {
			return &userCopy, nil
		}
	}

	if user.State == int32(usr_model.UserStateDeleted) {
		return nil, errors.ThrowNotFound(nil, "VIEW-r4y8r", "Errors.User.NotFound")
	}

	return user, nil
}

func (v *View) UsersByOrgID(orgID, instanceID string) ([]*model.UserView, error) {
	return view.UsersByOrgID(v.Db, userTable, orgID, instanceID)
}

func (v *View) PutUser(user *model.UserView, event eventstore.Event) error {
	return view.PutUser(v.Db, userTable, user)
}

func (v *View) PutUsers(users []*model.UserView, event eventstore.Event) error {
	return view.PutUsers(v.Db, userTable, users...)
}

func (v *View) DeleteUser(userID, instanceID string, event eventstore.Event) error {
	err := view.DeleteUser(v.Db, userTable, userID, instanceID)
	if err != nil && !errors.IsNotFound(err) {
		return err
	}
	return nil
}

func (v *View) DeleteInstanceUsers(event eventstore.Event) error {
	err := view.DeleteInstanceUsers(v.Db, userTable, event.Aggregate().InstanceID)
	if err != nil && !errors.IsNotFound(err) {
		return err
	}
	return nil
}

func (v *View) UpdateOrgOwnerRemovedUsers(event eventstore.Event) error {
	err := view.UpdateOrgOwnerRemovedUsers(v.Db, userTable, event.Aggregate().InstanceID, event.Aggregate().ID)
	if err != nil && !errors.IsNotFound(err) {
		return err
	}
	return nil
}<|MERGE_RESOLUTION|>--- conflicted
+++ resolved
@@ -98,11 +98,7 @@
 		user = new(model.UserView)
 	}
 
-<<<<<<< HEAD
-	query, err := view.UserByIDQuery(queriedUser.ID, instanceID, user.ChangeDate)
-=======
-	query, err := view.UserByIDQuery(queriedUser.ID, instanceID, user.Sequence, user.EventTypes())
->>>>>>> d3e403f6
+	query, err := view.UserByIDQuery(queriedUser.ID, instanceID, user.ChangeDate, user.EventTypes())
 	if err != nil {
 		return nil, err
 	}
