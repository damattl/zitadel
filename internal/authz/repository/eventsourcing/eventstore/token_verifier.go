package eventstore

import (
	"context"
	"strings"
	"time"

	"github.com/caos/logging"
	"k8s.io/apimachinery/pkg/api/errors"

	"github.com/caos/zitadel/internal/authz/repository/eventsourcing/view"
	"github.com/caos/zitadel/internal/crypto"
	"github.com/caos/zitadel/internal/domain"
	caos_errs "github.com/caos/zitadel/internal/errors"
	"github.com/caos/zitadel/internal/eventstore/v1"
	"github.com/caos/zitadel/internal/eventstore/v1/models"
	es_sdk "github.com/caos/zitadel/internal/eventstore/v1/sdk"
	features_view_model "github.com/caos/zitadel/internal/features/repository/view/model"
	iam_model "github.com/caos/zitadel/internal/iam/model"
	iam_es_model "github.com/caos/zitadel/internal/iam/repository/eventsourcing/model"
	iam_view "github.com/caos/zitadel/internal/iam/repository/view"
	"github.com/caos/zitadel/internal/telemetry/tracing"
	usr_model "github.com/caos/zitadel/internal/user/model"
	usr_view "github.com/caos/zitadel/internal/user/repository/view"
	"github.com/caos/zitadel/internal/user/repository/view/model"
)

type TokenVerifierRepo struct {
	TokenVerificationKey [32]byte
	IAMID                string
	Eventstore           v1.Eventstore
	View                 *view.View
}

func (repo *TokenVerifierRepo) TokenByID(ctx context.Context, tokenID, userID string) (*usr_model.TokenView, error) {
	token, viewErr := repo.View.TokenByID(tokenID)
	if viewErr != nil && !caos_errs.IsNotFound(viewErr) {
		return nil, viewErr
	}
	if caos_errs.IsNotFound(viewErr) {
		token = new(model.TokenView)
		token.ID = tokenID
		token.UserID = userID
	}

	events, esErr := repo.getUserEvents(ctx, userID, token.Sequence)
	if caos_errs.IsNotFound(viewErr) && len(events) == 0 {
		return nil, caos_errs.ThrowNotFound(nil, "EVENT-4T90g", "Errors.Token.NotFound")
	}

	if esErr != nil {
		logging.Log("EVENT-5Nm9s").WithError(viewErr).WithField("traceID", tracing.TraceIDFromCtx(ctx)).Debug("error retrieving new events")
		return model.TokenViewToModel(token), nil
	}
	viewToken := *token
	for _, event := range events {
		err := token.AppendEventIfMyToken(event)
		if err != nil {
			return model.TokenViewToModel(&viewToken), nil
		}
	}
	if !token.Expiration.After(time.Now().UTC()) || token.Deactivated {
		return nil, caos_errs.ThrowNotFound(nil, "EVENT-5Bm9s", "Errors.Token.NotFound")
	}
	return model.TokenViewToModel(token), nil
}

func (repo *TokenVerifierRepo) VerifyAccessToken(ctx context.Context, tokenString, clientID string) (userID string, agentID string, prefLang, resourceOwner string, err error) {
	ctx, span := tracing.NewSpan(ctx)
	defer func() { span.EndWithError(err) }()
	//TODO: use real key
	tokenIDSubject, err := crypto.DecryptAESString(tokenString, string(repo.TokenVerificationKey[:32]))
	if err != nil {
		return "", "", "", "", caos_errs.ThrowUnauthenticated(nil, "APP-8EF0zZ", "invalid token")
	}

	splittedToken := strings.Split(tokenIDSubject, ":")
	if len(splittedToken) != 2 {
		return "", "", "", "", caos_errs.ThrowUnauthenticated(nil, "APP-GDg3a", "invalid token")
	}
	token, err := repo.TokenByID(ctx, splittedToken[0], splittedToken[1])
	if err != nil {
		return "", "", "", "", caos_errs.ThrowUnauthenticated(err, "APP-BxUSiL", "invalid token")
	}
	if !token.Expiration.After(time.Now().UTC()) {
		return "", "", "", "", caos_errs.ThrowUnauthenticated(err, "APP-k9KS0", "invalid token")
	}

	projectID, _, err := repo.ProjectIDAndOriginsByClientID(ctx, clientID)
	if err != nil {
		return "", "", "", "", caos_errs.ThrowUnauthenticated(err, "APP-5M9so", "invalid token")
	}
	for _, aud := range token.Audience {
		if clientID == aud || projectID == aud {
			return token.UserID, token.UserAgentID, token.PreferredLanguage, token.ResourceOwner, nil
		}
	}
	return "", "", "", "", caos_errs.ThrowUnauthenticated(nil, "APP-Zxfako", "invalid audience")
}

func (repo *TokenVerifierRepo) ProjectIDAndOriginsByClientID(ctx context.Context, clientID string) (projectID string, origins []string, err error) {
	app, err := repo.View.ApplicationByOIDCClientID(clientID)
	if err != nil {
		return "", nil, err
	}
	return app.ProjectID, app.OriginAllowList, nil
}

func (repo *TokenVerifierRepo) ExistsOrg(ctx context.Context, orgID string) error {
	_, err := repo.View.OrgByID(orgID)
	return err
}

func (repo *TokenVerifierRepo) CheckOrgFeatures(ctx context.Context, orgID string, requiredFeatures ...string) error {
	features, err := repo.View.FeaturesByAggregateID(orgID)
	if caos_errs.IsNotFound(err) {
		return repo.checkDefaultFeatures(ctx, requiredFeatures...)
	}
	if err != nil {
		return err
	}
	return checkFeatures(features, requiredFeatures...)
}

func checkFeatures(features *features_view_model.FeaturesView, requiredFeatures ...string) error {
	for _, requiredFeature := range requiredFeatures {
		if strings.HasPrefix(requiredFeature, domain.FeatureLoginPolicy) {
			if err := checkLoginPolicyFeatures(features, requiredFeature); err != nil {
				return err
			}
		}
		if requiredFeature == domain.FeaturePasswordComplexityPolicy && !features.PasswordComplexityPolicy {
			return MissingFeatureErr(requiredFeature)
		}
<<<<<<< HEAD
=======
		if requiredFeature == domain.FeatureLabelPolicy && !features.PasswordComplexityPolicy {
			return MissingFeatureErr(requiredFeature)
		}
>>>>>>> 0a058a82
	}
	return nil
}

func checkLoginPolicyFeatures(features *features_view_model.FeaturesView, requiredFeature string) error {
	switch requiredFeature {
	case domain.FeatureLoginPolicyFactors:
		if !features.LoginPolicyFactors {
			return MissingFeatureErr(requiredFeature)
		}
	case domain.FeatureLoginPolicyIDP:
		if !features.LoginPolicyIDP {
			return MissingFeatureErr(requiredFeature)
		}
	case domain.FeatureLoginPolicyPasswordless:
		if !features.LoginPolicyPasswordless {
			return MissingFeatureErr(requiredFeature)
		}
	case domain.FeatureLoginPolicyRegistration:
		if !features.LoginPolicyRegistration {
			return MissingFeatureErr(requiredFeature)
		}
	case domain.FeatureLoginPolicyUsernameLogin:
		if !features.LoginPolicyUsernameLogin {
			return MissingFeatureErr(requiredFeature)
		}
	default:
		if !features.LoginPolicyFactors && !features.LoginPolicyIDP && !features.LoginPolicyPasswordless && !features.LoginPolicyRegistration && !features.LoginPolicyUsernameLogin {
			return MissingFeatureErr(requiredFeature)
		}
	}
	return nil
}

func MissingFeatureErr(feature string) error {
	return caos_errs.ThrowPermissionDeniedf(nil, "AUTH-Dvgsf", "missing feature %v", feature)
}

func (repo *TokenVerifierRepo) VerifierClientID(ctx context.Context, appName string) (_ string, err error) {
	ctx, span := tracing.NewSpan(ctx)
	defer func() { span.EndWithError(err) }()

	iam, err := repo.getIAMByID(ctx)
	if err != nil {
		return "", err
	}
	app, err := repo.View.ApplicationByProjecIDAndAppName(ctx, iam.IAMProjectID, appName)
	if err != nil {
		return "", err
	}
	return app.OIDCClientID, nil
}

func (r *TokenVerifierRepo) getUserEvents(ctx context.Context, userID string, sequence uint64) ([]*models.Event, error) {
	query, err := usr_view.UserByIDQuery(userID, sequence)
	if err != nil {
		return nil, err
	}
	return r.Eventstore.FilterEvents(ctx, query)
}

func (u *TokenVerifierRepo) getIAMByID(ctx context.Context) (*iam_model.IAM, error) {
	query, err := iam_view.IAMByIDQuery(domain.IAMID, 0)
	if err != nil {
		return nil, err
	}
	iam := &iam_es_model.IAM{
		ObjectRoot: models.ObjectRoot{
			AggregateID: domain.IAMID,
		},
	}
	err = es_sdk.Filter(ctx, u.Eventstore.FilterEvents, iam.AppendEvents, query)
	if err != nil && errors.IsNotFound(err) && iam.Sequence == 0 {
		return nil, err
	}
	return iam_es_model.IAMToModel(iam), nil
}

func (repo *TokenVerifierRepo) checkDefaultFeatures(ctx context.Context, requiredFeatures ...string) error {
	features, viewErr := repo.View.FeaturesByAggregateID(domain.IAMID)
	if viewErr != nil && !errors.IsNotFound(viewErr) {
		return viewErr
	}
	if errors.IsNotFound(viewErr) {
		features = new(features_view_model.FeaturesView)
	}
	events, esErr := repo.getIAMEvents(ctx, features.Sequence)
	if errors.IsNotFound(viewErr) && len(events) == 0 {
		return checkFeatures(features, requiredFeatures...)
	}
	if esErr != nil {
		logging.Log("EVENT-PSoc3").WithError(esErr).Debug("error retrieving new events")
		return esErr
	}
	featuresCopy := *features
	for _, event := range events {
		if err := featuresCopy.AppendEvent(event); err != nil {
			return checkFeatures(features, requiredFeatures...)
		}
	}
	return checkFeatures(&featuresCopy, requiredFeatures...)
}

func (repo *TokenVerifierRepo) getIAMEvents(ctx context.Context, sequence uint64) ([]*models.Event, error) {
	query, err := iam_view.IAMByIDQuery(domain.IAMID, sequence)
	if err != nil {
		return nil, err
	}
	return repo.Eventstore.FilterEvents(ctx, query)
}<|MERGE_RESOLUTION|>--- conflicted
+++ resolved
@@ -132,12 +132,9 @@
 		if requiredFeature == domain.FeaturePasswordComplexityPolicy && !features.PasswordComplexityPolicy {
 			return MissingFeatureErr(requiredFeature)
 		}
-<<<<<<< HEAD
-=======
 		if requiredFeature == domain.FeatureLabelPolicy && !features.PasswordComplexityPolicy {
 			return MissingFeatureErr(requiredFeature)
 		}
->>>>>>> 0a058a82
 	}
 	return nil
 }
