--- conflicted
+++ resolved
@@ -60,21 +60,12 @@
 	CallURL string `json:"callUrl"`
 }
 
-<<<<<<< HEAD
-func (e *AddedEvent) Payload() interface{} {
+func (e *SetEvent) Payload() interface{} {
 	return e
 }
 
-func (e *AddedEvent) UniqueConstraints() []*eventstore.UniqueConstraint {
-	return []*eventstore.UniqueConstraint{NewAddQuotaUnitUniqueConstraint(e.Unit)}
-=======
-func (e *SetEvent) Data() interface{} {
-	return e
-}
-
-func (e *SetEvent) UniqueConstraints() []*eventstore.EventUniqueConstraint {
+func (e *SetEvent) UniqueConstraints() []*eventstore.UniqueConstraint {
 	return nil
->>>>>>> 2823678e
 }
 
 func NewSetEvent(
@@ -124,13 +115,8 @@
 	}
 }
 
-<<<<<<< HEAD
-func AddedEventMapper(event eventstore.Event) (eventstore.Event, error) {
-	e := &AddedEvent{
-=======
-func SetEventMapper(event *repository.Event) (eventstore.Event, error) {
+func SetEventMapper(event eventstore.Event) (eventstore.Event, error) {
 	e := &SetEvent{
->>>>>>> 2823678e
 		BaseEvent: *eventstore.BaseEventFromRepo(event),
 	}
 	err := event.Unmarshal(e)
