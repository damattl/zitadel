--- conflicted
+++ resolved
@@ -14,15 +14,9 @@
 
 // SetEvent describes that restrictions are added or modified and contains only changed properties
 type SetEvent struct {
-<<<<<<< HEAD
-	*eventstore.BaseEvent             `json:"-"`
-	PublicOrgRegistrationIsNotAllowed *bool           `json:"publicOrgRegistrationIsNotAllowed,omitempty"`
-	AllowedLanguages                  *[]language.Tag `json:"allowedLanguages,omitempty"`
-=======
 	*eventstore.BaseEvent         `json:"-"`
 	DisallowPublicOrgRegistration *bool           `json:"disallowPublicOrgRegistration,omitempty"`
 	AllowedLanguages              *[]language.Tag `json:"allowedLanguages,omitempty"`
->>>>>>> dd33538c
 }
 
 func (e *SetEvent) Payload() any {
@@ -54,11 +48,7 @@
 
 func ChangeDisallowPublicOrgRegistration(disallow bool) RestrictionsChange {
 	return func(e *SetEvent) {
-<<<<<<< HEAD
-		e.PublicOrgRegistrationIsNotAllowed = gu.Ptr(disallow)
-=======
 		e.DisallowPublicOrgRegistration = gu.Ptr(disallow)
->>>>>>> dd33538c
 	}
 }
 
