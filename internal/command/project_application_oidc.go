--- conflicted
+++ resolved
@@ -121,11 +121,7 @@
 		return nil, err
 	}
 	if existingApp.State != domain.AppStateUnspecified {
-<<<<<<< HEAD
-		return nil, errors.ThrowPreconditionFailed(nil, "PROJECT-lxowmp", "Errors.Application.AlreadyExisting")
-=======
-		return nil, caos_errs.ThrowPreconditionFailed(nil, "PROJECT-lxowmp", "Errors.Project.App.AlreadyExisting")
->>>>>>> 05d875c9
+		return nil, errors.ThrowPreconditionFailed(nil, "PROJECT-lxowmp", "Errors.Project.App.AlreadyExisting")
 	}
 
 	project, err := c.getProjectByID(ctx, oidcApp.AggregateID, resourceOwner)
@@ -138,11 +134,7 @@
 
 func (c *Commands) AddOIDCApplication(ctx context.Context, oidcApp *domain.OIDCApp, resourceOwner string, appSecretGenerator crypto.Generator) (_ *domain.OIDCApp, err error) {
 	if oidcApp == nil || oidcApp.AggregateID == "" {
-<<<<<<< HEAD
-		return nil, errors.ThrowInvalidArgument(nil, "PROJECT-34Fm0", "Errors.Application.Invalid")
-=======
-		return nil, caos_errs.ThrowInvalidArgument(nil, "PROJECT-34Fm0", "Errors.Project.App.Invalid")
->>>>>>> 05d875c9
+		return nil, errors.ThrowInvalidArgument(nil, "PROJECT-34Fm0", "Errors.Project.App.Invalid")
 	}
 	project, err := c.getProjectByID(ctx, oidcApp.AggregateID, resourceOwner)
 	if err != nil {
@@ -150,11 +142,7 @@
 	}
 
 	if oidcApp.AppName == "" || !oidcApp.IsValid() {
-<<<<<<< HEAD
-		return nil, errors.ThrowInvalidArgument(nil, "PROJECT-1n8df", "Errors.Application.Invalid")
-=======
-		return nil, caos_errs.ThrowInvalidArgument(nil, "PROJECT-1n8df", "Errors.Project.App.Invalid")
->>>>>>> 05d875c9
+		return nil, errors.ThrowInvalidArgument(nil, "PROJECT-1n8df", "Errors.Project.App.Invalid")
 	}
 
 	appID, err := c.idGenerator.Next()
