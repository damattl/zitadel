--- conflicted
+++ resolved
@@ -183,8 +183,6 @@
 		},
 		{
 			name: "phone changed to verified, ok",
-<<<<<<< HEAD
-=======
 			fields: fields{
 				eventstore: eventstoreExpect(
 					t,
@@ -211,13 +209,9 @@
 						),
 					),
 					expectPush(
-						[]*repository.Event{
-							eventFromEventPusher(
-								user.NewHumanPhoneVerifiedEvent(context.Background(),
-									&user.NewAggregate("user1", "org1").Aggregate,
-								),
-							),
-						},
+						user.NewHumanPhoneVerifiedEvent(context.Background(),
+							&user.NewAggregate("user1", "org1").Aggregate,
+						),
 					),
 				),
 			},
@@ -244,8 +238,63 @@
 			},
 		},
 		{
-			name: "phone changed with code, ok",
->>>>>>> eee4450a
+			name: "phone changed to verified, ok",
+			fields: fields{
+				eventstore: eventstoreExpect(
+					t,
+					expectFilter(
+						eventFromEventPusher(
+							user.NewHumanAddedEvent(context.Background(),
+								&user.NewAggregate("user1", "org1").Aggregate,
+								"username",
+								"firstname",
+								"lastname",
+								"nickname",
+								"displayname",
+								language.German,
+								domain.GenderUnspecified,
+								"email@test.ch",
+								true,
+							),
+						),
+						eventFromEventPusher(
+							user.NewHumanPhoneChangedEvent(context.Background(),
+								&user.NewAggregate("user1", "org1").Aggregate,
+								"+41711234567",
+							),
+						),
+					),
+					expectPush(
+						user.NewHumanPhoneVerifiedEvent(context.Background(),
+							&user.NewAggregate("user1", "org1").Aggregate,
+						),
+					),
+				),
+			},
+			args: args{
+				ctx: context.Background(),
+				email: &domain.Phone{
+					ObjectRoot: models.ObjectRoot{
+						AggregateID: "user1",
+					},
+					PhoneNumber:     "+41711234567",
+					IsPhoneVerified: true,
+				},
+				resourceOwner: "org1",
+			},
+			res: res{
+				want: &domain.Phone{
+					ObjectRoot: models.ObjectRoot{
+						AggregateID:   "user1",
+						ResourceOwner: "org1",
+					},
+					PhoneNumber:     "+41711234567",
+					IsPhoneVerified: true,
+				},
+			},
+		},
+		{
+			name: "phone changed to verified, ok",
 			fields: fields{
 				eventstore: eventstoreExpect(
 					t,
