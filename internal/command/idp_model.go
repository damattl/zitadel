--- conflicted
+++ resolved
@@ -1589,8 +1589,6 @@
 	return wm.Options
 }
 
-<<<<<<< HEAD
-=======
 type AppleIDPWriteModel struct {
 	eventstore.WriteModel
 
@@ -1723,7 +1721,6 @@
 	return wm.Options
 }
 
->>>>>>> 241befc1
 type IDPRemoveWriteModel struct {
 	eventstore.WriteModel
 
