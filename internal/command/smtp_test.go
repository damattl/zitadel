package command

import (
	"context"
	"testing"

	"github.com/golang/mock/gomock"
	"github.com/stretchr/testify/assert"

	"github.com/zitadel/zitadel/internal/api/authz"
	"github.com/zitadel/zitadel/internal/crypto"
	"github.com/zitadel/zitadel/internal/domain"
	caos_errs "github.com/zitadel/zitadel/internal/errors"
	"github.com/zitadel/zitadel/internal/eventstore"
	"github.com/zitadel/zitadel/internal/notification/channels/smtp"
	"github.com/zitadel/zitadel/internal/repository/instance"
)

func TestCommandSide_AddSMTPConfig(t *testing.T) {
	type fields struct {
		eventstore *eventstore.Eventstore
		alg        crypto.EncryptionAlgorithm
	}
	type args struct {
		ctx  context.Context
		smtp *smtp.Config
	}
	type res struct {
		want *domain.ObjectDetails
		err  func(error) bool
	}
	tests := []struct {
		name   string
		fields fields
		args   args
		res    res
	}{
		{
			name: "smtp config, custom domain not existing",
			fields: fields{
				eventstore: eventstoreExpect(
					t,
					expectFilter(
						eventFromEventPusher(
							instance.NewDomainPolicyAddedEvent(context.Background(),
								&instance.NewAggregate("INSTANCE").Aggregate,
								true,
								true,
								true,
							),
						),
					),
				),
			},
			args: args{
				ctx: authz.WithInstanceID(context.Background(), "INSTANCE"),
				smtp: &smtp.Config{
					Tls:      true,
					From:     "from@domain.ch",
					FromName: "name",
					SMTP: smtp.SMTP{
						Host:     "host:587",
						User:     "user",
						Password: "password",
					},
				},
			},
			res: res{
				err: caos_errs.IsErrorInvalidArgument,
			},
		},
		{
			name: "smtp config, error already exists",
			fields: fields{
				eventstore: eventstoreExpect(
					t,
					expectFilter(
						eventFromEventPusher(
							instance.NewDomainAddedEvent(context.Background(),
								&instance.NewAggregate("INSTANCE").Aggregate,
								"domain.ch",
								false,
							),
						),
						eventFromEventPusher(
							instance.NewDomainPolicyAddedEvent(context.Background(),
								&instance.NewAggregate("INSTANCE").Aggregate,
								true, true, false,
							),
						),
						eventFromEventPusher(
							instance.NewSMTPConfigAddedEvent(context.Background(),
								&instance.NewAggregate("INSTANCE").Aggregate,
								true,
								"from@domain.ch",
								"name",
								"",
								"host:587",
								"user",
								&crypto.CryptoValue{},
							),
						),
					),
				),
			},
			args: args{
				ctx: authz.WithInstanceID(context.Background(), "INSTANCE"),
				smtp: &smtp.Config{
					Tls:            true,
					From:           "from@domain.ch",
					FromName:       "name",
					ReplyToAddress: "",
					SMTP: smtp.SMTP{
						Host:     "host:587",
						User:     "user",
						Password: "password",
					},
				},
			},
			res: res{
				err: caos_errs.IsErrorAlreadyExists,
			},
		},
		{
			name: "add smtp config, ok",
			fields: fields{
				eventstore: eventstoreExpect(
					t,
					expectFilter(
						eventFromEventPusher(
							instance.NewDomainAddedEvent(context.Background(),
								&instance.NewAggregate("INSTANCE").Aggregate,
								"domain.ch",
								false,
							),
						),
						eventFromEventPusher(
							instance.NewDomainPolicyAddedEvent(context.Background(),
								&instance.NewAggregate("INSTANCE").Aggregate,
								true, true, false,
							),
						),
					),
					expectPush(
<<<<<<< HEAD
						instance.NewSMTPConfigAddedEvent(
							context.Background(),
							&instance.NewAggregate("INSTANCE").Aggregate,
							true,
							"from@domain.ch",
							"name",
							"host:587",
							"user",
							&crypto.CryptoValue{
								CryptoType: crypto.TypeEncryption,
								Algorithm:  "enc",
								KeyID:      "id",
								Crypted:    []byte("password"),
							},
						),
=======
						[]*repository.Event{
							eventFromEventPusherWithInstanceID(
								"INSTANCE",
								instance.NewSMTPConfigAddedEvent(
									context.Background(),
									&instance.NewAggregate("INSTANCE").Aggregate,
									true,
									"from@domain.ch",
									"name",
									"",
									"host:587",
									"user",
									&crypto.CryptoValue{
										CryptoType: crypto.TypeEncryption,
										Algorithm:  "enc",
										KeyID:      "id",
										Crypted:    []byte("password"),
									},
								),
							),
						},
>>>>>>> c3c2a43d
					),
				),
				alg: crypto.CreateMockEncryptionAlg(gomock.NewController(t)),
			},
			args: args{
				ctx: authz.WithInstanceID(context.Background(), "INSTANCE"),
				smtp: &smtp.Config{
					Tls:      true,
					From:     "from@domain.ch",
					FromName: "name",
					SMTP: smtp.SMTP{
						Host:     "host:587",
						User:     "user",
						Password: "password",
					},
				},
			},
			res: res{
				want: &domain.ObjectDetails{
					ResourceOwner: "INSTANCE",
				},
			},
		},
		{
			name: "add smtp config with reply to address, ok",
			fields: fields{
				eventstore: eventstoreExpect(
					t,
					expectFilter(
						eventFromEventPusher(
							instance.NewDomainAddedEvent(context.Background(),
								&instance.NewAggregate("INSTANCE").Aggregate,
								"domain.ch",
								false,
							),
						),
						eventFromEventPusher(
							instance.NewDomainPolicyAddedEvent(context.Background(),
								&instance.NewAggregate("INSTANCE").Aggregate,
								true, true, false,
							),
						),
					),
					expectPush(
						[]*repository.Event{
							eventFromEventPusherWithInstanceID(
								"INSTANCE",
								instance.NewSMTPConfigAddedEvent(
									context.Background(),
									&instance.NewAggregate("INSTANCE").Aggregate,
									true,
									"from@domain.ch",
									"name",
									"replyto@domain.ch",
									"host:587",
									"user",
									&crypto.CryptoValue{
										CryptoType: crypto.TypeEncryption,
										Algorithm:  "enc",
										KeyID:      "id",
										Crypted:    []byte("password"),
									},
								),
							),
						},
					),
				),
				alg: crypto.CreateMockEncryptionAlg(gomock.NewController(t)),
			},
			args: args{
				ctx: authz.WithInstanceID(context.Background(), "INSTANCE"),
				smtp: &smtp.Config{
					Tls:            true,
					From:           "from@domain.ch",
					FromName:       "name",
					ReplyToAddress: "replyto@domain.ch",
					SMTP: smtp.SMTP{
						Host:     "host:587",
						User:     "user",
						Password: "password",
					},
				},
			},
			res: res{
				want: &domain.ObjectDetails{
					ResourceOwner: "INSTANCE",
				},
			},
		},
		{
			name: "smtp config, port is missing",
			fields: fields{
				eventstore: eventstoreExpect(t),
			},
			args: args{
				ctx: authz.WithInstanceID(context.Background(), "INSTANCE"),
				smtp: &smtp.Config{
					Tls:      true,
					From:     "from@domain.ch",
					FromName: "name",
					SMTP: smtp.SMTP{
						Host:     "host",
						User:     "user",
						Password: "password",
					},
				},
			},
			res: res{
				err: caos_errs.IsErrorInvalidArgument,
			},
		},
		{
			name: "smtp config, host is empty",
			fields: fields{
				eventstore: eventstoreExpect(t),
			},
			args: args{
				ctx: authz.WithInstanceID(context.Background(), "INSTANCE"),
				smtp: &smtp.Config{
					Tls:      true,
					From:     "from@domain.ch",
					FromName: "name",
					SMTP: smtp.SMTP{
						Host:     "   ",
						User:     "user",
						Password: "password",
					},
				},
			},
			res: res{
				err: caos_errs.IsErrorInvalidArgument,
			},
		},
		{
			name: "add smtp config, ipv6 works",
			fields: fields{
				eventstore: eventstoreExpect(
					t,
					expectFilter(
						eventFromEventPusher(
							instance.NewDomainAddedEvent(context.Background(),
								&instance.NewAggregate("INSTANCE").Aggregate,
								"domain.ch",
								false,
							),
						),
						eventFromEventPusher(
							instance.NewDomainPolicyAddedEvent(context.Background(),
								&instance.NewAggregate("INSTANCE").Aggregate,
								true, true, false,
							),
						),
					),
					expectPush(
<<<<<<< HEAD
						instance.NewSMTPConfigAddedEvent(
							context.Background(),
							&instance.NewAggregate("INSTANCE").Aggregate,
							true,
							"from@domain.ch",
							"name",
							"[2001:db8::1]:2525",
							"user",
							&crypto.CryptoValue{
								CryptoType: crypto.TypeEncryption,
								Algorithm:  "enc",
								KeyID:      "id",
								Crypted:    []byte("password"),
							},
						),
=======
						[]*repository.Event{
							eventFromEventPusherWithInstanceID(
								"INSTANCE",
								instance.NewSMTPConfigAddedEvent(
									context.Background(),
									&instance.NewAggregate("INSTANCE").Aggregate,
									true,
									"from@domain.ch",
									"name",
									"",
									"[2001:db8::1]:2525",
									"user",
									&crypto.CryptoValue{
										CryptoType: crypto.TypeEncryption,
										Algorithm:  "enc",
										KeyID:      "id",
										Crypted:    []byte("password"),
									},
								),
							),
						},
>>>>>>> c3c2a43d
					),
				),
				alg: crypto.CreateMockEncryptionAlg(gomock.NewController(t)),
			},
			args: args{
				ctx: authz.WithInstanceID(context.Background(), "INSTANCE"),
				smtp: &smtp.Config{
					Tls:      true,
					From:     "from@domain.ch",
					FromName: "name",
					SMTP: smtp.SMTP{
						Host:     "[2001:db8::1]:2525",
						User:     "user",
						Password: "password",
					},
				},
			},
			res: res{
				want: &domain.ObjectDetails{
					ResourceOwner: "INSTANCE",
				},
			},
		},
	}
	for _, tt := range tests {
		t.Run(tt.name, func(t *testing.T) {
			r := &Commands{
				eventstore:     tt.fields.eventstore,
				smtpEncryption: tt.fields.alg,
			}
			got, err := r.AddSMTPConfig(tt.args.ctx, tt.args.smtp)
			if tt.res.err == nil {
				assert.NoError(t, err)
			}
			if tt.res.err != nil && !tt.res.err(err) {
				t.Errorf("got wrong err: %v ", err)
			}
			if tt.res.err == nil {
				assert.Equal(t, tt.res.want, got)
			}
		})
	}
}

func TestCommandSide_ChangeSMTPConfig(t *testing.T) {
	type fields struct {
		eventstore *eventstore.Eventstore
	}
	type args struct {
		ctx  context.Context
		smtp *smtp.Config
	}
	type res struct {
		want *domain.ObjectDetails
		err  func(error) bool
	}
	tests := []struct {
		name   string
		fields fields
		args   args
		res    res
	}{
		{
			name: "empty config, invalid argument error",
			fields: fields{
				eventstore: eventstoreExpect(
					t,
				),
			},
			args: args{
				ctx:  authz.WithInstanceID(context.Background(), "INSTANCE"),
				smtp: &smtp.Config{},
			},
			res: res{
				err: caos_errs.IsErrorInvalidArgument,
			},
		},
		{
			name: "smtp not existing, not found error",
			fields: fields{
				eventstore: eventstoreExpect(
					t,
					expectFilter(),
				),
			},
			args: args{
				ctx: authz.WithInstanceID(context.Background(), "INSTANCE"),
				smtp: &smtp.Config{
					Tls:      true,
					From:     "from@domain.ch",
					FromName: "name",
					SMTP: smtp.SMTP{
						Host: "host:587",
						User: "user",
					},
				},
			},
			res: res{
				err: caos_errs.IsNotFound,
			},
		},
		{
			name: "smtp domain not matched",
			fields: fields{
				eventstore: eventstoreExpect(
					t,
					expectFilter(
						eventFromEventPusher(
							instance.NewDomainAddedEvent(context.Background(),
								&instance.NewAggregate("INSTANCE").Aggregate,
								"domain.ch",
								false,
							),
						),
						eventFromEventPusher(
							instance.NewDomainPolicyAddedEvent(context.Background(),
								&instance.NewAggregate("INSTANCE").Aggregate,
								true, true, true,
							),
						),
						eventFromEventPusher(
							instance.NewSMTPConfigAddedEvent(
								context.Background(),
								&instance.NewAggregate("INSTANCE").Aggregate,
								true,
								"from@domain.ch",
								"name",
								"",
								"host:587",
								"user",
								&crypto.CryptoValue{},
							),
						),
					),
				),
			},
			args: args{
				ctx: authz.WithInstanceID(context.Background(), "INSTANCE"),
				smtp: &smtp.Config{
					Tls:      true,
					From:     "from@wrongdomain.ch",
					FromName: "name",
					SMTP: smtp.SMTP{
						Host: "host:587",
						User: "user",
					},
				},
			},
			res: res{
				err: caos_errs.IsErrorInvalidArgument,
			},
		},
		{
			name: "no changes, precondition error",
			fields: fields{
				eventstore: eventstoreExpect(
					t,
					expectFilter(
						eventFromEventPusher(
							instance.NewDomainAddedEvent(context.Background(),
								&instance.NewAggregate("INSTANCE").Aggregate,
								"domain.ch",
								false,
							),
						),
						eventFromEventPusher(
							instance.NewDomainPolicyAddedEvent(context.Background(),
								&instance.NewAggregate("INSTANCE").Aggregate,
								true, true, true,
							),
						),
						eventFromEventPusher(
							instance.NewSMTPConfigAddedEvent(
								context.Background(),
								&instance.NewAggregate("INSTANCE").Aggregate,
								true,
								"from@domain.ch",
								"name",
								"",
								"host:587",
								"user",
								&crypto.CryptoValue{},
							),
						),
					),
				),
			},
			args: args{
				ctx: authz.WithInstanceID(context.Background(), "INSTANCE"),
				smtp: &smtp.Config{
					Tls:      true,
					From:     "from@domain.ch",
					FromName: "name",
					SMTP: smtp.SMTP{
						Host: "host:587",
						User: "user",
					},
				},
			},
			res: res{
				err: caos_errs.IsPreconditionFailed,
			},
		},
		{
			name: "smtp config change, ok",
			fields: fields{
				eventstore: eventstoreExpect(
					t,
					expectFilter(
						eventFromEventPusher(
							instance.NewDomainAddedEvent(context.Background(),
								&instance.NewAggregate("INSTANCE").Aggregate,
								"domain.ch",
								false,
							),
						),
						eventFromEventPusher(
							instance.NewDomainPolicyAddedEvent(context.Background(),
								&instance.NewAggregate("INSTANCE").Aggregate,
								true, true, true,
							),
						),
						eventFromEventPusher(
							instance.NewSMTPConfigAddedEvent(
								context.Background(),
								&instance.NewAggregate("INSTANCE").Aggregate,
								true,
								"from@domain.ch",
								"name",
								"",
								"host:587",
								"user",
								&crypto.CryptoValue{},
							),
						),
					),
					expectPush(
<<<<<<< HEAD
						newSMTPConfigChangedEvent(
							context.Background(),
							false,
							"from2@domain.ch",
							"name2",
							"host2:587",
							"user2",
						),
=======
						[]*repository.Event{
							eventFromEventPusherWithInstanceID(
								"INSTANCE",
								newSMTPConfigChangedEvent(
									context.Background(),
									false,
									"from2@domain.ch",
									"name2",
									"replyto@domain.ch",
									"host2:587",
									"user2",
								),
							),
						},
>>>>>>> c3c2a43d
					),
				),
			},
			args: args{
				ctx: authz.WithInstanceID(context.Background(), "INSTANCE"),
				smtp: &smtp.Config{
					Tls:            false,
					From:           "from2@domain.ch",
					FromName:       "name2",
					ReplyToAddress: "replyto@domain.ch",
					SMTP: smtp.SMTP{
						Host: "host2:587",
						User: "user2",
					},
				},
			},
			res: res{
				want: &domain.ObjectDetails{
					ResourceOwner: "INSTANCE",
				},
			},
		},
		{
			name: "smtp config, port is missing",
			fields: fields{
				eventstore: eventstoreExpect(t),
			},
			args: args{
				ctx: authz.WithInstanceID(context.Background(), "INSTANCE"),
				smtp: &smtp.Config{
					Tls:      true,
					From:     "from@domain.ch",
					FromName: "name",
					SMTP: smtp.SMTP{
						Host:     "host",
						User:     "user",
						Password: "password",
					},
				},
			},
			res: res{
				err: caos_errs.IsErrorInvalidArgument,
			},
		},
		{
			name: "smtp config, host is empty",
			fields: fields{
				eventstore: eventstoreExpect(t),
			},
			args: args{
				ctx: authz.WithInstanceID(context.Background(), "INSTANCE"),
				smtp: &smtp.Config{
					Tls:      true,
					From:     "from@domain.ch",
					FromName: "name",
					SMTP: smtp.SMTP{
						Host:     "   ",
						User:     "user",
						Password: "password",
					},
				},
			},
			res: res{
				err: caos_errs.IsErrorInvalidArgument,
			},
		},
		{
			name: "smtp config change, ipv6 works",
			fields: fields{
				eventstore: eventstoreExpect(
					t,
					expectFilter(
						eventFromEventPusher(
							instance.NewDomainAddedEvent(context.Background(),
								&instance.NewAggregate("INSTANCE").Aggregate,
								"domain.ch",
								false,
							),
						),
						eventFromEventPusher(
							instance.NewDomainPolicyAddedEvent(context.Background(),
								&instance.NewAggregate("INSTANCE").Aggregate,
								true, true, true,
							),
						),
						eventFromEventPusher(
							instance.NewSMTPConfigAddedEvent(
								context.Background(),
								&instance.NewAggregate("INSTANCE").Aggregate,
								true,
								"from@domain.ch",
								"name",
								"",
								"host:587",
								"user",
								&crypto.CryptoValue{},
							),
						),
					),
					expectPush(
<<<<<<< HEAD
						newSMTPConfigChangedEvent(
							context.Background(),
							false,
							"from2@domain.ch",
							"name2",
							"[2001:db8::1]:2525",
							"user2",
						),
=======
						[]*repository.Event{
							eventFromEventPusherWithInstanceID(
								"INSTANCE",
								newSMTPConfigChangedEvent(
									context.Background(),
									false,
									"from2@domain.ch",
									"name2",
									"replyto@domain.ch",
									"[2001:db8::1]:2525",
									"user2",
								),
							),
						},
>>>>>>> c3c2a43d
					),
				),
			},
			args: args{
				ctx: authz.WithInstanceID(context.Background(), "INSTANCE"),
				smtp: &smtp.Config{
					Tls:            false,
					From:           "from2@domain.ch",
					FromName:       "name2",
					ReplyToAddress: "replyto@domain.ch",
					SMTP: smtp.SMTP{
						Host: "[2001:db8::1]:2525",
						User: "user2",
					},
				},
			},
			res: res{
				want: &domain.ObjectDetails{
					ResourceOwner: "INSTANCE",
				},
			},
		},
	}
	for _, tt := range tests {
		t.Run(tt.name, func(t *testing.T) {
			r := &Commands{
				eventstore: tt.fields.eventstore,
			}
			got, err := r.ChangeSMTPConfig(tt.args.ctx, tt.args.smtp)
			if tt.res.err == nil {
				assert.NoError(t, err)
			}
			if tt.res.err != nil && !tt.res.err(err) {
				t.Errorf("got wrong err: %v ", err)
			}
			if tt.res.err == nil {
				assert.Equal(t, tt.res.want, got)
			}
		})
	}
}

func TestCommandSide_ChangeSMTPConfigPassword(t *testing.T) {
	type fields struct {
		eventstore *eventstore.Eventstore
		alg        crypto.EncryptionAlgorithm
	}
	type args struct {
		ctx      context.Context
		password string
	}
	type res struct {
		want *domain.ObjectDetails
		err  func(error) bool
	}
	tests := []struct {
		name   string
		fields fields
		args   args
		res    res
	}{
		{
			name: "smtp config, error not found",
			fields: fields{
				eventstore: eventstoreExpect(
					t,
					expectFilter(),
				),
			},
			args: args{
				ctx:      context.Background(),
				password: "",
			},
			res: res{
				err: caos_errs.IsNotFound,
			},
		},
		{
			name: "change smtp config password, ok",
			fields: fields{
				eventstore: eventstoreExpect(
					t,
					expectFilter(
						eventFromEventPusher(
							instance.NewSMTPConfigAddedEvent(
								context.Background(),
								&instance.NewAggregate("INSTANCE").Aggregate,
								true,
								"from",
								"name",
								"",
								"host:587",
								"user",
								&crypto.CryptoValue{},
							),
						),
					),
					expectPush(
						instance.NewSMTPConfigPasswordChangedEvent(
							context.Background(),
							&instance.NewAggregate("INSTANCE").Aggregate,
							&crypto.CryptoValue{
								CryptoType: crypto.TypeEncryption,
								Algorithm:  "enc",
								KeyID:      "id",
								Crypted:    []byte("password"),
							},
						),
					),
				),
				alg: crypto.CreateMockEncryptionAlg(gomock.NewController(t)),
			},
			args: args{
				ctx:      authz.WithInstanceID(context.Background(), "INSTANCE"),
				password: "password",
			},
			res: res{
				want: &domain.ObjectDetails{
					ResourceOwner: "INSTANCE",
				},
			},
		},
	}
	for _, tt := range tests {
		t.Run(tt.name, func(t *testing.T) {
			r := &Commands{
				eventstore:     tt.fields.eventstore,
				smtpEncryption: tt.fields.alg,
			}
			got, err := r.ChangeSMTPConfigPassword(tt.args.ctx, tt.args.password)
			if tt.res.err == nil {
				assert.NoError(t, err)
			}
			if tt.res.err != nil && !tt.res.err(err) {
				t.Errorf("got wrong err: %v ", err)
			}
			if tt.res.err == nil {
				assert.Equal(t, tt.res.want, got)
			}
		})
	}
}

func TestCommandSide_RemoveSMTPConfig(t *testing.T) {
	type fields struct {
		eventstore *eventstore.Eventstore
		alg        crypto.EncryptionAlgorithm
	}
	type args struct {
		ctx context.Context
	}
	type res struct {
		want *domain.ObjectDetails
		err  func(error) bool
	}
	tests := []struct {
		name   string
		fields fields
		args   args
		res    res
	}{
		{
			name: "smtp config, error not found",
			fields: fields{
				eventstore: eventstoreExpect(
					t,
					expectFilter(),
				),
			},
			args: args{
				ctx: context.Background(),
			},
			res: res{
				err: caos_errs.IsNotFound,
			},
		},
		{
			name: "remove smtp config, ok",
			fields: fields{
				eventstore: eventstoreExpect(
					t,
					expectFilter(
						eventFromEventPusher(
							instance.NewSMTPConfigAddedEvent(
								context.Background(),
								&instance.NewAggregate("INSTANCE").Aggregate,
								true,
								"from",
								"name",
								"",
								"host:587",
								"user",
								&crypto.CryptoValue{},
							),
						),
					),
					expectPush(
						instance.NewSMTPConfigRemovedEvent(
							context.Background(),
							&instance.NewAggregate("INSTANCE").Aggregate,
						),
					),
				),
			},
			args: args{
				ctx: authz.WithInstanceID(context.Background(), "INSTANCE"),
			},
			res: res{
				want: &domain.ObjectDetails{
					ResourceOwner: "INSTANCE",
				},
			},
		},
	}
	for _, tt := range tests {
		t.Run(tt.name, func(t *testing.T) {
			r := &Commands{
				eventstore:     tt.fields.eventstore,
				smtpEncryption: tt.fields.alg,
			}
			got, err := r.RemoveSMTPConfig(tt.args.ctx)
			if tt.res.err == nil {
				assert.NoError(t, err)
			}
			if tt.res.err != nil && !tt.res.err(err) {
				t.Errorf("got wrong err: %v ", err)
			}
			if tt.res.err == nil {
				assert.Equal(t, tt.res.want, got)
			}
		})
	}
}

func newSMTPConfigChangedEvent(ctx context.Context, tls bool, fromAddress, fromName, replyTo, host, user string) *instance.SMTPConfigChangedEvent {
	changes := []instance.SMTPConfigChanges{
		instance.ChangeSMTPConfigTLS(tls),
		instance.ChangeSMTPConfigFromAddress(fromAddress),
		instance.ChangeSMTPConfigFromName(fromName),
		instance.ChangeSMTPConfigReplyToAddress(replyTo),
		instance.ChangeSMTPConfigSMTPHost(host),
		instance.ChangeSMTPConfigSMTPUser(user),
	}
	event, _ := instance.NewSMTPConfigChangeEvent(ctx,
		&instance.NewAggregate("INSTANCE").Aggregate,
		changes,
	)
	return event
}<|MERGE_RESOLUTION|>--- conflicted
+++ resolved
@@ -142,13 +142,13 @@
 						),
 					),
 					expectPush(
-<<<<<<< HEAD
 						instance.NewSMTPConfigAddedEvent(
 							context.Background(),
 							&instance.NewAggregate("INSTANCE").Aggregate,
 							true,
 							"from@domain.ch",
 							"name",
+							"",
 							"host:587",
 							"user",
 							&crypto.CryptoValue{
@@ -158,29 +158,6 @@
 								Crypted:    []byte("password"),
 							},
 						),
-=======
-						[]*repository.Event{
-							eventFromEventPusherWithInstanceID(
-								"INSTANCE",
-								instance.NewSMTPConfigAddedEvent(
-									context.Background(),
-									&instance.NewAggregate("INSTANCE").Aggregate,
-									true,
-									"from@domain.ch",
-									"name",
-									"",
-									"host:587",
-									"user",
-									&crypto.CryptoValue{
-										CryptoType: crypto.TypeEncryption,
-										Algorithm:  "enc",
-										KeyID:      "id",
-										Crypted:    []byte("password"),
-									},
-								),
-							),
-						},
->>>>>>> c3c2a43d
 					),
 				),
 				alg: crypto.CreateMockEncryptionAlg(gomock.NewController(t)),
@@ -225,123 +202,118 @@
 						),
 					),
 					expectPush(
-						[]*repository.Event{
-							eventFromEventPusherWithInstanceID(
-								"INSTANCE",
-								instance.NewSMTPConfigAddedEvent(
-									context.Background(),
-									&instance.NewAggregate("INSTANCE").Aggregate,
-									true,
-									"from@domain.ch",
-									"name",
-									"replyto@domain.ch",
-									"host:587",
-									"user",
-									&crypto.CryptoValue{
-										CryptoType: crypto.TypeEncryption,
-										Algorithm:  "enc",
-										KeyID:      "id",
-										Crypted:    []byte("password"),
-									},
-								),
-							),
-						},
-					),
-				),
-				alg: crypto.CreateMockEncryptionAlg(gomock.NewController(t)),
-			},
-			args: args{
-				ctx: authz.WithInstanceID(context.Background(), "INSTANCE"),
-				smtp: &smtp.Config{
-					Tls:            true,
-					From:           "from@domain.ch",
-					FromName:       "name",
-					ReplyToAddress: "replyto@domain.ch",
-					SMTP: smtp.SMTP{
-						Host:     "host:587",
-						User:     "user",
-						Password: "password",
-					},
-				},
-			},
-			res: res{
-				want: &domain.ObjectDetails{
-					ResourceOwner: "INSTANCE",
-				},
-			},
-		},
-		{
-			name: "smtp config, port is missing",
-			fields: fields{
-				eventstore: eventstoreExpect(t),
-			},
-			args: args{
-				ctx: authz.WithInstanceID(context.Background(), "INSTANCE"),
-				smtp: &smtp.Config{
-					Tls:      true,
-					From:     "from@domain.ch",
-					FromName: "name",
-					SMTP: smtp.SMTP{
-						Host:     "host",
-						User:     "user",
-						Password: "password",
-					},
-				},
-			},
-			res: res{
-				err: caos_errs.IsErrorInvalidArgument,
-			},
-		},
-		{
-			name: "smtp config, host is empty",
-			fields: fields{
-				eventstore: eventstoreExpect(t),
-			},
-			args: args{
-				ctx: authz.WithInstanceID(context.Background(), "INSTANCE"),
-				smtp: &smtp.Config{
-					Tls:      true,
-					From:     "from@domain.ch",
-					FromName: "name",
-					SMTP: smtp.SMTP{
-						Host:     "   ",
-						User:     "user",
-						Password: "password",
-					},
-				},
-			},
-			res: res{
-				err: caos_errs.IsErrorInvalidArgument,
-			},
-		},
-		{
-			name: "add smtp config, ipv6 works",
-			fields: fields{
-				eventstore: eventstoreExpect(
-					t,
-					expectFilter(
-						eventFromEventPusher(
-							instance.NewDomainAddedEvent(context.Background(),
-								&instance.NewAggregate("INSTANCE").Aggregate,
-								"domain.ch",
-								false,
-							),
-						),
-						eventFromEventPusher(
-							instance.NewDomainPolicyAddedEvent(context.Background(),
-								&instance.NewAggregate("INSTANCE").Aggregate,
-								true, true, false,
-							),
-						),
-					),
-					expectPush(
-<<<<<<< HEAD
 						instance.NewSMTPConfigAddedEvent(
 							context.Background(),
 							&instance.NewAggregate("INSTANCE").Aggregate,
 							true,
 							"from@domain.ch",
 							"name",
+							"replyto@domain.ch",
+							"host:587",
+							"user",
+							&crypto.CryptoValue{
+								CryptoType: crypto.TypeEncryption,
+								Algorithm:  "enc",
+								KeyID:      "id",
+								Crypted:    []byte("password"),
+							},
+						),
+					),
+				),
+				alg: crypto.CreateMockEncryptionAlg(gomock.NewController(t)),
+			},
+			args: args{
+				ctx: authz.WithInstanceID(context.Background(), "INSTANCE"),
+				smtp: &smtp.Config{
+					Tls:            true,
+					From:           "from@domain.ch",
+					FromName:       "name",
+					ReplyToAddress: "replyto@domain.ch",
+					SMTP: smtp.SMTP{
+						Host:     "host:587",
+						User:     "user",
+						Password: "password",
+					},
+				},
+			},
+			res: res{
+				want: &domain.ObjectDetails{
+					ResourceOwner: "INSTANCE",
+				},
+			},
+		},
+		{
+			name: "smtp config, port is missing",
+			fields: fields{
+				eventstore: eventstoreExpect(t),
+			},
+			args: args{
+				ctx: authz.WithInstanceID(context.Background(), "INSTANCE"),
+				smtp: &smtp.Config{
+					Tls:      true,
+					From:     "from@domain.ch",
+					FromName: "name",
+					SMTP: smtp.SMTP{
+						Host:     "host",
+						User:     "user",
+						Password: "password",
+					},
+				},
+			},
+			res: res{
+				err: caos_errs.IsErrorInvalidArgument,
+			},
+		},
+		{
+			name: "smtp config, host is empty",
+			fields: fields{
+				eventstore: eventstoreExpect(t),
+			},
+			args: args{
+				ctx: authz.WithInstanceID(context.Background(), "INSTANCE"),
+				smtp: &smtp.Config{
+					Tls:      true,
+					From:     "from@domain.ch",
+					FromName: "name",
+					SMTP: smtp.SMTP{
+						Host:     "   ",
+						User:     "user",
+						Password: "password",
+					},
+				},
+			},
+			res: res{
+				err: caos_errs.IsErrorInvalidArgument,
+			},
+		},
+		{
+			name: "add smtp config, ipv6 works",
+			fields: fields{
+				eventstore: eventstoreExpect(
+					t,
+					expectFilter(
+						eventFromEventPusher(
+							instance.NewDomainAddedEvent(context.Background(),
+								&instance.NewAggregate("INSTANCE").Aggregate,
+								"domain.ch",
+								false,
+							),
+						),
+						eventFromEventPusher(
+							instance.NewDomainPolicyAddedEvent(context.Background(),
+								&instance.NewAggregate("INSTANCE").Aggregate,
+								true, true, false,
+							),
+						),
+					),
+					expectPush(
+						instance.NewSMTPConfigAddedEvent(
+							context.Background(),
+							&instance.NewAggregate("INSTANCE").Aggregate,
+							true,
+							"from@domain.ch",
+							"name",
+							"",
 							"[2001:db8::1]:2525",
 							"user",
 							&crypto.CryptoValue{
@@ -351,29 +323,6 @@
 								Crypted:    []byte("password"),
 							},
 						),
-=======
-						[]*repository.Event{
-							eventFromEventPusherWithInstanceID(
-								"INSTANCE",
-								instance.NewSMTPConfigAddedEvent(
-									context.Background(),
-									&instance.NewAggregate("INSTANCE").Aggregate,
-									true,
-									"from@domain.ch",
-									"name",
-									"",
-									"[2001:db8::1]:2525",
-									"user",
-									&crypto.CryptoValue{
-										CryptoType: crypto.TypeEncryption,
-										Algorithm:  "enc",
-										KeyID:      "id",
-										Crypted:    []byte("password"),
-									},
-								),
-							),
-						},
->>>>>>> c3c2a43d
 					),
 				),
 				alg: crypto.CreateMockEncryptionAlg(gomock.NewController(t)),
@@ -611,31 +560,15 @@
 						),
 					),
 					expectPush(
-<<<<<<< HEAD
 						newSMTPConfigChangedEvent(
 							context.Background(),
 							false,
 							"from2@domain.ch",
 							"name2",
+							"replyto@domain.ch",
 							"host2:587",
 							"user2",
 						),
-=======
-						[]*repository.Event{
-							eventFromEventPusherWithInstanceID(
-								"INSTANCE",
-								newSMTPConfigChangedEvent(
-									context.Background(),
-									false,
-									"from2@domain.ch",
-									"name2",
-									"replyto@domain.ch",
-									"host2:587",
-									"user2",
-								),
-							),
-						},
->>>>>>> c3c2a43d
 					),
 				),
 			},
@@ -736,31 +669,15 @@
 						),
 					),
 					expectPush(
-<<<<<<< HEAD
 						newSMTPConfigChangedEvent(
 							context.Background(),
 							false,
 							"from2@domain.ch",
 							"name2",
+							"replyto@domain.ch",
 							"[2001:db8::1]:2525",
 							"user2",
 						),
-=======
-						[]*repository.Event{
-							eventFromEventPusherWithInstanceID(
-								"INSTANCE",
-								newSMTPConfigChangedEvent(
-									context.Background(),
-									false,
-									"from2@domain.ch",
-									"name2",
-									"replyto@domain.ch",
-									"[2001:db8::1]:2525",
-									"user2",
-								),
-							),
-						},
->>>>>>> c3c2a43d
 					),
 				),
 			},
