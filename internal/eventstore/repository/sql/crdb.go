package sql

import (
	"context"
	"database/sql"
	"encoding/json"
	"errors"
	"regexp"
	"strconv"
	"strings"
	"time"

	"github.com/cockroachdb/cockroach-go/v2/crdb"
	"github.com/jackc/pgconn"
	"github.com/lib/pq"
	"github.com/zitadel/logging"

	"github.com/zitadel/zitadel/internal/api/authz"
	"github.com/zitadel/zitadel/internal/database"
	caos_errs "github.com/zitadel/zitadel/internal/errors"
	"github.com/zitadel/zitadel/internal/eventstore"
	"github.com/zitadel/zitadel/internal/eventstore/repository"
)

const (
	//as soon as stored procedures are possible in crdb
	// we could move the code to migrations and call the procedure
	// traking issue: https://github.com/cockroachdb/cockroach/issues/17511
	//
	//previous_data selects the needed data of the latest event of the aggregate
	// and buffers it (crdb inmemory)
	crdbInsert = "WITH previous_data (aggregate_type_sequence, aggregate_sequence, resource_owner) AS (" +
		"SELECT agg_type.seq, agg.seq, agg.ro FROM " +
		"(" +
		//max sequence of requested aggregate type
		" SELECT MAX(event_sequence) seq, 1 join_me" +
		" FROM eventstore.events" +
		" WHERE aggregate_type = $2" +
		" AND (CASE WHEN $9::TEXT IS NULL THEN instance_id is null else instance_id = $9::TEXT END)" +
		") AS agg_type " +
		// combined with
		"LEFT JOIN " +
		"(" +
		// max sequence and resource owner of aggregate root
		" SELECT event_sequence seq, resource_owner ro, 1 join_me" +
		" FROM eventstore.events" +
		" WHERE aggregate_type = $2 AND aggregate_id = $3" +
		" AND (CASE WHEN $9::TEXT IS NULL THEN instance_id is null else instance_id = $9::TEXT END)" +
		" ORDER BY event_sequence DESC" +
		" LIMIT 1" +
		") AS agg USING(join_me)" +
		") " +
		"INSERT INTO eventstore.events (" +
		" event_type," +
		" aggregate_type," +
		" aggregate_id," +
		" aggregate_version," +
		" creation_date," +
		" event_data," +
		" editor_user," +
		" editor_service," +
		" resource_owner," +
		" instance_id," +
		" event_sequence," +
		" previous_aggregate_sequence," +
		" previous_aggregate_type_sequence" +
		") " +
		// defines the data to be inserted
		"SELECT" +
		" $1::VARCHAR AS event_type," +
		" $2::VARCHAR AS aggregate_type," +
		" $3::VARCHAR AS aggregate_id," +
		" $4::VARCHAR AS aggregate_version," +
		" statement_timestamp() AS creation_date," +
		" $5::JSONB AS event_data," +
		" $6::VARCHAR AS editor_user," +
		" $7::VARCHAR AS editor_service," +
		" COALESCE((resource_owner), $8::VARCHAR) AS resource_owner," +
		" $9::VARCHAR AS instance_id," +
		" COALESCE(aggregate_sequence, 0)+1," +
		" aggregate_sequence AS previous_aggregate_sequence," +
		" aggregate_type_sequence AS previous_aggregate_type_sequence " +
		"FROM previous_data " +
		"RETURNING id, event_sequence, previous_aggregate_sequence, previous_aggregate_type_sequence, creation_date, resource_owner, instance_id"

	uniqueInsert = `INSERT INTO eventstore.unique_constraints
					(
						unique_type,
						unique_field,
						instance_id
					) 
					VALUES (  
						$1,
						$2,
						$3
					)`

	uniqueDelete = `DELETE FROM eventstore.unique_constraints
					WHERE unique_type = $1 and unique_field = $2 and instance_id = $3`
	uniqueDeleteInstance = `DELETE FROM eventstore.unique_constraints
					WHERE instance_id = $1`
)

type CRDB struct {
	*database.DB
}

func NewCRDB(client *database.DB) *CRDB {
	return &CRDB{client}
}

func (db *CRDB) Health(ctx context.Context) error { return db.Ping() }

// Push adds all events to the eventstreams of the aggregates.
// This call is transaction save. The transaction will be rolled back if one event fails
func (db *CRDB) Push(ctx context.Context, commands ...eventstore.Command) (events []eventstore.Event, err error) {
	events = make([]eventstore.Event, len(commands))

	err = crdb.ExecuteTx(ctx, db.DB.DB, nil, func(tx *sql.Tx) error {

		var (
			previousAggregateSequence     Sequence
			previousAggregateTypeSequence Sequence
		)

		var uniqueConstraints []*eventstore.UniqueConstraint

		for i, command := range commands {
			if command.Aggregate().InstanceID == "" {
				command.Aggregate().InstanceID = authz.GetInstance(ctx).InstanceID()
			}

			var data Data
			if command.Payload() != nil {
				data, err = json.Marshal(command.Payload())
				if err != nil {
					return err
				}
			}
			e := &repository.Event{
				Typ:           command.Type(),
				EditorService: "eventstore.v2",
				Data:          data,
				EditorUser:    command.Creator(),
				Version:       command.Aggregate().Version,
				AggregateID:   command.Aggregate().ID,
				AggregateType: command.Aggregate().Type,
				ResourceOwner: sql.NullString{String: command.Aggregate().ResourceOwner, Valid: command.Aggregate().ResourceOwner != ""},
				InstanceID:    command.Aggregate().InstanceID,
			}

			err := tx.QueryRowContext(ctx, crdbInsert,
				e.Type(),
				e.Aggregate().Type,
				e.Aggregate().ID,
				e.Aggregate().Version,
				data,
				e.Creator(),
				"zitadel",
				e.Aggregate().ResourceOwner,
				e.Aggregate().InstanceID,
			).Scan(&e.ID, &e.Seq, &previousAggregateSequence, &previousAggregateTypeSequence, &e.CreationDate, &e.ResourceOwner, &e.InstanceID)

			e.PreviousAggregateSequence = uint64(previousAggregateSequence)
			e.PreviousAggregateTypeSequence = uint64(previousAggregateTypeSequence)

			if err != nil {
				logging.WithFields(
					"aggregate", e.Aggregate().Type,
					"aggregateId", e.Aggregate().ID,
					"aggregateType", e.Aggregate().Type,
					"eventType", e.Type(),
					"instanceID", e.Aggregate().InstanceID,
				).WithError(err).Debug("query failed")
				return caos_errs.ThrowInternal(err, "SQL-SBP37", "unable to create event")
			}

			uniqueConstraints = append(uniqueConstraints, command.UniqueConstraints()...)
			events[i] = e
		}

		err := db.handleUniqueConstraints(ctx, tx, uniqueConstraints...)
		if err != nil {
			return err
		}
		return nil
	})
	if err != nil && !errors.Is(err, &caos_errs.CaosError{}) {
		err = caos_errs.ThrowInternal(err, "SQL-DjgtG", "unable to store events")
	}

	return events, err
}

var instanceRegexp = regexp.MustCompile(`eventstore\.i_[0-9a-zA-Z]{1,}_seq`)

func (db *CRDB) CreateInstance(ctx context.Context, instanceID string) error {
	var sequenceName string
	err := db.QueryRowContext(ctx,
		func(row *sql.Row) error {
			if err := row.Scan(&sequenceName); err != nil || !instanceRegexp.MatchString(sequenceName) {
				return caos_errs.ThrowInvalidArgument(err, "SQL-7gtFA", "Errors.InvalidArgument")
			}
			return nil
		},
		"SELECT CONCAT('eventstore.i_', $1::TEXT, '_seq')", instanceID,
	)
	if err != nil {
		return err
	}

	if _, err := db.ExecContext(ctx, "CREATE SEQUENCE "+sequenceName); err != nil {
		return caos_errs.ThrowInternal(err, "SQL-7gtFA", "Errors.Internal")
	}

	return nil
}

// handleUniqueConstraints adds or removes unique constraints
func (db *CRDB) handleUniqueConstraints(ctx context.Context, tx *sql.Tx, uniqueConstraints ...*eventstore.UniqueConstraint) (err error) {
	if len(uniqueConstraints) == 0 || (len(uniqueConstraints) == 1 && uniqueConstraints[0] == nil) {
		return nil
	}

	for _, uniqueConstraint := range uniqueConstraints {
		uniqueConstraint.UniqueField = strings.ToLower(uniqueConstraint.UniqueField)
		switch uniqueConstraint.Action {
		case eventstore.UniqueConstraintAdd:
			_, err := tx.ExecContext(ctx, uniqueInsert, uniqueConstraint.UniqueType, uniqueConstraint.UniqueField, authz.GetInstance(ctx).InstanceID())
			if err != nil {
				logging.WithFields(
					"unique_type", uniqueConstraint.UniqueType,
					"unique_field", uniqueConstraint.UniqueField).WithError(err).Info("insert unique constraint failed")

				if db.isUniqueViolationError(err) {
					return caos_errs.ThrowAlreadyExists(err, "SQL-M0dsf", uniqueConstraint.ErrorMessage)
				}

				return caos_errs.ThrowInternal(err, "SQL-dM9ds", "unable to create unique constraint")
			}
		case eventstore.UniqueConstraintRemove:
			_, err := tx.ExecContext(ctx, uniqueDelete, uniqueConstraint.UniqueType, uniqueConstraint.UniqueField, authz.GetInstance(ctx).InstanceID())
			if err != nil {
				logging.WithFields(
					"unique_type", uniqueConstraint.UniqueType,
					"unique_field", uniqueConstraint.UniqueField).WithError(err).Info("delete unique constraint failed")
				return caos_errs.ThrowInternal(err, "SQL-6n88i", "unable to remove unique constraint")
			}
		case eventstore.UniqueConstraintInstanceRemove:
			_, err := tx.ExecContext(ctx, uniqueDeleteInstance, authz.GetInstance(ctx).InstanceID())
			if err != nil {
				logging.WithFields(
					"instance_id", authz.GetInstance(ctx).InstanceID()).WithError(err).Info("delete instance unique constraints failed")
				return caos_errs.ThrowInternal(err, "SQL-6n88i", "unable to remove unique constraints of instance")
			}
		}
	}
	return nil
}

// Filter returns all events matching the given search query
<<<<<<< HEAD
func (db *CRDB) Filter(ctx context.Context, searchQuery *eventstore.SearchQueryBuilder) (events []eventstore.Event, err error) {
	events = make([]eventstore.Event, 0, searchQuery.GetLimit())
	err = query(ctx, db, searchQuery, &events)
=======
func (crdb *CRDB) Filter(ctx context.Context, searchQuery *repository.SearchQuery) (events []*repository.Event, err error) {
	events = []*repository.Event{}
	err = query(ctx, crdb, searchQuery, &events)
>>>>>>> 99e1c654
	if err != nil {
		return nil, err
	}

	return events, nil
}

// LatestSequence returns the latest sequence found by the search query
func (db *CRDB) LatestSequence(ctx context.Context, searchQuery *eventstore.SearchQueryBuilder) (time.Time, error) {
	var createdAt sql.NullTime
	err := query(ctx, db, searchQuery, &createdAt)
	return createdAt.Time, err
}

// InstanceIDs returns the instance ids found by the search query
func (db *CRDB) InstanceIDs(ctx context.Context, searchQuery *eventstore.SearchQueryBuilder) ([]string, error) {
	var ids []string
	err := query(ctx, db, searchQuery, &ids)
	if err != nil {
		return nil, err
	}
	return ids, nil
}

func (db *CRDB) db() *database.DB {
	return db.DB
}

func (db *CRDB) orderByEventSequence(desc bool) string {
	if desc {
		return " ORDER BY event_sequence DESC"
	}

	return " ORDER BY event_sequence"
}

func (db *CRDB) eventQuery() string {
	return "SELECT" +
		" creation_date" +
		", event_type" +
		", event_sequence" +
		", previous_aggregate_sequence" +
		", previous_aggregate_type_sequence" +
		", event_data" +
		", editor_service" +
		", editor_user" +
		", resource_owner" +
		", instance_id" +
		", aggregate_type" +
		", aggregate_id" +
		", aggregate_version" +
		" FROM eventstore.events"
}

func (db *CRDB) maxSequenceQuery() string {
	return "SELECT hlc_to_timestamp(MAX(crdb_internal_mvcc_timestamp))::TIMESTAMPTZ FROM eventstore.events"
}

func (db *CRDB) instanceIDsQuery() string {
	return "SELECT DISTINCT instance_id FROM eventstore.events"
}

func (db *CRDB) columnName(col repository.Field) string {
	switch col {
	case repository.FieldAggregateID:
		return "aggregate_id"
	case repository.FieldAggregateType:
		return "aggregate_type"
	case repository.FieldSequence:
		return "event_sequence"
	case repository.FieldResourceOwner:
		return "resource_owner"
	case repository.FieldInstanceID:
		return "instance_id"
	case repository.FieldEditorService:
		return "editor_service"
	case repository.FieldEditorUser:
		return "editor_user"
	case repository.FieldEventType:
		return "event_type"
	case repository.FieldEventData:
		return "event_data"
	case repository.FieldCreationDate:
		return "hlc_to_timestamp(crdb_internal_mvcc_timestamp)::TIMESTAMPTZ"
	default:
		return ""
	}
}

func (db *CRDB) conditionFormat(operation repository.Operation) string {
	switch operation {
	case repository.OperationIn:
		return "%s %s ANY(?)"
	case repository.OperationNotIn:
		return "%s %s ALL(?)"
	}
	return "%s %s ?"
}

func (db *CRDB) operation(operation repository.Operation) string {
	switch operation {
	case repository.OperationEquals, repository.OperationIn:
		return "="
	case repository.OperationGreater:
		return ">"
	case repository.OperationLess:
		return "<"
	case repository.OperationJSONContains:
		return "@>"
	case repository.OperationNotIn:
		return "<>"
	}
	return ""
}

var (
	placeholder = regexp.MustCompile(`\?`)
)

// placeholder replaces all "?" with postgres placeholders ($<NUMBER>)
func (db *CRDB) placeholder(query string) string {
	occurances := placeholder.FindAllStringIndex(query, -1)
	if len(occurances) == 0 {
		return query
	}
	replaced := query[:occurances[0][0]]

	for i, l := range occurances {
		nextIDX := len(query)
		if i < len(occurances)-1 {
			nextIDX = occurances[i+1][0]
		}
		replaced = replaced + "$" + strconv.Itoa(i+1) + query[l[1]:nextIDX]
	}
	return replaced
}

func (db *CRDB) isUniqueViolationError(err error) bool {
	if pqErr, ok := err.(*pq.Error); ok {
		if pqErr.Code == "23505" {
			return true
		}
	}
	if pgxErr, ok := err.(*pgconn.PgError); ok {
		if pgxErr.Code == "23505" {
			return true
		}
	}
	return false
}<|MERGE_RESOLUTION|>--- conflicted
+++ resolved
@@ -259,15 +259,9 @@
 }
 
 // Filter returns all events matching the given search query
-<<<<<<< HEAD
-func (db *CRDB) Filter(ctx context.Context, searchQuery *eventstore.SearchQueryBuilder) (events []eventstore.Event, err error) {
+func (crdb *CRDB) Filter(ctx context.Context, searchQuery *eventstore.SearchQueryBuilder) (events []eventstore.Event, err error) {
 	events = make([]eventstore.Event, 0, searchQuery.GetLimit())
-	err = query(ctx, db, searchQuery, &events)
-=======
-func (crdb *CRDB) Filter(ctx context.Context, searchQuery *repository.SearchQuery) (events []*repository.Event, err error) {
-	events = []*repository.Event{}
 	err = query(ctx, crdb, searchQuery, &events)
->>>>>>> 99e1c654
 	if err != nil {
 		return nil, err
 	}
@@ -298,15 +292,15 @@
 
 func (db *CRDB) orderByEventSequence(desc bool) string {
 	if desc {
-		return " ORDER BY event_sequence DESC"
-	}
-
-	return " ORDER BY event_sequence"
+		return " ORDER BY crdb_internal_mvcc_timestamp DESC, event_sequence DESC"
+	}
+
+	return " ORDER BY crdb_internal_mvcc_timestamp, event_sequence"
 }
 
 func (db *CRDB) eventQuery() string {
 	return "SELECT" +
-		" creation_date" +
+		" hlc_to_timestamp(crdb_internal_mvcc_timestamp)::TIMESTAMPTZ" +
 		", event_type" +
 		", event_sequence" +
 		", previous_aggregate_sequence" +
