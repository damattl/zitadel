--- conflicted
+++ resolved
@@ -33,15 +33,6 @@
 
 type scan func(dest ...interface{}) error
 
-<<<<<<< HEAD
-func query(ctx context.Context, criteria querier, searchQuery *eventstore.SearchQueryBuilder, dest interface{}) error {
-	q, err := repository.QueryFromBuilder(searchQuery)
-	if err != nil {
-		return err
-	}
-	query, rowScanner := prepareColumns(criteria, q.Columns)
-	where, values := prepareCondition(criteria, q.Filters)
-=======
 type tx struct {
 	*sql.Tx
 }
@@ -62,10 +53,13 @@
 	return rows.Err()
 }
 
-func query(ctx context.Context, criteria querier, searchQuery *repository.SearchQuery, dest interface{}) error {
-	query, rowScanner := prepareColumns(criteria, searchQuery.Columns)
-	where, values := prepareCondition(criteria, searchQuery.Filters)
->>>>>>> 99e1c654
+func query(ctx context.Context, criteria querier, searchQuery *eventstore.SearchQueryBuilder, dest interface{}) error {
+	q, err := repository.QueryFromBuilder(searchQuery)
+	if err != nil {
+		return err
+	}
+	query, rowScanner := prepareColumns(criteria, q.Columns)
+	where, values := prepareCondition(criteria, q.Filters)
 	if where == "" || query == "" {
 		return z_errors.ThrowInvalidArgument(nil, "SQL-rWeBw", "invalid query factory")
 	}
@@ -91,16 +85,11 @@
 		QueryContext(context.Context, func(rows *sql.Rows) error, string, ...interface{}) error
 	}
 	contextQuerier = criteria.db()
-<<<<<<< HEAD
 	if q.Tx != nil {
-		contextQuerier = q.Tx
-=======
-	if searchQuery.Tx != nil {
-		contextQuerier = &tx{Tx: searchQuery.Tx}
->>>>>>> 99e1c654
-	}
-
-	err := contextQuerier.QueryContext(ctx,
+		contextQuerier = &tx{Tx: q.Tx}
+	}
+
+	err = contextQuerier.QueryContext(ctx,
 		func(rows *sql.Rows) error {
 			for rows.Next() {
 				err := rowScanner(rows.Scan, dest)
@@ -246,7 +235,7 @@
 	// created_at <= now() must be added because clock_timestamp() could be in the future
 	// this could lead to skipped events which are not visible as of system time but have a lower
 	// created_at timestamp
-	return " WHERE (" + strings.Join(clauses, " OR ") + ") AND hlc_to_timestamp(crdb_internal_mvcc_timestamp)::TIMESTAMPTZ <= (SELECT MIN(start)::TIMESTAMPTZ FROM crdb_internal.cluster_transactions where application_name = 'zitadel')", values
+	return " WHERE (" + strings.Join(clauses, " OR ") + ") AND hlc_to_timestamp(crdb_internal_mvcc_timestamp)::TIMESTAMPTZ <= (SELECT COALESCE(MIN(start)::TIMESTAMPTZ, NOW()) FROM crdb_internal.cluster_transactions where application_name = 'zitadel')", values
 }
 
 func getCondition(cond querier, filter *repository.Filter) (condition string) {
