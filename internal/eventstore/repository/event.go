package repository

import (
	"database/sql"
	"encoding/json"
	"time"

	"github.com/shopspring/decimal"

	"github.com/zitadel/zitadel/internal/eventstore"
)

var _ eventstore.Event = (*Event)(nil)

// Event represents all information about a manipulation of an aggregate
type Event struct {
	//ID is a generated uuid for this event
	ID string

	// Seq is the sequence of the event
	Seq uint64
	// Pos is the global sequence of the event multiple events can have the same sequence
<<<<<<< HEAD
	Pos float64
	// TXOrder is the order of the event in the transaction
	TXOrder uint32
=======
	Pos decimal.Decimal
>>>>>>> b522588d

	//CreationDate is the time the event is created
	// it's used for human readability.
	// Don't use it for event ordering,
	// time drifts in different services could cause integrity problems
	CreationDate time.Time

	// Typ describes the cause of the event (e.g. user.added)
	// it should always be in past-form
	Typ eventstore.EventType

	//Data describe the changed fields (e.g. userName = "hodor")
	// data must always a pointer to a struct, a struct or a byte array containing json bytes
	Data []byte

	//EditorUser should be a unique identifier for the user which created the event
	// it's meant for maintainability.
	// It's recommend to use the aggregate id of the user
	EditorUser string

	//Version describes the definition of the aggregate at a certain point in time
	// it's used in read models to reduce the events in the correct definition
	Version eventstore.Version
	//AggregateID id is the unique identifier of the aggregate
	// the client must generate it by it's own
	AggregateID string
	//AggregateType describes the meaning of the aggregate for this event
	// it could an object like user
	AggregateType eventstore.AggregateType
	//ResourceOwner is the organisation which owns this aggregate
	// an aggregate can only be managed by one organisation
	// use the ID of the org
	ResourceOwner sql.NullString
	//InstanceID is the instance where this event belongs to
	// use the ID of the instance
	InstanceID string

	Constraints []*eventstore.UniqueConstraint
}

// Aggregate implements [eventstore.Event]
func (e *Event) Aggregate() *eventstore.Aggregate {
	return &eventstore.Aggregate{
		ID:            e.AggregateID,
		Type:          e.AggregateType,
		ResourceOwner: e.ResourceOwner.String,
		InstanceID:    e.InstanceID,
		Version:       e.Version,
	}
}

// Creator implements [eventstore.Event]
func (e *Event) Creator() string {
	return e.EditorUser
}

// Type implements [eventstore.Event]
func (e *Event) Type() eventstore.EventType {
	return e.Typ
}

// Revision implements [eventstore.Event]
func (e *Event) Revision() uint16 {
	return 0
}

// Sequence implements [eventstore.Event]
func (e *Event) Sequence() uint64 {
	return e.Seq
}

// Position implements [eventstore.Event]
func (e *Event) Position() decimal.Decimal {
	return e.Pos
}

// InTxOrder implements eventstore.Event.
func (e *Event) InTxOrder() uint32 {
	return e.TXOrder
}

// CreatedAt implements [eventstore.Event]
func (e *Event) CreatedAt() time.Time {
	return e.CreationDate
}

// Unmarshal implements [eventstore.Event]
func (e *Event) Unmarshal(ptr any) error {
	if len(e.Data) == 0 {
		return nil
	}
	return json.Unmarshal(e.Data, ptr)
}

// DataAsBytes implements [eventstore.Event]
func (e *Event) DataAsBytes() []byte {
	return e.Data
}

func (e *Event) Payload() any {
	return e.Data
}

func (e *Event) UniqueConstraints() []*eventstore.UniqueConstraint {
	return e.Constraints
}

func (e *Event) Fields() []*eventstore.FieldOperation {
	return nil
}<|MERGE_RESOLUTION|>--- conflicted
+++ resolved
@@ -20,13 +20,9 @@
 	// Seq is the sequence of the event
 	Seq uint64
 	// Pos is the global sequence of the event multiple events can have the same sequence
-<<<<<<< HEAD
-	Pos float64
+	Pos decimal.Decimal
 	// TXOrder is the order of the event in the transaction
 	TXOrder uint32
-=======
-	Pos decimal.Decimal
->>>>>>> b522588d
 
 	//CreationDate is the time the event is created
 	// it's used for human readability.
