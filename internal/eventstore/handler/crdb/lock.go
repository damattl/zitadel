--- conflicted
+++ resolved
@@ -8,9 +8,9 @@
 	"strings"
 	"time"
 
-	"github.com/lib/pq"
 	"github.com/zitadel/logging"
 
+	"github.com/zitadel/zitadel/internal/database"
 	"github.com/zitadel/zitadel/internal/errors"
 	"github.com/zitadel/zitadel/internal/id"
 )
@@ -70,15 +70,9 @@
 	}
 }
 
-<<<<<<< HEAD
-func (h *locker) renewLock(ctx context.Context, lockDuration time.Duration, instanceID string) error {
-	//the unit of crdb interval is seconds (https://www.cockroachlabs.com/docs/stable/interval.html).
-	res, err := h.client.ExecContext(ctx, h.lockStmt, h.workerName, lockDuration, h.projectionName, instanceID)
-=======
 func (h *locker) renewLock(ctx context.Context, lockDuration time.Duration, instanceIDs ...string) error {
 	lockStmt, values := h.lockStatement(lockDuration, instanceIDs)
 	res, err := h.client.ExecContext(ctx, lockStmt, values...)
->>>>>>> 0ebda7ca
 	if err != nil {
 		return errors.ThrowInternal(err, "CRDB-uaDoR", "unable to execute lock")
 	}
@@ -88,31 +82,26 @@
 	return nil
 }
 
-<<<<<<< HEAD
-func (h *locker) Unlock(instanceID string) error {
-	_, err := h.client.Exec(h.lockStmt, h.workerName, time.Duration(0), h.projectionName, instanceID)
-=======
 func (h *locker) Unlock(instanceIDs ...string) error {
 	lockStmt, values := h.lockStatement(0, instanceIDs)
 	_, err := h.client.Exec(lockStmt, values...)
->>>>>>> 0ebda7ca
 	if err != nil {
 		return errors.ThrowUnknown(err, "CRDB-JjfwO", "unlock failed")
 	}
 	return nil
 }
 
-func (h *locker) lockStatement(lockDuration time.Duration, instanceIDs []string) (string, []interface{}) {
+func (h *locker) lockStatement(lockDuration time.Duration, instanceIDs database.StringArray) (string, []interface{}) {
 	valueQueries := make([]string, len(instanceIDs))
 	values := make([]interface{}, len(instanceIDs)+4)
 	values[0] = h.workerName
 	//the unit of crdb interval is seconds (https://www.cockroachlabs.com/docs/stable/interval.html).
-	values[1] = lockDuration.Seconds()
+	values[1] = lockDuration
 	values[2] = h.projectionName
 	for i, instanceID := range instanceIDs {
 		valueQueries[i] = "($1, now()+$2::INTERVAL, $3, $" + strconv.Itoa(i+4) + ")"
 		values[i+3] = instanceID
 	}
-	values[len(values)-1] = pq.StringArray(instanceIDs)
+	values[len(values)-1] = instanceIDs
 	return h.lockStmt(strings.Join(valueQueries, ", "), len(values)), values
 }