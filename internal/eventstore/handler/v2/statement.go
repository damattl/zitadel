package handler

import (
	"database/sql"
	"encoding/json"
	"errors"
	"fmt"
	"strconv"
	"strings"
	"time"

	"github.com/zitadel/logging"
	"golang.org/x/exp/constraints"

	"github.com/zitadel/zitadel/internal/database"
	"github.com/zitadel/zitadel/internal/eventstore"
	"github.com/zitadel/zitadel/internal/zerrors"
)

var _ error = (*executionError)(nil)

type executionError struct {
	parent error
}

// Error implements error.
func (s *executionError) Error() string {
	return fmt.Sprintf("statement failed: %v", s.parent)
}

func (s *executionError) Is(err error) bool {
	_, ok := err.(*executionError)
	return ok
}

func (s *executionError) Unwrap() error {
	return s.parent
}

func (h *Handler) eventsToStatements(tx *sql.Tx, events []eventstore.Event, currentState *state) (statements []*Statement, err error) {
	statements = make([]*Statement, 0, len(events))

	previousPosition := currentState.position
	offset := currentState.offset
	for _, event := range events {
		statement, err := h.reduce(event)
		if err != nil {
			h.logEvent(event).WithError(err).Error("reduce failed")
			if shouldContinue := h.handleFailedStmt(tx, failureFromEvent(event, err)); shouldContinue {
				continue
			}
			return statements, err
		}
		offset++
		if previousPosition != event.Position() {
			// offset is 1 because we want to skip this event
			offset = 1
		}
		statement.offset = offset
		statement.Position = event.Position()
		previousPosition = event.Position()
		statements = append(statements, statement)
	}
	return statements, nil
}

func (h *Handler) reduce(event eventstore.Event) (*Statement, error) {
	for _, reducer := range h.projection.Reducers() {
		if reducer.Aggregate != event.Aggregate().Type {
			continue
		}
		for _, reduce := range reducer.EventReducers {
			if reduce.Event != event.Type() {
				continue
			}
			return reduce.Reduce(event)
		}
	}
	return NewNoOpStatement(event), nil
}

type Statement struct {
<<<<<<< HEAD
	AggregateType eventstore.AggregateType
	AggregateID   string
	Sequence      uint64
	Position      float64
	CreationDate  time.Time
	InstanceID    string
=======
	Aggregate    *eventstore.Aggregate
	Sequence     uint64
	Position     float64
	CreationDate time.Time
>>>>>>> 4eaa3163

	offset uint32

	Execute Exec
}

type Exec func(ex Executer, projectionName string) error

func WithTableSuffix(name string) func(*execConfig) {
	return func(o *execConfig) {
		o.tableName += "_" + name
	}
}

var (
	ErrNoProjection = errors.New("no projection")
	ErrNoValues     = errors.New("no values")
	ErrNoCondition  = errors.New("no condition")
)

func NewStatement(event eventstore.Event, e Exec) *Statement {
	return &Statement{
		Aggregate:    event.Aggregate(),
		Sequence:     event.Sequence(),
		Position:     event.Position(),
		CreationDate: event.CreatedAt(),
		Execute:      e,
	}
}

func NewCreateStatement(event eventstore.Event, values []Column, opts ...execOption) *Statement {
	cols, params, args := columnsToQuery(values)
	columnNames := strings.Join(cols, ", ")
	valuesPlaceholder := strings.Join(params, ", ")

	config := execConfig{
		args: args,
	}

	if len(values) == 0 {
		config.err = ErrNoValues
	}

	q := func(config execConfig) string {
		return "INSERT INTO " + config.tableName + " (" + columnNames + ") VALUES (" + valuesPlaceholder + ")"
	}

	return NewStatement(event, exec(config, q, opts))
}

func NewUpsertStatement(event eventstore.Event, conflictCols []Column, values []Column, opts ...execOption) *Statement {
	cols, params, args := columnsToQuery(values)

	conflictTarget := make([]string, len(conflictCols))
	for i, col := range conflictCols {
		conflictTarget[i] = col.Name
	}

	config := execConfig{}

	if len(values) == 0 {
		config.err = ErrNoValues
	}

	updateCols, updateVals, args := getUpdateCols(values, conflictTarget, params, args)
	if len(updateCols) == 0 || len(updateVals) == 0 {
		config.err = ErrNoValues
	}
	config.args = args

	q := func(config execConfig) string {
		var updateStmt string
		// the postgres standard does not allow to update a single column using a multi-column update
		// discussion: https://www.postgresql.org/message-id/17451.1509381766%40sss.pgh.pa.us
		// see Compatibility in https://www.postgresql.org/docs/current/sql-update.html
		if len(updateCols) == 1 && !strings.HasPrefix(updateVals[0], "SELECT") {
			updateStmt = "UPDATE SET " + updateCols[0] + " = " + updateVals[0]
		} else {
			updateStmt = "UPDATE SET (" + strings.Join(updateCols, ", ") + ") = (" + strings.Join(updateVals, ", ") + ")"
		}
		return "INSERT INTO " + config.tableName + " (" + strings.Join(cols, ", ") + ") VALUES (" + strings.Join(params, ", ") + ")" +
			" ON CONFLICT (" + strings.Join(conflictTarget, ", ") + ") DO " + updateStmt
	}

	return NewStatement(event, exec(config, q, opts))
}

var _ ValueContainer = (*onlySetValueOnInsert)(nil)

type onlySetValueOnInsert struct {
	Table string
	Value interface{}
}

func (c *onlySetValueOnInsert) GetValue() interface{} {
	return c.Value
}

func OnlySetValueOnInsert(table string, value interface{}) *onlySetValueOnInsert {
	return &onlySetValueOnInsert{
		Table: table,
		Value: value,
	}
}

type onlySetValueInCase struct {
	Table     string
	Value     interface{}
	Condition Condition
}

func (c *onlySetValueInCase) GetValue() interface{} {
	return c.Value
}

// ColumnChangedCondition checks the current value and if it changed to a specific new value
func ColumnChangedCondition(table, column string, currentValue, newValue interface{}) Condition {
	return func(param string) (string, []any) {
		index, _ := strconv.Atoi(param)
		return fmt.Sprintf("%[1]s.%[2]s = $%[3]d AND EXCLUDED.%[2]s = $%[4]d", table, column, index, index+1), []any{currentValue, newValue}
	}
}

// ColumnIsNullCondition checks if the current value is null
func ColumnIsNullCondition(table, column string) Condition {
	return func(param string) (string, []any) {
		return fmt.Sprintf("%[1]s.%[2]s IS NULL", table, column), nil
	}
}

// ConditionOr links multiple Conditions by OR
func ConditionOr(conditions ...Condition) Condition {
	return func(param string) (_ string, args []any) {
		if len(conditions) == 0 {
			return "", nil
		}
		b := strings.Builder{}
		s, arg := conditions[0](param)
		b.WriteString(s)
		args = append(args, arg...)
		for i := 1; i < len(conditions); i++ {
			b.WriteString(" OR ")
			s, condArgs := conditions[i](param)
			b.WriteString(s)
			args = append(args, condArgs...)
		}
		return b.String(), args
	}
}

// OnlySetValueInCase will only update to the desired value if the condition applies
func OnlySetValueInCase(table string, value interface{}, condition Condition) *onlySetValueInCase {
	return &onlySetValueInCase{
		Table:     table,
		Value:     value,
		Condition: condition,
	}
}

func getUpdateCols(cols []Column, conflictTarget, params []string, args []interface{}) (updateCols, updateVals []string, updatedArgs []interface{}) {
	updateCols = make([]string, len(cols))
	updateVals = make([]string, len(cols))
	updatedArgs = args

	for i := len(cols) - 1; i >= 0; i-- {
		col := cols[i]
		updateCols[i] = col.Name
		switch v := col.Value.(type) {
		case *onlySetValueOnInsert:
			updateVals[i] = v.Table + "." + col.Name
		case *onlySetValueInCase:
			s, condArgs := v.Condition(strconv.Itoa(len(params) + 1))
			updatedArgs = append(updatedArgs, condArgs...)
			updateVals[i] = fmt.Sprintf("CASE WHEN %[1]s THEN EXCLUDED.%[2]s ELSE %[3]s.%[2]s END", s, col.Name, v.Table)
		default:
			updateVals[i] = "EXCLUDED" + "." + col.Name
		}
		for _, conflict := range conflictTarget {
			if conflict == col.Name {
				copy(updateCols[i:], updateCols[i+1:])
				updateCols[len(updateCols)-1] = ""
				updateCols = updateCols[:len(updateCols)-1]

				copy(updateVals[i:], updateVals[i+1:])
				updateVals[len(updateVals)-1] = ""
				updateVals = updateVals[:len(updateVals)-1]

				break
			}
		}
	}

	return updateCols, updateVals, updatedArgs
}

func NewUpdateStatement(event eventstore.Event, values []Column, conditions []Condition, opts ...execOption) *Statement {
	cols, params, args := columnsToQuery(values)
	wheres, whereArgs := conditionsToWhere(conditions, len(args)+1)
	args = append(args, whereArgs...)

	config := execConfig{
		args: args,
	}

	if len(values) == 0 {
		config.err = ErrNoValues
	}

	if len(conditions) == 0 {
		config.err = ErrNoCondition
	}

	q := func(config execConfig) string {
		// the postgres standard does not allow to update a single column using a multi-column update
		// discussion: https://www.postgresql.org/message-id/17451.1509381766%40sss.pgh.pa.us
		// see Compatibility in https://www.postgresql.org/docs/current/sql-update.html
		if len(cols) == 1 && !strings.HasPrefix(params[0], "SELECT") {
			return "UPDATE " + config.tableName + " SET " + cols[0] + " = " + params[0] + " WHERE " + strings.Join(wheres, " AND ")
		}
		return "UPDATE " + config.tableName + " SET (" + strings.Join(cols, ", ") + ") = (" + strings.Join(params, ", ") + ") WHERE " + strings.Join(wheres, " AND ")
	}

	return NewStatement(event, exec(config, q, opts))
}

func NewDeleteStatement(event eventstore.Event, conditions []Condition, opts ...execOption) *Statement {
	wheres, args := conditionsToWhere(conditions, 1)

	wheresPlaceholders := strings.Join(wheres, " AND ")

	config := execConfig{
		args: args,
	}

	if len(conditions) == 0 {
		config.err = ErrNoCondition
	}

	q := func(config execConfig) string {
		return "DELETE FROM " + config.tableName + " WHERE " + wheresPlaceholders
	}

	return NewStatement(event, exec(config, q, opts))
}

func NewNoOpStatement(event eventstore.Event) *Statement {
	return NewStatement(event, nil)
}

func NewSleepStatement(event eventstore.Event, d time.Duration, opts ...execOption) *Statement {
	return NewStatement(
		event,
		exec(
			execConfig{
				args: []any{float64(d) / float64(time.Second)},
			},
			func(_ execConfig) string {
				return "SELECT pg_sleep($1);"
			},
			opts,
		),
	)
}

func NewMultiStatement(event eventstore.Event, opts ...func(eventstore.Event) Exec) *Statement {
	if len(opts) == 0 {
		return NewNoOpStatement(event)
	}
	execs := make([]Exec, len(opts))
	for i, opt := range opts {
		execs[i] = opt(event)
	}
	return NewStatement(event, multiExec(execs))
}

func AddNoOpStatement() func(eventstore.Event) Exec {
	return func(event eventstore.Event) Exec {
		return NewNoOpStatement(event).Execute
	}
}

func AddCreateStatement(columns []Column, opts ...execOption) func(eventstore.Event) Exec {
	return func(event eventstore.Event) Exec {
		return NewCreateStatement(event, columns, opts...).Execute
	}
}

func AddUpsertStatement(indexCols []Column, values []Column, opts ...execOption) func(eventstore.Event) Exec {
	return func(event eventstore.Event) Exec {
		return NewUpsertStatement(event, indexCols, values, opts...).Execute
	}
}

func AddUpdateStatement(values []Column, conditions []Condition, opts ...execOption) func(eventstore.Event) Exec {
	return func(event eventstore.Event) Exec {
		return NewUpdateStatement(event, values, conditions, opts...).Execute
	}
}

func AddDeleteStatement(conditions []Condition, opts ...execOption) func(eventstore.Event) Exec {
	return func(event eventstore.Event) Exec {
		return NewDeleteStatement(event, conditions, opts...).Execute
	}
}

func AddCopyStatement(conflict, from, to []Column, conditions []NamespacedCondition, opts ...execOption) func(eventstore.Event) Exec {
	return func(event eventstore.Event) Exec {
		return NewCopyStatement(event, conflict, from, to, conditions, opts...).Execute
	}
}

func AddSleepStatement(d time.Duration, opts ...execOption) func(eventstore.Event) Exec {
	return func(event eventstore.Event) Exec {
		return NewSleepStatement(event, d, opts...).Execute
	}
}

func NewArrayAppendCol(column string, value interface{}) Column {
	return Column{
		Name:  column,
		Value: value,
		ParameterOpt: func(placeholder string) string {
			return "array_append(" + column + ", " + placeholder + ")"
		},
	}
}

func NewArrayRemoveCol(column string, value interface{}) Column {
	return Column{
		Name:  column,
		Value: value,
		ParameterOpt: func(placeholder string) string {
			return "array_remove(" + column + ", " + placeholder + ")"
		},
	}
}

func NewArrayIntersectCol(column string, value interface{}) Column {
	var arrayType string
	switch value.(type) {

	case []string, database.TextArray[string]:
		arrayType = "TEXT"
		//TODO: handle more types if necessary
	}
	return Column{
		Name:  column,
		Value: value,
		ParameterOpt: func(placeholder string) string {
			return "SELECT ARRAY( SELECT UNNEST(" + column + ") INTERSECT SELECT UNNEST (" + placeholder + "::" + arrayType + "[]))"
		},
	}
}

func NewCopyCol(column, from string) Column {
	return Column{
		Name:  column,
		Value: NewCol(from, nil),
	}
}

// NewCopyStatement creates a new upsert statement which updates a column from an existing row
// cols represent the columns which are objective to change.
// if the value of a col is empty the data will be copied from the selected row
// if the value of a col is not empty the data will be set by the static value
// conds represent the conditions for the selection subquery
func NewCopyStatement(event eventstore.Event, conflictCols, from, to []Column, nsCond []NamespacedCondition, opts ...execOption) *Statement {
	columnNames := make([]string, len(to))
	selectColumns := make([]string, len(from))
	updateColumns := make([]string, len(columnNames))
	argCounter := 0
	args := []interface{}{}

	for i, col := range from {
		columnNames[i] = to[i].Name
		selectColumns[i] = from[i].Name
		updateColumns[i] = "EXCLUDED." + col.Name
		if col.Value != nil {
			argCounter++
			selectColumns[i] = "$" + strconv.Itoa(argCounter)
			updateColumns[i] = selectColumns[i]
			args = append(args, col.Value)
		}

	}
	cond := make([]Condition, len(nsCond))
	for i := range nsCond {
		cond[i] = nsCond[i]("copy_table")
	}
	wheres, values := conditionsToWhere(cond, len(args)+1)
	args = append(args, values...)

	conflictTargets := make([]string, len(conflictCols))
	for i, conflictCol := range conflictCols {
		conflictTargets[i] = conflictCol.Name
	}

	config := execConfig{
		args: args,
	}

	if len(from) == 0 || len(to) == 0 || len(from) != len(to) {
		config.err = ErrNoValues
	}

	if len(cond) == 0 {
		config.err = ErrNoCondition
	}

	q := func(config execConfig) string {
		return "INSERT INTO " +
			config.tableName +
			" (" +
			strings.Join(columnNames, ", ") +
			") SELECT " +
			strings.Join(selectColumns, ", ") +
			" FROM " +
			config.tableName + " AS copy_table WHERE " +
			strings.Join(wheres, " AND ") +
			" ON CONFLICT (" +
			strings.Join(conflictTargets, ", ") +
			") DO UPDATE SET (" +
			strings.Join(columnNames, ", ") +
			") = (" +
			strings.Join(updateColumns, ", ") +
			")"
	}

	return NewStatement(event, exec(config, q, opts))
}

type ValueContainer interface {
	GetValue() interface{}
}

func columnsToQuery(cols []Column) (names []string, parameters []string, values []interface{}) {
	names = make([]string, len(cols))
	values = make([]interface{}, len(cols))
	parameters = make([]string, len(cols))
	var parameterIndex int
	for i, col := range cols {
		names[i] = col.Name
		switch c := col.Value.(type) {
		case Column:
			parameters[i] = c.Name
			continue
		case ValueContainer:
			values[parameterIndex] = c.GetValue()
		default:
			values[parameterIndex] = col.Value
		}
		parameters[i] = "$" + strconv.Itoa(parameterIndex+1)
		if col.ParameterOpt != nil {
			parameters[i] = col.ParameterOpt(parameters[i])
		}
		parameterIndex++
	}
	return names, parameters, values[:parameterIndex]
}

func conditionsToWhere(conds []Condition, paramOffset int) (wheres []string, values []interface{}) {
	wheres = make([]string, len(conds))
	values = make([]any, 0, len(conds))

	for i, cond := range conds {
		var args []any
		wheres[i], args = cond("$" + strconv.Itoa(paramOffset))
		paramOffset += len(args)
		values = append(values, args...)
		wheres[i] = "(" + wheres[i] + ")"
	}

	return wheres, values
}

type Column struct {
	Name         string
	Value        interface{}
	ParameterOpt func(string) string
}

func NewCol(name string, value interface{}) Column {
	return Column{
		Name:  name,
		Value: value,
	}
}

func NewJSONCol(name string, value interface{}) Column {
	marshalled, err := json.Marshal(value)
	if err != nil {
		logging.WithFields("column", name).WithError(err).Panic("unable to marshal column")
	}

	return NewCol(name, marshalled)
}

func NewIncrementCol[Int constraints.Integer](column string, value Int) Column {
	return Column{
		Name:  column,
		Value: value,
		ParameterOpt: func(placeholder string) string {
			return column + " + " + placeholder
		},
	}
}

type Condition func(param string) (string, []any)

type NamespacedCondition func(namespace string) Condition

func NewCond(name string, value interface{}) Condition {
	return func(param string) (string, []any) {
		return name + " = " + param, []any{value}
	}
}

func NewNamespacedCondition(name string, value interface{}) NamespacedCondition {
	return func(namespace string) Condition {
		return NewCond(namespace+"."+name, value)
	}
}

func NewLessThanCond(column string, value interface{}) Condition {
	return func(param string) (string, []any) {
		return column + " < " + param, []any{value}
	}
}

func NewIsNullCond(column string) Condition {
	return func(string) (string, []any) {
		return column + " IS NULL", nil
	}
}

func NewIsNotNullCond(column string) Condition {
	return func(string) (string, []any) {
		return column + " IS NOT NULL", nil
	}
}

// NewTextArrayContainsCond returns a Condition that checks if the column that stores an array of text contains the given value
func NewTextArrayContainsCond(column string, value string) Condition {
	return func(param string) (string, []any) {
		return column + " @> " + param, []any{database.TextArray[string]{value}}
	}
}

// Not is a function and not a method, so that calling it is well readable
// For example conditions := []Condition{ Not(NewTextArrayContainsCond())}
func Not(condition Condition) Condition {
	return func(param string) (string, []any) {
		cond, value := condition(param)
		return "NOT (" + cond + ")", value
	}
}

// NewOneOfTextCond returns a Condition that checks if the column that stores a text is one of the given values
func NewOneOfTextCond(column string, values []string) Condition {
	return func(param string) (string, []any) {
		return column + " = ANY(" + param + ")", []any{database.TextArray[string](values)}
	}
}

type Executer interface {
	Exec(string, ...interface{}) (sql.Result, error)
}

type execOption func(*execConfig)
type execConfig struct {
	tableName string

	args []interface{}
	err  error
}

type query func(config execConfig) string

func exec(config execConfig, q query, opts []execOption) Exec {
	return func(ex Executer, projectionName string) (err error) {
		if projectionName == "" {
			return ErrNoProjection
		}

		if config.err != nil {
			return config.err
		}

		config.tableName = projectionName
		for _, opt := range opts {
			opt(&config)
		}

		_, err = ex.Exec("SAVEPOINT stmt_exec")
		if err != nil {
			return zerrors.ThrowInternal(err, "CRDB-YdOXD", "create savepoint failed")
		}
		defer func() {
			if err != nil {
				_, rollbackErr := ex.Exec("ROLLBACK TO SAVEPOINT stmt_exec")
				logging.OnError(rollbackErr).Debug("rollback failed")
				return
			}
			_, err = ex.Exec("RELEASE SAVEPOINT stmt_exec")
		}()
		_, err = ex.Exec(q(config), config.args...)
		if err != nil {
			return zerrors.ThrowInternal(err, "CRDB-pKtsr", "exec failed")
		}

		return nil
	}
}

func multiExec(execList []Exec) Exec {
	return func(ex Executer, projectionName string) error {
		for _, exec := range execList {
			if exec == nil {
				continue
			}
			if err := exec(ex, projectionName); err != nil {
				return err
			}
		}
		return nil
	}
}<|MERGE_RESOLUTION|>--- conflicted
+++ resolved
@@ -80,19 +80,10 @@
 }
 
 type Statement struct {
-<<<<<<< HEAD
-	AggregateType eventstore.AggregateType
-	AggregateID   string
-	Sequence      uint64
-	Position      float64
-	CreationDate  time.Time
-	InstanceID    string
-=======
 	Aggregate    *eventstore.Aggregate
 	Sequence     uint64
 	Position     float64
 	CreationDate time.Time
->>>>>>> 4eaa3163
 
 	offset uint32
 
