package eventstore

import (
	"math"
	"reflect"
	"testing"

	"github.com/caos/zitadel/internal/errors"
	"github.com/caos/zitadel/internal/eventstore/repository"
)

<<<<<<< HEAD
func testSetColumns(columns Columns) func(builder *SearchQueryBuilder) *SearchQueryBuilder {
	return func(builder *SearchQueryBuilder) *SearchQueryBuilder {
		builder = builder.Columns(columns)
		return builder
=======
func testAddQuery(queryFuncs ...func(*SearchQuery) *SearchQuery) func(*SearchQueryBuilder) *SearchQueryBuilder {
	return func(builder *SearchQueryBuilder) *SearchQueryBuilder {
		query := builder.AddQuery()
		for _, queryFunc := range queryFuncs {
			queryFunc(query)
		}
		return query.Builder()
	}
}

func testSetColumns(columns Columns) func(factory *SearchQueryBuilder) *SearchQueryBuilder {
	return func(factory *SearchQueryBuilder) *SearchQueryBuilder {
		factory = factory.Columns(columns)
		return factory
>>>>>>> 5fb498d3
	}
}

func testSetLimit(limit uint64) func(builder *SearchQueryBuilder) *SearchQueryBuilder {
	return func(builder *SearchQueryBuilder) *SearchQueryBuilder {
		builder = builder.Limit(limit)
		return builder
	}
}

<<<<<<< HEAD
func testSetSequenceGreater(sequence uint64) func(builder *SearchQueryBuilder) *SearchQueryBuilder {
	return func(builder *SearchQueryBuilder) *SearchQueryBuilder {
		builder = builder.SequenceGreater(sequence)
		return builder
	}
}

func testSetSequenceLess(sequence uint64) func(builder *SearchQueryBuilder) *SearchQueryBuilder {
	return func(builder *SearchQueryBuilder) *SearchQueryBuilder {
		builder = builder.SequenceLess(sequence)
		return builder
	}
}

func testSetAggregateIDs(aggregateIDs ...string) func(builder *SearchQueryBuilder) *SearchQueryBuilder {
	return func(builder *SearchQueryBuilder) *SearchQueryBuilder {
		builder = builder.AggregateIDs(aggregateIDs...)
		return builder
	}
}

func testSetEventTypes(eventTypes ...EventType) func(builder *SearchQueryBuilder) *SearchQueryBuilder {
	return func(builder *SearchQueryBuilder) *SearchQueryBuilder {
		builder = builder.EventTypes(eventTypes...)
		return builder
	}
}

func testSetResourceOwner(resourceOwner string) func(builder *SearchQueryBuilder) *SearchQueryBuilder {
=======
func testOr(queryFuncs ...func(*SearchQuery) *SearchQuery) func(*SearchQuery) *SearchQuery {
	return func(query *SearchQuery) *SearchQuery {
		subQuery := query.Or()
		for _, queryFunc := range queryFuncs {
			queryFunc(subQuery)
		}
		return subQuery
	}
}

func testSetAggregateTypes(types ...AggregateType) func(*SearchQuery) *SearchQuery {
	return func(query *SearchQuery) *SearchQuery {
		query = query.AggregateTypes(types...)
		return query
	}
}

func testSetSequence(sequence uint64) func(*SearchQuery) *SearchQuery {
	return func(query *SearchQuery) *SearchQuery {
		query = query.SequenceGreater(sequence)
		return query
	}
}

func testSetAggregateIDs(aggregateIDs ...string) func(*SearchQuery) *SearchQuery {
	return func(query *SearchQuery) *SearchQuery {
		query = query.AggregateIDs(aggregateIDs...)
		return query
	}
}

func testSetEventTypes(eventTypes ...EventType) func(*SearchQuery) *SearchQuery {
	return func(query *SearchQuery) *SearchQuery {
		query = query.EventTypes(eventTypes...)
		return query
	}
}

func testSetResourceOwner(resourceOwner string) func(*SearchQueryBuilder) *SearchQueryBuilder {
>>>>>>> 5fb498d3
	return func(builder *SearchQueryBuilder) *SearchQueryBuilder {
		builder = builder.ResourceOwner(resourceOwner)
		return builder
	}
}

<<<<<<< HEAD
func testSetSortOrder(asc bool) func(builder *SearchQueryBuilder) *SearchQueryBuilder {
	return func(builder *SearchQueryBuilder) *SearchQueryBuilder {
		if asc {
			builder = builder.OrderAsc()
		} else {
			builder = builder.OrderDesc()
		}
		return builder
=======
func testSetSortOrder(asc bool) func(*SearchQueryBuilder) *SearchQueryBuilder {
	return func(query *SearchQueryBuilder) *SearchQueryBuilder {
		if asc {
			query = query.OrderAsc()
		} else {
			query = query.OrderDesc()
		}
		return query
>>>>>>> 5fb498d3
	}
}

func TestSearchQuerybuilderSetters(t *testing.T) {
	type args struct {
		columns Columns
		setters []func(*SearchQueryBuilder) *SearchQueryBuilder
	}
	tests := []struct {
		name string
		args args
		res  *SearchQueryBuilder
	}{
		{
			name: "New builder",
			args: args{
				columns: ColumnsEvent,
			},
			res: &SearchQueryBuilder{
				columns: repository.Columns(ColumnsEvent),
			},
		},
		{
			name: "set columns",
			args: args{
				setters: []func(*SearchQueryBuilder) *SearchQueryBuilder{testSetColumns(repository.ColumnsMaxSequence)},
			},
			res: &SearchQueryBuilder{
				columns: repository.ColumnsMaxSequence,
			},
		},
		{
			name: "set limit",
			args: args{
				setters: []func(*SearchQueryBuilder) *SearchQueryBuilder{testSetLimit(100)},
			},
			res: &SearchQueryBuilder{
				limit: 100,
			},
		},
		{
			name: "set sequence greater",
			args: args{
<<<<<<< HEAD
				setters: []func(*SearchQueryBuilder) *SearchQueryBuilder{testSetSequenceGreater(90)},
			},
			res: &SearchQueryBuilder{
				eventSequenceGreater: 90,
			},
		},
		{
			name: "set sequence less",
			args: args{
				setters: []func(*SearchQueryBuilder) *SearchQueryBuilder{testSetSequenceLess(90)},
			},
			res: &SearchQueryBuilder{
				eventSequenceLess: 90,
=======
				setters: []func(*SearchQueryBuilder) *SearchQueryBuilder{testAddQuery(testSetSequence(90))},
			},
			res: &SearchQueryBuilder{
				queries: []*SearchQuery{
					{
						eventSequence: 90,
					},
				},
>>>>>>> 5fb498d3
			},
		},
		{
			name: "set aggregateIDs",
			args: args{
				setters: []func(*SearchQueryBuilder) *SearchQueryBuilder{testAddQuery(testSetAggregateIDs("1235", "09824"))},
			},
			res: &SearchQueryBuilder{
				queries: []*SearchQuery{
					{
						aggregateIDs: []string{"1235", "09824"},
					},
				},
			},
		},
		{
			name: "set eventTypes",
			args: args{
				setters: []func(*SearchQueryBuilder) *SearchQueryBuilder{testAddQuery(testSetEventTypes("user.created", "user.updated"))},
			},
			res: &SearchQueryBuilder{
				queries: []*SearchQuery{
					{
						eventTypes: []EventType{"user.created", "user.updated"},
					},
				},
			},
		},
		{
			name: "set resource owner",
			args: args{
				setters: []func(*SearchQueryBuilder) *SearchQueryBuilder{testSetResourceOwner("hodor")},
			},
			res: &SearchQueryBuilder{
				resourceOwner: "hodor",
			},
		},
		{
			name: "default search query",
			args: args{
				setters: []func(*SearchQueryBuilder) *SearchQueryBuilder{testAddQuery(testSetAggregateTypes("user"), testSetAggregateIDs("1235", "024")), testSetSortOrder(false)},
			},
			res: &SearchQueryBuilder{
				desc: true,
				queries: []*SearchQuery{
					{
						aggregateTypes: []AggregateType{"user"},
						aggregateIDs:   []string{"1235", "024"},
					},
				},
			},
		},
	}
	for _, tt := range tests {
		t.Run(tt.name, func(t *testing.T) {
<<<<<<< HEAD
			builder := NewSearchQueryBuilder(tt.args.columns, tt.args.aggregateTypes...)
			for _, setter := range tt.args.setters {
				builder = setter(builder)
			}
			if !reflect.DeepEqual(builder, tt.res) {
				t.Errorf("NewSearchQuerybuilder() = %v, want %v", builder, tt.res)
=======
			builder := NewSearchQueryBuilder(tt.args.columns)
			for _, setter := range tt.args.setters {
				builder = setter(builder)
>>>>>>> 5fb498d3
			}

			assertBuilder(t, tt.res, builder)
		})
	}
}

func TestSearchQuerybuilderBuild(t *testing.T) {
	type args struct {
		columns Columns
		setters []func(*SearchQueryBuilder) *SearchQueryBuilder
	}
	type res struct {
		isErr func(err error) bool
		query *repository.SearchQuery
	}
	tests := []struct {
		name string
		args args
		res  res
	}{
		{
			name: "no aggregate types",
			args: args{
				columns: ColumnsEvent,
				setters: []func(*SearchQueryBuilder) *SearchQueryBuilder{},
			},
			res: res{
				isErr: errors.IsPreconditionFailed,
				query: nil,
			},
		},
		{
			name: "invalid column (too low)",
			args: args{
				columns: ColumnsEvent,
				setters: []func(*SearchQueryBuilder) *SearchQueryBuilder{
					testSetColumns(Columns(-1)),
					testAddQuery(testSetAggregateTypes("user")),
				},
			},
			res: res{
				isErr: errors.IsPreconditionFailed,
			},
		},
		{
			name: "invalid column (too high)",
			args: args{
				columns: ColumnsEvent,
				setters: []func(*SearchQueryBuilder) *SearchQueryBuilder{
					testSetColumns(math.MaxInt32),
					testAddQuery(testSetAggregateTypes("uesr")),
				},
			},
			res: res{
				isErr: errors.IsPreconditionFailed,
			},
		},
		{
			name: "filter aggregate type",
			args: args{
				columns: ColumnsEvent,
				setters: []func(*SearchQueryBuilder) *SearchQueryBuilder{
					testAddQuery(testSetAggregateTypes("user")),
				},
			},
			res: res{
				isErr: nil,
				query: &repository.SearchQuery{
					Columns: repository.ColumnsEvent,
					Desc:    false,
					Limit:   0,
					Filters: [][]*repository.Filter{
						{
							repository.NewFilter(repository.FieldAggregateType, repository.AggregateType("user"), repository.OperationEquals),
						},
					},
				},
			},
		},
		{
			name: "filter aggregate types",
			args: args{
				columns: ColumnsEvent,
				setters: []func(*SearchQueryBuilder) *SearchQueryBuilder{
					testAddQuery(testSetAggregateTypes("user", "org")),
				},
			},
			res: res{
				isErr: nil,
				query: &repository.SearchQuery{
					Columns: repository.ColumnsEvent,
					Desc:    false,
					Limit:   0,
					Filters: [][]*repository.Filter{
						{
							repository.NewFilter(repository.FieldAggregateType, []repository.AggregateType{"user", "org"}, repository.OperationIn),
						},
					},
				},
			},
		},
		{
			name: "filter aggregate type, limit, desc",
			args: args{
				columns: ColumnsEvent,
				setters: []func(*SearchQueryBuilder) *SearchQueryBuilder{
					testSetLimit(5),
					testSetSortOrder(false),
<<<<<<< HEAD
					testSetSequenceGreater(100),
=======
					testAddQuery(
						testSetSequence(100),
						testSetAggregateTypes("user"),
					),
>>>>>>> 5fb498d3
				},
			},
			res: res{
				isErr: nil,
				query: &repository.SearchQuery{
					Columns: repository.ColumnsEvent,
					Desc:    true,
					Limit:   5,
					Filters: [][]*repository.Filter{
						{
							repository.NewFilter(repository.FieldAggregateType, repository.AggregateType("user"), repository.OperationEquals),
							repository.NewFilter(repository.FieldSequence, uint64(100), repository.OperationLess),
						},
					},
				},
			},
		},
		{
			name: "filter aggregate type, limit, asc",
			args: args{
				columns: ColumnsEvent,
				setters: []func(*SearchQueryBuilder) *SearchQueryBuilder{
					testSetLimit(5),
					testSetSortOrder(true),
<<<<<<< HEAD
					testSetSequenceGreater(100),
=======
					testAddQuery(
						testSetSequence(100),
						testSetAggregateTypes("user"),
					),
>>>>>>> 5fb498d3
				},
			},
			res: res{
				isErr: nil,
				query: &repository.SearchQuery{
					Columns: repository.ColumnsEvent,
					Desc:    false,
					Limit:   5,
					Filters: [][]*repository.Filter{
						{
							repository.NewFilter(repository.FieldAggregateType, repository.AggregateType("user"), repository.OperationEquals),
							repository.NewFilter(repository.FieldSequence, uint64(100), repository.OperationGreater),
						},
					},
				},
			},
		},
		{
			name: "filter aggregate type, limit, desc, max event sequence cols",
			args: args{
				columns: ColumnsEvent,
				setters: []func(*SearchQueryBuilder) *SearchQueryBuilder{
					testSetLimit(5),
					testSetSortOrder(false),
<<<<<<< HEAD
					testSetSequenceGreater(100),
=======
>>>>>>> 5fb498d3
					testSetColumns(repository.ColumnsMaxSequence),
					testAddQuery(
						testSetSequence(100),
						testSetAggregateTypes("user"),
					),
				},
			},
			res: res{
				isErr: nil,
				query: &repository.SearchQuery{
					Columns: repository.ColumnsMaxSequence,
					Desc:    true,
					Limit:   5,
					Filters: [][]*repository.Filter{
						{
							repository.NewFilter(repository.FieldAggregateType, repository.AggregateType("user"), repository.OperationEquals),
							repository.NewFilter(repository.FieldSequence, uint64(100), repository.OperationLess),
						},
					},
				},
			},
		},
		{
			name: "filter aggregate type and aggregate id",
			args: args{
				columns: ColumnsEvent,
				setters: []func(*SearchQueryBuilder) *SearchQueryBuilder{
					testAddQuery(
						testSetAggregateTypes("user"),
						testSetAggregateIDs("1234"),
					),
				},
			},
			res: res{
				isErr: nil,
				query: &repository.SearchQuery{
					Columns: repository.ColumnsEvent,
					Desc:    false,
					Limit:   0,
					Filters: [][]*repository.Filter{
						{
							repository.NewFilter(repository.FieldAggregateType, repository.AggregateType("user"), repository.OperationEquals),
							repository.NewFilter(repository.FieldAggregateID, "1234", repository.OperationEquals),
						},
					},
				},
			},
		},
		{
			name: "filter multiple aggregate type and aggregate id",
			args: args{
				columns: ColumnsEvent,
				setters: []func(*SearchQueryBuilder) *SearchQueryBuilder{
					testAddQuery(
						testSetAggregateTypes("user"),
						testSetAggregateIDs("1234"),
						testOr(
							testSetAggregateTypes("org"),
							testSetAggregateIDs("izu"),
						),
					),
				},
			},
			res: res{
				isErr: nil,
				query: &repository.SearchQuery{
					Columns: repository.ColumnsEvent,
					Desc:    false,
					Limit:   0,
					Filters: [][]*repository.Filter{
						{
							repository.NewFilter(repository.FieldAggregateType, repository.AggregateType("user"), repository.OperationEquals),
							repository.NewFilter(repository.FieldAggregateID, "1234", repository.OperationEquals),
						},
						{
							repository.NewFilter(repository.FieldAggregateType, repository.AggregateType("org"), repository.OperationEquals),
							repository.NewFilter(repository.FieldAggregateID, "izu", repository.OperationEquals),
						},
					},
				},
			},
		},
		{
			name: "filter aggregate type and aggregate ids",
			args: args{
				columns: ColumnsEvent,
				setters: []func(*SearchQueryBuilder) *SearchQueryBuilder{
					testAddQuery(
						testSetAggregateTypes("user"),
						testSetAggregateIDs("1234", "0815"),
					),
				},
			},
			res: res{
				isErr: nil,
				query: &repository.SearchQuery{
					Columns: repository.ColumnsEvent,
					Desc:    false,
					Limit:   0,
					Filters: [][]*repository.Filter{
						{
							repository.NewFilter(repository.FieldAggregateType, repository.AggregateType("user"), repository.OperationEquals),
							repository.NewFilter(repository.FieldAggregateID, []string{"1234", "0815"}, repository.OperationIn),
						},
					},
				},
			},
		},
		{
			name: "filter aggregate type and sequence greater",
			args: args{
				columns: ColumnsEvent,
				setters: []func(*SearchQueryBuilder) *SearchQueryBuilder{
<<<<<<< HEAD
					testSetSequenceGreater(8),
=======
					testAddQuery(
						testSetAggregateTypes("user"),
						testSetSequence(8),
					),
>>>>>>> 5fb498d3
				},
			},
			res: res{
				isErr: nil,
				query: &repository.SearchQuery{
					Columns: repository.ColumnsEvent,
					Desc:    false,
					Limit:   0,
					Filters: [][]*repository.Filter{
						{
							repository.NewFilter(repository.FieldAggregateType, repository.AggregateType("user"), repository.OperationEquals),
							repository.NewFilter(repository.FieldSequence, uint64(8), repository.OperationGreater),
						},
					},
				},
			},
		},
		{
			name: "filter aggregate type and event type",
			args: args{
				columns: ColumnsEvent,
				setters: []func(*SearchQueryBuilder) *SearchQueryBuilder{
					testAddQuery(
						testSetAggregateTypes("user"),
						testSetEventTypes("user.created"),
					),
				},
			},
			res: res{
				isErr: nil,
				query: &repository.SearchQuery{
					Columns: repository.ColumnsEvent,
					Desc:    false,
					Limit:   0,
					Filters: [][]*repository.Filter{
						{
							repository.NewFilter(repository.FieldAggregateType, repository.AggregateType("user"), repository.OperationEquals),
							repository.NewFilter(repository.FieldEventType, repository.EventType("user.created"), repository.OperationEquals),
						},
					},
				},
			},
		},
		{
			name: "filter aggregate type and event types",
			args: args{
				columns: ColumnsEvent,
				setters: []func(*SearchQueryBuilder) *SearchQueryBuilder{
					testAddQuery(
						testSetAggregateTypes("user"),
						testSetEventTypes("user.created", "user.changed"),
					),
				},
			},
			res: res{
				isErr: nil,
				query: &repository.SearchQuery{
					Columns: repository.ColumnsEvent,
					Desc:    false,
					Limit:   0,
					Filters: [][]*repository.Filter{
						{
							repository.NewFilter(repository.FieldAggregateType, repository.AggregateType("user"), repository.OperationEquals),
							repository.NewFilter(repository.FieldEventType, []repository.EventType{"user.created", "user.changed"}, repository.OperationIn),
						},
					},
				},
			},
		},
		{
			name: "filter aggregate type resource owner",
			args: args{
				columns: ColumnsEvent,
				setters: []func(*SearchQueryBuilder) *SearchQueryBuilder{
					testSetResourceOwner("hodor"),
					testAddQuery(
						testSetAggregateTypes("user"),
					),
				},
			},
			res: res{
				isErr: nil,
				query: &repository.SearchQuery{
					Columns: repository.ColumnsEvent,
					Desc:    false,
					Limit:   0,
					Filters: [][]*repository.Filter{
						{
							repository.NewFilter(repository.FieldAggregateType, repository.AggregateType("user"), repository.OperationEquals),
							repository.NewFilter(repository.FieldResourceOwner, "hodor", repository.OperationEquals),
						},
					},
				},
			},
		},
		{
			name: "filter aggregate type and sequence between",
			args: args{
				columns:        ColumnsEvent,
				aggregateTypes: []AggregateType{"user"},
				setters: []func(*SearchQueryBuilder) *SearchQueryBuilder{
					testSetSequenceGreater(8),
					testSetSequenceLess(16),
				},
			},
			res: res{
				isErr: nil,
				query: &repository.SearchQuery{
					Columns: repository.ColumnsEvent,
					Desc:    false,
					Limit:   0,
					Filters: []*repository.Filter{
						repository.NewFilter(repository.FieldAggregateType, repository.AggregateType("user"), repository.OperationEquals),
						repository.NewFilter(repository.FieldSequence, uint64(8), repository.OperationGreater),
						repository.NewFilter(repository.FieldSequence, uint64(16), repository.OperationLess),
					},
				},
			},
		},
		{
			name: "column invalid",
			args: args{
				columns: Columns(-1),
				setters: []func(*SearchQueryBuilder) *SearchQueryBuilder{
					testAddQuery(
						testSetAggregateTypes("user"),
					),
				},
			},
			res: res{
				isErr: errors.IsPreconditionFailed,
			},
		},
	}
	for _, tt := range tests {
		t.Run(tt.name, func(t *testing.T) {
<<<<<<< HEAD
			builder := NewSearchQueryBuilder(tt.args.columns, tt.args.aggregateTypes...)
=======
			factory := NewSearchQueryBuilder(tt.args.columns)
>>>>>>> 5fb498d3
			for _, f := range tt.args.setters {
				builder = f(builder)
			}
			query, err := builder.build()
			if tt.res.isErr != nil && !tt.res.isErr(err) {
				t.Errorf("wrong error(%T): %v", err, err)
				return
			}
			if err != nil && tt.res.isErr == nil {
				t.Errorf("no error expected: %v", err)
				return
			}

<<<<<<< HEAD
			if !reflect.DeepEqual(query, tt.res.query) {
				t.Errorf("NewSearchQuerybuilder() = %+v, want %+v", builder, tt.res.query)
			}
=======
			assertRepoQuery(t, tt.res.query, query)
>>>>>>> 5fb498d3
		})
	}
}

func assertBuilder(t *testing.T, want, got *SearchQueryBuilder) {
	t.Helper()

	if got.columns != want.columns {
		t.Errorf("wrong column: got: %v want: %v", got.columns, want.columns)
	}
	if got.desc != want.desc {
		t.Errorf("wrong desc: got: %v want: %v", got.desc, want.desc)
	}
	if got.limit != want.limit {
		t.Errorf("wrong limit: got: %v want: %v", got.limit, want.limit)
	}
	if got.resourceOwner != want.resourceOwner {
		t.Errorf("wrong : got: %v want: %v", got.resourceOwner, want.resourceOwner)
	}
	if len(got.queries) != len(want.queries) {
		t.Errorf("wrong length of queries: got: %v want: %v", len(got.queries), len(want.queries))
	}

	for i, query := range got.queries {
		assertQuery(t, i, want.queries[i], query)
	}
}

func assertQuery(t *testing.T, i int, want, got *SearchQuery) {
	t.Helper()

	if !reflect.DeepEqual(got.aggregateIDs, want.aggregateIDs) {
		t.Errorf("wrong aggregateIDs in query %d : got: %v want: %v", i, got.aggregateIDs, want.aggregateIDs)
	}
	if !reflect.DeepEqual(got.aggregateTypes, want.aggregateTypes) {
		t.Errorf("wrong aggregateTypes in query %d : got: %v want: %v", i, got.aggregateTypes, want.aggregateTypes)
	}
	if !reflect.DeepEqual(got.eventData, want.eventData) {
		t.Errorf("wrong eventData in query %d : got: %v want: %v", i, got.eventData, want.eventData)
	}
	if got.eventSequence != want.eventSequence {
		t.Errorf("wrong eventSequence in query %d : got: %v want: %v", i, got.eventSequence, want.eventSequence)
	}
	if !reflect.DeepEqual(got.eventTypes, want.eventTypes) {
		t.Errorf("wrong eventTypes in query %d : got: %v want: %v", i, got.eventTypes, want.eventTypes)
	}
}

func assertRepoQuery(t *testing.T, want, got *repository.SearchQuery) {
	t.Helper()

	if want == nil && got == nil {
		return
	}

	if !reflect.DeepEqual(got.Columns, want.Columns) {
		t.Errorf("wrong columns in query: got: %v want: %v", got.Columns, want.Columns)
	}
	if !reflect.DeepEqual(got.Desc, want.Desc) {
		t.Errorf("wrong desc in query: got: %v want: %v", got.Desc, want.Desc)
	}
	if !reflect.DeepEqual(got.Limit, want.Limit) {
		t.Errorf("wrong limit in query: got: %v want: %v", got.Limit, want.Limit)
	}

	if len(got.Filters) != len(want.Filters) {
		t.Errorf("wrong length of filters: got: %v want: %v", len(got.Filters), len(want.Filters))
	}

	for filterIdx, filter := range got.Filters {
		if len(got.Filters) != len(want.Filters) {
			t.Errorf("wrong length of subfilters: got: %v want: %v", len(filter), len(want.Filters[filterIdx]))
		}
		for subFilterIdx, f := range filter {
			assertFilters(t, subFilterIdx, want.Filters[filterIdx][subFilterIdx], f)
		}
	}
}

func assertFilters(t *testing.T, i int, want, got *repository.Filter) {
	t.Helper()

	if want.Field != got.Field {
		t.Errorf("wrong field in filter %d : got: %v want: %v", i, got.Field, want.Field)
	}
	if want.Operation != got.Operation {
		t.Errorf("wrong operation in filter %d : got: %v want: %v", i, got.Operation, want.Operation)
	}
	if !reflect.DeepEqual(want.Value, got.Value) {
		t.Errorf("wrong value in filter %d : got: %v want: %v", i, got.Value, want.Value)
	}
}<|MERGE_RESOLUTION|>--- conflicted
+++ resolved
@@ -9,12 +9,6 @@
 	"github.com/caos/zitadel/internal/eventstore/repository"
 )
 
-<<<<<<< HEAD
-func testSetColumns(columns Columns) func(builder *SearchQueryBuilder) *SearchQueryBuilder {
-	return func(builder *SearchQueryBuilder) *SearchQueryBuilder {
-		builder = builder.Columns(columns)
-		return builder
-=======
 func testAddQuery(queryFuncs ...func(*SearchQuery) *SearchQuery) func(*SearchQueryBuilder) *SearchQueryBuilder {
 	return func(builder *SearchQueryBuilder) *SearchQueryBuilder {
 		query := builder.AddQuery()
@@ -29,7 +23,6 @@
 	return func(factory *SearchQueryBuilder) *SearchQueryBuilder {
 		factory = factory.Columns(columns)
 		return factory
->>>>>>> 5fb498d3
 	}
 }
 
@@ -40,37 +33,6 @@
 	}
 }
 
-<<<<<<< HEAD
-func testSetSequenceGreater(sequence uint64) func(builder *SearchQueryBuilder) *SearchQueryBuilder {
-	return func(builder *SearchQueryBuilder) *SearchQueryBuilder {
-		builder = builder.SequenceGreater(sequence)
-		return builder
-	}
-}
-
-func testSetSequenceLess(sequence uint64) func(builder *SearchQueryBuilder) *SearchQueryBuilder {
-	return func(builder *SearchQueryBuilder) *SearchQueryBuilder {
-		builder = builder.SequenceLess(sequence)
-		return builder
-	}
-}
-
-func testSetAggregateIDs(aggregateIDs ...string) func(builder *SearchQueryBuilder) *SearchQueryBuilder {
-	return func(builder *SearchQueryBuilder) *SearchQueryBuilder {
-		builder = builder.AggregateIDs(aggregateIDs...)
-		return builder
-	}
-}
-
-func testSetEventTypes(eventTypes ...EventType) func(builder *SearchQueryBuilder) *SearchQueryBuilder {
-	return func(builder *SearchQueryBuilder) *SearchQueryBuilder {
-		builder = builder.EventTypes(eventTypes...)
-		return builder
-	}
-}
-
-func testSetResourceOwner(resourceOwner string) func(builder *SearchQueryBuilder) *SearchQueryBuilder {
-=======
 func testOr(queryFuncs ...func(*SearchQuery) *SearchQuery) func(*SearchQuery) *SearchQuery {
 	return func(query *SearchQuery) *SearchQuery {
 		subQuery := query.Or()
@@ -88,9 +50,16 @@
 	}
 }
 
-func testSetSequence(sequence uint64) func(*SearchQuery) *SearchQuery {
+func testSetSequenceGreater(sequence uint64) func(*SearchQuery) *SearchQuery {
 	return func(query *SearchQuery) *SearchQuery {
 		query = query.SequenceGreater(sequence)
+		return query
+	}
+}
+
+func testSetSequenceLess(sequence uint64) func(*SearchQuery) *SearchQuery {
+	return func(query *SearchQuery) *SearchQuery {
+		query = query.SequenceLess(sequence)
 		return query
 	}
 }
@@ -110,23 +79,12 @@
 }
 
 func testSetResourceOwner(resourceOwner string) func(*SearchQueryBuilder) *SearchQueryBuilder {
->>>>>>> 5fb498d3
 	return func(builder *SearchQueryBuilder) *SearchQueryBuilder {
 		builder = builder.ResourceOwner(resourceOwner)
 		return builder
 	}
 }
 
-<<<<<<< HEAD
-func testSetSortOrder(asc bool) func(builder *SearchQueryBuilder) *SearchQueryBuilder {
-	return func(builder *SearchQueryBuilder) *SearchQueryBuilder {
-		if asc {
-			builder = builder.OrderAsc()
-		} else {
-			builder = builder.OrderDesc()
-		}
-		return builder
-=======
 func testSetSortOrder(asc bool) func(*SearchQueryBuilder) *SearchQueryBuilder {
 	return func(query *SearchQueryBuilder) *SearchQueryBuilder {
 		if asc {
@@ -135,7 +93,6 @@
 			query = query.OrderDesc()
 		}
 		return query
->>>>>>> 5fb498d3
 	}
 }
 
@@ -179,30 +136,27 @@
 		{
 			name: "set sequence greater",
 			args: args{
-<<<<<<< HEAD
-				setters: []func(*SearchQueryBuilder) *SearchQueryBuilder{testSetSequenceGreater(90)},
-			},
-			res: &SearchQueryBuilder{
-				eventSequenceGreater: 90,
-			},
-		},
-		{
-			name: "set sequence less",
-			args: args{
-				setters: []func(*SearchQueryBuilder) *SearchQueryBuilder{testSetSequenceLess(90)},
-			},
-			res: &SearchQueryBuilder{
-				eventSequenceLess: 90,
-=======
-				setters: []func(*SearchQueryBuilder) *SearchQueryBuilder{testAddQuery(testSetSequence(90))},
+				setters: []func(*SearchQueryBuilder) *SearchQueryBuilder{testAddQuery(testSetSequenceGreater(90))},
 			},
 			res: &SearchQueryBuilder{
 				queries: []*SearchQuery{
 					{
-						eventSequence: 90,
-					},
-				},
->>>>>>> 5fb498d3
+						eventSequenceGreater: 90,
+					},
+				},
+			},
+		},
+		{
+			name: "set sequence less",
+			args: args{
+				setters: []func(*SearchQueryBuilder) *SearchQueryBuilder{testAddQuery(testSetSequenceLess(90))},
+			},
+			res: &SearchQueryBuilder{
+				queries: []*SearchQuery{
+					{
+						eventSequenceLess: 90,
+					},
+				},
 			},
 		},
 		{
@@ -258,18 +212,9 @@
 	}
 	for _, tt := range tests {
 		t.Run(tt.name, func(t *testing.T) {
-<<<<<<< HEAD
-			builder := NewSearchQueryBuilder(tt.args.columns, tt.args.aggregateTypes...)
-			for _, setter := range tt.args.setters {
-				builder = setter(builder)
-			}
-			if !reflect.DeepEqual(builder, tt.res) {
-				t.Errorf("NewSearchQuerybuilder() = %v, want %v", builder, tt.res)
-=======
 			builder := NewSearchQueryBuilder(tt.args.columns)
 			for _, setter := range tt.args.setters {
 				builder = setter(builder)
->>>>>>> 5fb498d3
 			}
 
 			assertBuilder(t, tt.res, builder)
@@ -379,14 +324,10 @@
 				setters: []func(*SearchQueryBuilder) *SearchQueryBuilder{
 					testSetLimit(5),
 					testSetSortOrder(false),
-<<<<<<< HEAD
-					testSetSequenceGreater(100),
-=======
-					testAddQuery(
-						testSetSequence(100),
-						testSetAggregateTypes("user"),
-					),
->>>>>>> 5fb498d3
+					testAddQuery(
+						testSetSequenceGreater(100),
+						testSetAggregateTypes("user"),
+					),
 				},
 			},
 			res: res{
@@ -411,14 +352,10 @@
 				setters: []func(*SearchQueryBuilder) *SearchQueryBuilder{
 					testSetLimit(5),
 					testSetSortOrder(true),
-<<<<<<< HEAD
-					testSetSequenceGreater(100),
-=======
-					testAddQuery(
-						testSetSequence(100),
-						testSetAggregateTypes("user"),
-					),
->>>>>>> 5fb498d3
+					testAddQuery(
+						testSetSequenceGreater(100),
+						testSetAggregateTypes("user"),
+					),
 				},
 			},
 			res: res{
@@ -443,13 +380,9 @@
 				setters: []func(*SearchQueryBuilder) *SearchQueryBuilder{
 					testSetLimit(5),
 					testSetSortOrder(false),
-<<<<<<< HEAD
-					testSetSequenceGreater(100),
-=======
->>>>>>> 5fb498d3
 					testSetColumns(repository.ColumnsMaxSequence),
 					testAddQuery(
-						testSetSequence(100),
+						testSetSequenceGreater(100),
 						testSetAggregateTypes("user"),
 					),
 				},
@@ -560,14 +493,10 @@
 			args: args{
 				columns: ColumnsEvent,
 				setters: []func(*SearchQueryBuilder) *SearchQueryBuilder{
-<<<<<<< HEAD
-					testSetSequenceGreater(8),
-=======
-					testAddQuery(
-						testSetAggregateTypes("user"),
-						testSetSequence(8),
-					),
->>>>>>> 5fb498d3
+					testAddQuery(
+						testSetAggregateTypes("user"),
+						testSetSequenceGreater(8),
+					),
 				},
 			},
 			res: res{
@@ -666,23 +595,27 @@
 		{
 			name: "filter aggregate type and sequence between",
 			args: args{
-				columns:        ColumnsEvent,
-				aggregateTypes: []AggregateType{"user"},
-				setters: []func(*SearchQueryBuilder) *SearchQueryBuilder{
-					testSetSequenceGreater(8),
-					testSetSequenceLess(16),
-				},
-			},
-			res: res{
-				isErr: nil,
-				query: &repository.SearchQuery{
-					Columns: repository.ColumnsEvent,
-					Desc:    false,
-					Limit:   0,
-					Filters: []*repository.Filter{
-						repository.NewFilter(repository.FieldAggregateType, repository.AggregateType("user"), repository.OperationEquals),
-						repository.NewFilter(repository.FieldSequence, uint64(8), repository.OperationGreater),
-						repository.NewFilter(repository.FieldSequence, uint64(16), repository.OperationLess),
+				columns: ColumnsEvent,
+				setters: []func(*SearchQueryBuilder) *SearchQueryBuilder{
+					testAddQuery(
+						testSetAggregateTypes("user"),
+						testSetSequenceGreater(8),
+						testSetSequenceLess(16),
+					),
+				},
+			},
+			res: res{
+				isErr: nil,
+				query: &repository.SearchQuery{
+					Columns: repository.ColumnsEvent,
+					Desc:    false,
+					Limit:   0,
+					Filters: [][]*repository.Filter{
+						{
+							repository.NewFilter(repository.FieldAggregateType, repository.AggregateType("user"), repository.OperationEquals),
+							repository.NewFilter(repository.FieldSequence, uint64(8), repository.OperationGreater),
+							repository.NewFilter(repository.FieldSequence, uint64(16), repository.OperationLess),
+						},
 					},
 				},
 			},
@@ -704,11 +637,7 @@
 	}
 	for _, tt := range tests {
 		t.Run(tt.name, func(t *testing.T) {
-<<<<<<< HEAD
-			builder := NewSearchQueryBuilder(tt.args.columns, tt.args.aggregateTypes...)
-=======
-			factory := NewSearchQueryBuilder(tt.args.columns)
->>>>>>> 5fb498d3
+			builder := NewSearchQueryBuilder(tt.args.columns)
 			for _, f := range tt.args.setters {
 				builder = f(builder)
 			}
@@ -722,13 +651,7 @@
 				return
 			}
 
-<<<<<<< HEAD
-			if !reflect.DeepEqual(query, tt.res.query) {
-				t.Errorf("NewSearchQuerybuilder() = %+v, want %+v", builder, tt.res.query)
-			}
-=======
 			assertRepoQuery(t, tt.res.query, query)
->>>>>>> 5fb498d3
 		})
 	}
 }
@@ -769,8 +692,11 @@
 	if !reflect.DeepEqual(got.eventData, want.eventData) {
 		t.Errorf("wrong eventData in query %d : got: %v want: %v", i, got.eventData, want.eventData)
 	}
-	if got.eventSequence != want.eventSequence {
-		t.Errorf("wrong eventSequence in query %d : got: %v want: %v", i, got.eventSequence, want.eventSequence)
+	if got.eventSequenceLess != want.eventSequenceLess {
+		t.Errorf("wrong eventSequenceLess in query %d : got: %v want: %v", i, got.eventSequenceLess, want.eventSequenceLess)
+	}
+	if got.eventSequenceGreater != want.eventSequenceGreater {
+		t.Errorf("wrong eventSequenceGreater in query %d : got: %v want: %v", i, got.eventSequenceGreater, want.eventSequenceGreater)
 	}
 	if !reflect.DeepEqual(got.eventTypes, want.eventTypes) {
 		t.Errorf("wrong eventTypes in query %d : got: %v want: %v", i, got.eventTypes, want.eventTypes)
