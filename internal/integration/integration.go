--- conflicted
+++ resolved
@@ -180,13 +180,8 @@
 			Description:     "who cares?",
 			AccessTokenType: domain.OIDCTokenTypeJWT,
 		})
-<<<<<<< HEAD
-		logging.OnError(err).Fatal("add machine user")
-		user, err = s.Queries.GetUser(ctx, true, true, query)
-=======
 		logging.WithFields("username", SystemUser).OnError(err).Fatal("add machine user")
 		user, err = s.Queries.GetUser(ctx, true, true, usernameQuery)
->>>>>>> d3e403f6
 	}
 	logging.WithFields("username", SystemUser).OnError(err).Fatal("get user")
 
