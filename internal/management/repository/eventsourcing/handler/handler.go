package handler

import (
	"time"

	v1 "github.com/caos/zitadel/internal/eventstore/v1"
	"github.com/caos/zitadel/internal/static"

	"github.com/caos/zitadel/internal/config/systemdefaults"
	"github.com/caos/zitadel/internal/config/types"
	"github.com/caos/zitadel/internal/eventstore/v1/query"
	"github.com/caos/zitadel/internal/management/repository/eventsourcing/view"
)

type Configs map[string]*Config

type Config struct {
	MinimumCycleDuration types.Duration
}

type handler struct {
	view                *view.View
	bulkLimit           uint64
	cycleDuration       time.Duration
	errorCountUntilSkip uint64

	es v1.Eventstore
}

func (h *handler) Eventstore() v1.Eventstore {
	return h.es
}

func Register(configs Configs, bulkLimit, errorCount uint64, view *view.View, es v1.Eventstore, defaults systemdefaults.SystemDefaults, staticStorage static.Storage) []query.Handler {
	return []query.Handler{
		newProject(
			handler{view, bulkLimit, configs.cycleDuration("Project"), errorCount, es}),
		newProjectGrant(
			handler{view, bulkLimit, configs.cycleDuration("ProjectGrant"), errorCount, es}),
		newProjectRole(handler{view, bulkLimit, configs.cycleDuration("ProjectRole"), errorCount, es}),
		newProjectMember(handler{view, bulkLimit, configs.cycleDuration("ProjectMember"), errorCount, es}),
		newProjectGrantMember(handler{view, bulkLimit, configs.cycleDuration("ProjectGrantMember"), errorCount, es}),
		newApplication(handler{view, bulkLimit, configs.cycleDuration("Application"), errorCount, es}),
		newUser(handler{view, bulkLimit, configs.cycleDuration("User"), errorCount, es},
			defaults.IamID),
		newUserGrant(handler{view, bulkLimit, configs.cycleDuration("UserGrant"), errorCount, es}),
		newOrgMember(
			handler{view, bulkLimit, configs.cycleDuration("OrgMember"), errorCount, es}),
		newOrgDomain(
			handler{view, bulkLimit, configs.cycleDuration("OrgDomain"), errorCount, es}),
		newUserMembership(
			handler{view, bulkLimit, configs.cycleDuration("UserMembership"), errorCount, es}),
		newAuthNKeys(
			handler{view, bulkLimit, configs.cycleDuration("MachineKeys"), errorCount, es}),
		newIDPConfig(
			handler{view, bulkLimit, configs.cycleDuration("IDPConfig"), errorCount, es}),
		newLoginPolicy(
			handler{view, bulkLimit, configs.cycleDuration("LoginPolicy"), errorCount, es}),
		newLabelPolicy(
			handler{view, bulkLimit, configs.cycleDuration("LabelPolicy"), errorCount, es},
			staticStorage),
		newIDPProvider(
			handler{view, bulkLimit, configs.cycleDuration("IDPProvider"), errorCount, es},
			defaults),
		newExternalIDP(
			handler{view, bulkLimit, configs.cycleDuration("ExternalIDP"), errorCount, es},
			defaults),
<<<<<<< HEAD
		newPasswordComplexityPolicy(
			handler{view, bulkLimit, configs.cycleDuration("PasswordComplexityPolicy"), errorCount, es}),
=======
		newPasswordAgePolicy(
			handler{view, bulkLimit, configs.cycleDuration("PasswordAgePolicy"), errorCount, es}),
>>>>>>> 5b756ab4
		newLockoutPolicy(
			handler{view, bulkLimit, configs.cycleDuration("LockoutPolicy"), errorCount, es}),
		newOrgIAMPolicy(
			handler{view, bulkLimit, configs.cycleDuration("OrgIAMPolicy"), errorCount, es}),
		newMailTemplate(
			handler{view, bulkLimit, configs.cycleDuration("MailTemplate"), errorCount, es}),
		newMessageText(
			handler{view, bulkLimit, configs.cycleDuration("MessageText"), errorCount, es}),
		newFeatures(
			handler{view, bulkLimit, configs.cycleDuration("Features"), errorCount, es}),
		newPrivacyPolicy(
			handler{view, bulkLimit, configs.cycleDuration("PrivacyPolicy"), errorCount, es}),
		newCustomText(
			handler{view, bulkLimit, configs.cycleDuration("CustomText"), errorCount, es}),
		newMetadata(
			handler{view, bulkLimit, configs.cycleDuration("Metadata"), errorCount, es}),
	}
}

func (configs Configs) cycleDuration(viewModel string) time.Duration {
	c, ok := configs[viewModel]
	if !ok {
		return 3 * time.Minute
	}
	return c.MinimumCycleDuration.Duration
}

func (h *handler) MinimumCycleDuration() time.Duration {
	return h.cycleDuration
}

func (h *handler) LockDuration() time.Duration {
	return h.cycleDuration / 3
}

func (h *handler) QueryLimit() uint64 {
	return h.bulkLimit
}<|MERGE_RESOLUTION|>--- conflicted
+++ resolved
@@ -65,13 +65,6 @@
 		newExternalIDP(
 			handler{view, bulkLimit, configs.cycleDuration("ExternalIDP"), errorCount, es},
 			defaults),
-<<<<<<< HEAD
-		newPasswordComplexityPolicy(
-			handler{view, bulkLimit, configs.cycleDuration("PasswordComplexityPolicy"), errorCount, es}),
-=======
-		newPasswordAgePolicy(
-			handler{view, bulkLimit, configs.cycleDuration("PasswordAgePolicy"), errorCount, es}),
->>>>>>> 5b756ab4
 		newLockoutPolicy(
 			handler{view, bulkLimit, configs.cycleDuration("LockoutPolicy"), errorCount, es}),
 		newOrgIAMPolicy(
