package handler

import (
	"net/http"

	iam_model "github.com/caos/zitadel/internal/iam/model"
	"github.com/caos/zitadel/internal/query"
)

func (l *Login) getDefaultOrgIamPolicy(r *http.Request) (*query.OrgIAMPolicy, error) {
	return l.query.DefaultOrgIAMPolicy(r.Context())
}

func (l *Login) getOrgIamPolicy(r *http.Request, orgID string) (*query.OrgIAMPolicy, error) {
	if orgID == "" {
		return l.query.DefaultOrgIAMPolicy(r.Context())
	}
<<<<<<< HEAD
	return l.query.MyOrgIAMPolicy(r.Context(), orgID)
=======
	return l.query.OrgIAMPolicyByOrg(r.Context(), orgID)
>>>>>>> 7b38158c
}

func (l *Login) getIDPConfigByID(r *http.Request, idpConfigID string) (*iam_model.IDPConfigView, error) {
	return l.authRepo.GetIDPConfigByID(r.Context(), idpConfigID)
}<|MERGE_RESOLUTION|>--- conflicted
+++ resolved
@@ -15,11 +15,7 @@
 	if orgID == "" {
 		return l.query.DefaultOrgIAMPolicy(r.Context())
 	}
-<<<<<<< HEAD
-	return l.query.MyOrgIAMPolicy(r.Context(), orgID)
-=======
 	return l.query.OrgIAMPolicyByOrg(r.Context(), orgID)
->>>>>>> 7b38158c
 }
 
 func (l *Login) getIDPConfigByID(r *http.Request, idpConfigID string) (*iam_model.IDPConfigView, error) {
