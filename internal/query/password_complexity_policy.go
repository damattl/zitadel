package query

import (
	"context"
	"database/sql"
	errs "errors"
	"time"

	sq "github.com/Masterminds/squirrel"

	"github.com/zitadel/logging"

	"github.com/zitadel/zitadel/internal/api/authz"
	"github.com/zitadel/zitadel/internal/api/call"
	"github.com/zitadel/zitadel/internal/domain"
	"github.com/zitadel/zitadel/internal/errors"
	"github.com/zitadel/zitadel/internal/query/projection"
	"github.com/zitadel/zitadel/internal/telemetry/tracing"
)

type PasswordComplexityPolicy struct {
	ID            string
	Sequence      uint64
	CreationDate  time.Time
	ChangeDate    time.Time
	ResourceOwner string
	State         domain.PolicyState

	MinLength    uint64
	HasLowercase bool
	HasUppercase bool
	HasNumber    bool
	HasSymbol    bool

	IsDefault bool
}

func (q *Queries) PasswordComplexityPolicyByOrg(ctx context.Context, shouldTriggerBulk bool, orgID string, withOwnerRemoved bool) (_ *PasswordComplexityPolicy, err error) {
	ctx, span := tracing.NewSpan(ctx)
	defer func() { span.EndWithError(err) }()

	if shouldTriggerBulk {
<<<<<<< HEAD
		err := projection.PasswordComplexityProjection.Trigger(ctx)
		logging.OnError(err).Debug("trigger failed")
=======
		ctx = projection.PasswordComplexityProjection.Trigger(ctx)
>>>>>>> 6319fdda
	}
	eq := sq.Eq{PasswordComplexityColInstanceID.identifier(): authz.GetInstance(ctx).InstanceID()}
	if !withOwnerRemoved {
		eq[PasswordComplexityColOwnerRemoved.identifier()] = false
	}
	stmt, scan := preparePasswordComplexityPolicyQuery(ctx, q.client)
	query, args, err := stmt.Where(
		sq.And{
			eq,
			sq.Or{
				sq.Eq{PasswordComplexityColID.identifier(): orgID},
				sq.Eq{PasswordComplexityColID.identifier(): authz.GetInstance(ctx).InstanceID()},
			},
		}).
		OrderBy(PasswordComplexityColIsDefault.identifier()).
		Limit(1).ToSql()
	if err != nil {
		return nil, errors.ThrowInternal(err, "QUERY-lDnrk", "Errors.Query.SQLStatement")
	}

	row := q.client.QueryRowContext(ctx, query, args...)
	return scan(row)
}

func (q *Queries) DefaultPasswordComplexityPolicy(ctx context.Context, shouldTriggerBulk bool) (_ *PasswordComplexityPolicy, err error) {
	ctx, span := tracing.NewSpan(ctx)
	defer func() { span.EndWithError(err) }()

	if shouldTriggerBulk {
<<<<<<< HEAD
		err := projection.PasswordComplexityProjection.Trigger(ctx)
		logging.OnError(err).Debug("trigger failed")
=======
		ctx = projection.PasswordComplexityProjection.Trigger(ctx)
>>>>>>> 6319fdda
	}

	stmt, scan := preparePasswordComplexityPolicyQuery(ctx, q.client)
	query, args, err := stmt.Where(sq.Eq{
		PasswordComplexityColID.identifier():         authz.GetInstance(ctx).InstanceID(),
		PasswordComplexityColInstanceID.identifier(): authz.GetInstance(ctx).InstanceID(),
	}).
		OrderBy(PasswordComplexityColIsDefault.identifier()).
		Limit(1).ToSql()
	if err != nil {
		return nil, errors.ThrowInternal(err, "QUERY-h4Uyr", "Errors.Query.SQLStatement")
	}

	row := q.client.QueryRowContext(ctx, query, args...)
	return scan(row)
}

var (
	passwordComplexityTable = table{
		name:          projection.PasswordComplexityTable,
		instanceIDCol: projection.ComplexityPolicyInstanceIDCol,
	}
	PasswordComplexityColID = Column{
		name:  projection.ComplexityPolicyIDCol,
		table: passwordComplexityTable,
	}
	PasswordComplexityColSequence = Column{
		name:  projection.ComplexityPolicySequenceCol,
		table: passwordComplexityTable,
	}
	PasswordComplexityColCreationDate = Column{
		name:  projection.ComplexityPolicyCreationDateCol,
		table: passwordComplexityTable,
	}
	PasswordComplexityColChangeDate = Column{
		name:  projection.ComplexityPolicyChangeDateCol,
		table: passwordComplexityTable,
	}
	PasswordComplexityColResourceOwner = Column{
		name:  projection.ComplexityPolicyResourceOwnerCol,
		table: passwordComplexityTable,
	}
	PasswordComplexityColInstanceID = Column{
		name:  projection.ComplexityPolicyInstanceIDCol,
		table: passwordComplexityTable,
	}
	PasswordComplexityColMinLength = Column{
		name:  projection.ComplexityPolicyMinLengthCol,
		table: passwordComplexityTable,
	}
	PasswordComplexityColHasLowercase = Column{
		name:  projection.ComplexityPolicyHasLowercaseCol,
		table: passwordComplexityTable,
	}
	PasswordComplexityColHasUpperCase = Column{
		name:  projection.ComplexityPolicyHasUppercaseCol,
		table: passwordComplexityTable,
	}
	PasswordComplexityColHasNumber = Column{
		name:  projection.ComplexityPolicyHasNumberCol,
		table: passwordComplexityTable,
	}
	PasswordComplexityColHasSymbol = Column{
		name:  projection.ComplexityPolicyHasSymbolCol,
		table: passwordComplexityTable,
	}
	PasswordComplexityColIsDefault = Column{
		name:  projection.ComplexityPolicyIsDefaultCol,
		table: passwordComplexityTable,
	}
	PasswordComplexityColState = Column{
		name:  projection.ComplexityPolicyStateCol,
		table: passwordComplexityTable,
	}
	PasswordComplexityColOwnerRemoved = Column{
		name:  projection.ComplexityPolicyOwnerRemovedCol,
		table: passwordComplexityTable,
	}
)

func preparePasswordComplexityPolicyQuery(ctx context.Context, db prepareDatabase) (sq.SelectBuilder, func(*sql.Row) (*PasswordComplexityPolicy, error)) {
	return sq.Select(
			PasswordComplexityColID.identifier(),
			PasswordComplexityColSequence.identifier(),
			PasswordComplexityColCreationDate.identifier(),
			PasswordComplexityColChangeDate.identifier(),
			PasswordComplexityColResourceOwner.identifier(),
			PasswordComplexityColMinLength.identifier(),
			PasswordComplexityColHasLowercase.identifier(),
			PasswordComplexityColHasUpperCase.identifier(),
			PasswordComplexityColHasNumber.identifier(),
			PasswordComplexityColHasSymbol.identifier(),
			PasswordComplexityColIsDefault.identifier(),
			PasswordComplexityColState.identifier(),
		).
			From(passwordComplexityTable.identifier() + db.Timetravel(call.Took(ctx))).
			PlaceholderFormat(sq.Dollar),
		func(row *sql.Row) (*PasswordComplexityPolicy, error) {
			policy := new(PasswordComplexityPolicy)
			err := row.Scan(
				&policy.ID,
				&policy.Sequence,
				&policy.CreationDate,
				&policy.ChangeDate,
				&policy.ResourceOwner,
				&policy.MinLength,
				&policy.HasLowercase,
				&policy.HasUppercase,
				&policy.HasNumber,
				&policy.HasSymbol,
				&policy.IsDefault,
				&policy.State,
			)
			if err != nil {
				if errs.Is(err, sql.ErrNoRows) {
					return nil, errors.ThrowNotFound(err, "QUERY-63mtI", "Errors.PasswordComplexity.NotFound")
				}
				return nil, errors.ThrowInternal(err, "QUERY-uulCZ", "Errors.Internal")
			}
			return policy, nil
		}
}<|MERGE_RESOLUTION|>--- conflicted
+++ resolved
@@ -40,12 +40,8 @@
 	defer func() { span.EndWithError(err) }()
 
 	if shouldTriggerBulk {
-<<<<<<< HEAD
-		err := projection.PasswordComplexityProjection.Trigger(ctx)
+		ctx, err = projection.PasswordComplexityProjection.Trigger(ctx)
 		logging.OnError(err).Debug("trigger failed")
-=======
-		ctx = projection.PasswordComplexityProjection.Trigger(ctx)
->>>>>>> 6319fdda
 	}
 	eq := sq.Eq{PasswordComplexityColInstanceID.identifier(): authz.GetInstance(ctx).InstanceID()}
 	if !withOwnerRemoved {
@@ -75,12 +71,8 @@
 	defer func() { span.EndWithError(err) }()
 
 	if shouldTriggerBulk {
-<<<<<<< HEAD
-		err := projection.PasswordComplexityProjection.Trigger(ctx)
+		ctx, err = projection.PasswordComplexityProjection.Trigger(ctx)
 		logging.OnError(err).Debug("trigger failed")
-=======
-		ctx = projection.PasswordComplexityProjection.Trigger(ctx)
->>>>>>> 6319fdda
 	}
 
 	stmt, scan := preparePasswordComplexityPolicyQuery(ctx, q.client)
