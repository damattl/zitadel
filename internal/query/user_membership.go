--- conflicted
+++ resolved
@@ -221,25 +221,14 @@
 			for rows.Next() {
 
 				var (
-<<<<<<< HEAD
-					membership  = new(Membership)
-					orgID       = sql.NullString{}
-					iamID       = sql.NullString{}
-					projectID   = sql.NullString{}
-					grantID     = sql.NullString{}
-					projectName = sql.NullString{}
-					orgName     = sql.NullString{}
-=======
 					membership   = new(Membership)
 					orgID        = sql.NullString{}
 					iamID        = sql.NullString{}
 					projectID    = sql.NullString{}
 					grantID      = sql.NullString{}
 					grantedOrgID = sql.NullString{}
-					roles        = pq.StringArray{}
 					projectName  = sql.NullString{}
 					orgName      = sql.NullString{}
->>>>>>> 7ff41977
 				)
 
 				err := rows.Scan(
