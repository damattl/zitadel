--- conflicted
+++ resolved
@@ -88,13 +88,6 @@
 }
 
 func (er *eventsReducer) convertEvent(ctx context.Context, event eventstore.Event) *Event {
-<<<<<<< HEAD
-	ctx, span := tracing.NewSpan(ctx)
-	var err error
-	defer func() { span.EndWithError(err) }()
-
-=======
->>>>>>> 9bcfa12b
 	editor, ok := er.editors[event.Creator()]
 	if !ok {
 		editor = er.q.editorUserByID(ctx, event.Creator())
