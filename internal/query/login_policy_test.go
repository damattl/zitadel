--- conflicted
+++ resolved
@@ -38,16 +38,16 @@
 		` projections.login_policies3.mfa_init_skip_lifetime,` +
 		` projections.login_policies3.second_factor_check_lifetime,` +
 		` projections.login_policies3.multi_factor_check_lifetime,` +
-		` projections.idp_login_policy_links3.idp_id,` +
-		` projections.idps2.name,` +
-		` projections.idps2.type` +
+		` projections.idp_login_policy_links4.idp_id,` +
+		` projections.idps3.name,` +
+		` projections.idps3.type` +
 		` FROM projections.login_policies3` +
-		` LEFT JOIN projections.idp_login_policy_links3 ON ` +
-		` projections.login_policies3.aggregate_id = projections.idp_login_policy_links3.aggregate_id` +
-		` AND projections.login_policies3.instance_id = projections.idp_login_policy_links3.instance_id` +
-		` LEFT JOIN projections.idps2 ON` +
-		` projections.idp_login_policy_links3.idp_id = projections.idps2.id` +
-		` AND projections.idp_login_policy_links3.instance_id = projections.idps2.instance_id`
+		` LEFT JOIN projections.idp_login_policy_links4 ON ` +
+		` projections.login_policies3.aggregate_id = projections.idp_login_policy_links4.aggregate_id` +
+		` AND projections.login_policies3.instance_id = projections.idp_login_policy_links4.instance_id` +
+		` LEFT JOIN projections.idps3 ON` +
+		` projections.idp_login_policy_links4.idp_id = projections.idps3.id` +
+		` AND projections.idp_login_policy_links4.instance_id = projections.idps3.instance_id`
 	loginPolicyCols = []string{
 		"aggregate_id",
 		"creation_date",
@@ -94,41 +94,7 @@
 			prepare: prepareLoginPolicyQuery,
 			want: want{
 				sqlExpectations: mockQueries(
-<<<<<<< HEAD
-					regexp.QuoteMeta(`SELECT projections.login_policies3.aggregate_id,`+
-						` projections.login_policies3.creation_date,`+
-						` projections.login_policies3.change_date,`+
-						` projections.login_policies3.sequence,`+
-						` projections.login_policies3.allow_register,`+
-						` projections.login_policies3.allow_username_password,`+
-						` projections.login_policies3.allow_external_idps,`+
-						` projections.login_policies3.force_mfa,`+
-						` projections.login_policies3.second_factors,`+
-						` projections.login_policies3.multi_factors,`+
-						` projections.login_policies3.passwordless_type,`+
-						` projections.login_policies3.is_default,`+
-						` projections.login_policies3.hide_password_reset,`+
-						` projections.login_policies3.ignore_unknown_usernames,`+
-						` projections.login_policies3.allow_domain_discovery,`+
-						` projections.login_policies3.disable_login_with_email,`+
-						` projections.login_policies3.disable_login_with_phone,`+
-						` projections.login_policies3.default_redirect_uri,`+
-						` projections.login_policies3.password_check_lifetime,`+
-						` projections.login_policies3.external_login_check_lifetime,`+
-						` projections.login_policies3.mfa_init_skip_lifetime,`+
-						` projections.login_policies3.second_factor_check_lifetime,`+
-						` projections.login_policies3.multi_factor_check_lifetime,`+
-						` projections.idp_login_policy_links4.idp_id,`+
-						` projections.idps3.name,`+
-						` projections.idps3.type`+
-						` FROM projections.login_policies3`+
-						` LEFT JOIN projections.idp_login_policy_links4 ON `+
-						` projections.login_policies3.aggregate_id = projections.idp_login_policy_links4.aggregate_id`+
-						` LEFT JOIN projections.idps3 ON`+
-						` projections.idp_login_policy_links4.idp_id = projections.idps3.id`),
-=======
 					regexp.QuoteMeta(loginPolicyQuery),
->>>>>>> 5d17da54
 					nil,
 					nil,
 				),
@@ -146,70 +112,8 @@
 			prepare: prepareLoginPolicyQuery,
 			want: want{
 				sqlExpectations: mockQuery(
-<<<<<<< HEAD
-					regexp.QuoteMeta(`SELECT projections.login_policies3.aggregate_id,`+
-						` projections.login_policies3.creation_date,`+
-						` projections.login_policies3.change_date,`+
-						` projections.login_policies3.sequence,`+
-						` projections.login_policies3.allow_register,`+
-						` projections.login_policies3.allow_username_password,`+
-						` projections.login_policies3.allow_external_idps,`+
-						` projections.login_policies3.force_mfa,`+
-						` projections.login_policies3.second_factors,`+
-						` projections.login_policies3.multi_factors,`+
-						` projections.login_policies3.passwordless_type,`+
-						` projections.login_policies3.is_default,`+
-						` projections.login_policies3.hide_password_reset,`+
-						` projections.login_policies3.ignore_unknown_usernames,`+
-						` projections.login_policies3.allow_domain_discovery,`+
-						` projections.login_policies3.disable_login_with_email,`+
-						` projections.login_policies3.disable_login_with_phone,`+
-						` projections.login_policies3.default_redirect_uri,`+
-						` projections.login_policies3.password_check_lifetime,`+
-						` projections.login_policies3.external_login_check_lifetime,`+
-						` projections.login_policies3.mfa_init_skip_lifetime,`+
-						` projections.login_policies3.second_factor_check_lifetime,`+
-						` projections.login_policies3.multi_factor_check_lifetime,`+
-						` projections.idp_login_policy_links4.idp_id,`+
-						` projections.idps3.name,`+
-						` projections.idps3.type`+
-						` FROM projections.login_policies3`+
-						` LEFT JOIN projections.idp_login_policy_links4 ON `+
-						` projections.login_policies3.aggregate_id = projections.idp_login_policy_links4.aggregate_id`+
-						` LEFT JOIN projections.idps3 ON`+
-						` projections.idp_login_policy_links4.idp_id = projections.idps3.id`),
-					[]string{
-						"aggregate_id",
-						"creation_date",
-						"change_date",
-						"sequence",
-						"allow_register",
-						"allow_username_password",
-						"allow_external_idps",
-						"force_mfa",
-						"second_factors",
-						"multi_factors",
-						"passwordless_type",
-						"is_default",
-						"hide_password_reset",
-						"ignore_unknown_usernames",
-						"allow_domain_discovery",
-						"disable_login_with_email",
-						"disable_login_with_phone",
-						"default_redirect_uri",
-						"password_check_lifetime",
-						"external_login_check_lifetime",
-						"mfa_init_skip_lifetime",
-						"second_factor_check_lifetime",
-						"multi_factor_check_lifetime",
-						"idp_id",
-						"name",
-						"type",
-					},
-=======
 					regexp.QuoteMeta(loginPolicyQuery),
 					loginPolicyCols,
->>>>>>> 5d17da54
 					[]driver.Value{
 						"ro",
 						testNow,
@@ -278,41 +182,7 @@
 			prepare: prepareLoginPolicyQuery,
 			want: want{
 				sqlExpectations: mockQueryErr(
-<<<<<<< HEAD
-					regexp.QuoteMeta(`SELECT projections.login_policies3.aggregate_id,`+
-						` projections.login_policies3.creation_date,`+
-						` projections.login_policies3.change_date,`+
-						` projections.login_policies3.sequence,`+
-						` projections.login_policies3.allow_register,`+
-						` projections.login_policies3.allow_username_password,`+
-						` projections.login_policies3.allow_external_idps,`+
-						` projections.login_policies3.force_mfa,`+
-						` projections.login_policies3.second_factors,`+
-						` projections.login_policies3.multi_factors,`+
-						` projections.login_policies3.passwordless_type,`+
-						` projections.login_policies3.is_default,`+
-						` projections.login_policies3.hide_password_reset,`+
-						` projections.login_policies3.ignore_unknown_usernames,`+
-						` projections.login_policies3.allow_domain_discovery,`+
-						` projections.login_policies3.disable_login_with_email,`+
-						` projections.login_policies3.disable_login_with_phone,`+
-						` projections.login_policies3.default_redirect_uri,`+
-						` projections.login_policies3.password_check_lifetime,`+
-						` projections.login_policies3.external_login_check_lifetime,`+
-						` projections.login_policies3.mfa_init_skip_lifetime,`+
-						` projections.login_policies3.second_factor_check_lifetime,`+
-						` projections.login_policies3.multi_factor_check_lifetime,`+
-						` projections.idp_login_policy_links4.idp_id,`+
-						` projections.idps3.name,`+
-						` projections.idps3.type`+
-						` FROM projections.login_policies3`+
-						` LEFT JOIN projections.idp_login_policy_links4 ON `+
-						` projections.login_policies3.aggregate_id = projections.idp_login_policy_links4.aggregate_id`+
-						` LEFT JOIN projections.idps3 ON`+
-						` projections.idp_login_policy_links4.idp_id = projections.idps3.id`),
-=======
 					regexp.QuoteMeta(loginPolicyQuery),
->>>>>>> 5d17da54
 					sql.ErrConnDone,
 				),
 				err: func(err error) (error, bool) {
