--- conflicted
+++ resolved
@@ -571,16 +571,8 @@
 	if err != nil {
 		return nil, errors.ThrowInternal(err, "QUERY-AG4gs", "Errors.Internal")
 	}
-<<<<<<< HEAD
-	users, err := scan(rows)
-	if err != nil {
-		return nil, err
-	}
+
 	users.LatestState, err = q.latestState(ctx, userTable)
-=======
-
-	users.LatestSequence, err = q.latestSequence(ctx, userTable)
->>>>>>> 99e1c654
 	return users, err
 }
 
