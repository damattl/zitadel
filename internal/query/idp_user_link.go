package query

import (
	"context"
	"database/sql"

	sq "github.com/Masterminds/squirrel"

	"github.com/zitadel/zitadel/internal/api/authz"
	"github.com/zitadel/zitadel/internal/domain"
	"github.com/zitadel/zitadel/internal/errors"
	"github.com/zitadel/zitadel/internal/query/projection"
	"github.com/zitadel/zitadel/internal/telemetry/tracing"
)

type IDPUserLink struct {
	IDPID            string
	UserID           string
	IDPName          string
	ProvidedUserID   string
	ProvidedUsername string
	ResourceOwner    string
	IDPType          domain.IDPConfigType
}

type IDPUserLinks struct {
	SearchResponse
	Links []*IDPUserLink
}

type IDPUserLinksSearchQuery struct {
	SearchRequest
	Queries []SearchQuery
}

func (q *IDPUserLinksSearchQuery) toQuery(query sq.SelectBuilder) sq.SelectBuilder {
	query = q.SearchRequest.toQuery(query)
	for _, q := range q.Queries {
		query = q.toQuery(query)
	}
	return query
}

var (
	idpUserLinkTable = table{
		name:          projection.IDPUserLinkTable,
		instanceIDCol: projection.IDPUserLinkInstanceIDCol,
	}
	IDPUserLinkIDPIDCol = Column{
		name:  projection.IDPUserLinkIDPIDCol,
		table: idpUserLinkTable,
	}
	IDPUserLinkUserIDCol = Column{
		name:  projection.IDPUserLinkUserIDCol,
		table: idpUserLinkTable,
	}
	IDPUserLinkExternalUserIDCol = Column{
		name:  projection.IDPUserLinkExternalUserIDCol,
		table: idpUserLinkTable,
	}
	IDPUserLinkCreationDateCol = Column{
		name:  projection.IDPUserLinkCreationDateCol,
		table: idpUserLinkTable,
	}
	IDPUserLinkChangeDateCol = Column{
		name:  projection.IDPUserLinkChangeDateCol,
		table: idpUserLinkTable,
	}
	IDPUserLinkSequenceCol = Column{
		name:  projection.IDPUserLinkSequenceCol,
		table: idpUserLinkTable,
	}
	IDPUserLinkResourceOwnerCol = Column{
		name:  projection.IDPUserLinkResourceOwnerCol,
		table: idpUserLinkTable,
	}
	IDPUserLinkInstanceIDCol = Column{
		name:  projection.IDPUserLinkInstanceIDCol,
		table: idpUserLinkTable,
	}
	IDPUserLinkDisplayNameCol = Column{
		name:  projection.IDPUserLinkDisplayNameCol,
		table: idpUserLinkTable,
	}
	IDPUserLinkOwnerRemovedCol = Column{
		name:  projection.IDPUserLinkOwnerRemovedCol,
		table: idpUserLinkTable,
	}
)

<<<<<<< HEAD
func (q *Queries) IDPUserLinks(ctx context.Context, queries *IDPUserLinksSearchQuery) (idps *IDPUserLinks, err error) {
=======
func (q *Queries) IDPUserLinks(ctx context.Context, queries *IDPUserLinksSearchQuery, withOwnerRemoved bool) (idps *IDPUserLinks, err error) {
>>>>>>> add232d1
	ctx, span := tracing.NewSpan(ctx)
	defer func() { span.EndWithError(err) }()

	query, scan := prepareIDPUserLinksQuery()
	eq := sq.Eq{IDPUserLinkInstanceIDCol.identifier(): authz.GetInstance(ctx).InstanceID()}
	if !withOwnerRemoved {
		eq[IDPUserLinkOwnerRemovedCol.identifier()] = false
	}
	stmt, args, err := queries.toQuery(query).Where(eq).ToSql()
	if err != nil {
		return nil, errors.ThrowInvalidArgument(err, "QUERY-4zzFK", "Errors.Query.InvalidRequest")
	}

	rows, err := q.client.QueryContext(ctx, stmt, args...)
	if err != nil {
		return nil, errors.ThrowInternal(err, "QUERY-C1E4D", "Errors.Internal")
	}
	idps, err = scan(rows)
	if err != nil {
		return nil, err
	}
	idps.LatestSequence, err = q.latestSequence(ctx, idpUserLinkTable)
	return idps, err
}

func NewIDPUserLinkIDPIDSearchQuery(value string) (SearchQuery, error) {
	return NewTextQuery(IDPUserLinkIDPIDCol, value, TextEquals)
}

func NewIDPUserLinksUserIDSearchQuery(value string) (SearchQuery, error) {
	return NewTextQuery(IDPUserLinkUserIDCol, value, TextEquals)
}

func NewIDPUserLinksResourceOwnerSearchQuery(value string) (SearchQuery, error) {
	return NewTextQuery(IDPUserLinkResourceOwnerCol, value, TextEquals)
}

func prepareIDPUserLinksQuery() (sq.SelectBuilder, func(*sql.Rows) (*IDPUserLinks, error)) {
	return sq.Select(
			IDPUserLinkIDPIDCol.identifier(),
			IDPUserLinkUserIDCol.identifier(),
			IDPNameCol.identifier(),
			IDPUserLinkExternalUserIDCol.identifier(),
			IDPUserLinkDisplayNameCol.identifier(),
			IDPTypeCol.identifier(),
			IDPUserLinkResourceOwnerCol.identifier(),
			countColumn.identifier()).
			From(idpUserLinkTable.identifier()).
			LeftJoin(join(IDPIDCol, IDPUserLinkIDPIDCol)).PlaceholderFormat(sq.Dollar),
		func(rows *sql.Rows) (*IDPUserLinks, error) {
			idps := make([]*IDPUserLink, 0)
			var count uint64
			for rows.Next() {
				var (
					idpName = sql.NullString{}
					idpType = sql.NullInt16{}
					idp     = new(IDPUserLink)
				)
				err := rows.Scan(
					&idp.IDPID,
					&idp.UserID,
					&idpName,
					&idp.ProvidedUserID,
					&idp.ProvidedUsername,
					&idpType,
					&idp.ResourceOwner,
					&count,
				)
				if err != nil {
					return nil, err
				}
				idp.IDPName = idpName.String
				//IDPType 0 is oidc so we have to set unspecified manually
				if idpType.Valid {
					idp.IDPType = domain.IDPConfigType(idpType.Int16)
				} else {
					idp.IDPType = domain.IDPConfigTypeUnspecified
				}
				idps = append(idps, idp)
			}

			if err := rows.Close(); err != nil {
				return nil, errors.ThrowInternal(err, "QUERY-nwx6U", "Errors.Query.CloseRows")
			}

			return &IDPUserLinks{
				Links: idps,
				SearchResponse: SearchResponse{
					Count: count,
				},
			}, nil
		}
}<|MERGE_RESOLUTION|>--- conflicted
+++ resolved
@@ -88,11 +88,7 @@
 	}
 )
 
-<<<<<<< HEAD
-func (q *Queries) IDPUserLinks(ctx context.Context, queries *IDPUserLinksSearchQuery) (idps *IDPUserLinks, err error) {
-=======
 func (q *Queries) IDPUserLinks(ctx context.Context, queries *IDPUserLinksSearchQuery, withOwnerRemoved bool) (idps *IDPUserLinks, err error) {
->>>>>>> add232d1
 	ctx, span := tracing.NewSpan(ctx)
 	defer func() { span.EndWithError(err) }()
 
