--- conflicted
+++ resolved
@@ -201,16 +201,8 @@
 	if err != nil {
 		return nil, errors.ThrowInternal(err, "QUERY-Sghn4", "Errors.Internal")
 	}
-<<<<<<< HEAD
-	keys, err := scan(rows)
-	if err != nil {
-		return nil, err
-	}
+
 	keys.LatestState, err = q.latestState(ctx, keyTable)
-=======
-
-	keys.LatestSequence, err = q.latestSequence(ctx, keyTable)
->>>>>>> 99e1c654
 	if !errors.IsNotFound(err) {
 		return keys, err
 	}
@@ -244,15 +236,7 @@
 	if err != nil {
 		return nil, errors.ThrowInternal(err, "QUERY-WRFG4", "Errors.Internal")
 	}
-<<<<<<< HEAD
-	keys, err := scan(rows)
-	if err != nil {
-		return nil, err
-	}
 	keys.LatestState, err = q.latestState(ctx, keyTable)
-=======
-	keys.LatestSequence, err = q.latestSequence(ctx, keyTable)
->>>>>>> 99e1c654
 	if !errors.IsNotFound(err) {
 		return keys, err
 	}
