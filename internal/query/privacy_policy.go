package query

import (
	"context"
	"database/sql"
	errs "errors"
	"time"

	sq "github.com/Masterminds/squirrel"

	"github.com/zitadel/zitadel/internal/api/authz"
	"github.com/zitadel/zitadel/internal/domain"
	"github.com/zitadel/zitadel/internal/errors"
	"github.com/zitadel/zitadel/internal/query/projection"
	"github.com/zitadel/zitadel/internal/telemetry/tracing"
)

type PrivacyPolicy struct {
	ID            string
	Sequence      uint64
	CreationDate  time.Time
	ChangeDate    time.Time
	ResourceOwner string
	State         domain.PolicyState

	TOSLink     string
	PrivacyLink string
	HelpLink    string

	IsDefault bool
}

var (
	privacyTable = table{
		name:          projection.PrivacyPolicyTable,
		instanceIDCol: projection.PrivacyPolicyInstanceIDCol,
	}
	PrivacyColID = Column{
		name:  projection.PrivacyPolicyIDCol,
		table: privacyTable,
	}
	PrivacyColSequence = Column{
		name:  projection.PrivacyPolicySequenceCol,
		table: privacyTable,
	}
	PrivacyColCreationDate = Column{
		name:  projection.PrivacyPolicyCreationDateCol,
		table: privacyTable,
	}
	PrivacyColChangeDate = Column{
		name:  projection.PrivacyPolicyChangeDateCol,
		table: privacyTable,
	}
	PrivacyColResourceOwner = Column{
		name:  projection.PrivacyPolicyResourceOwnerCol,
		table: privacyTable,
	}
	PrivacyColInstanceID = Column{
		name:  projection.PrivacyPolicyInstanceIDCol,
		table: privacyTable,
	}
	PrivacyColPrivacyLink = Column{
		name:  projection.PrivacyPolicyPrivacyLinkCol,
		table: privacyTable,
	}
	PrivacyColTOSLink = Column{
		name:  projection.PrivacyPolicyTOSLinkCol,
		table: privacyTable,
	}
	PrivacyColHelpLink = Column{
		name:  projection.PrivacyPolicyHelpLinkCol,
		table: privacyTable,
	}
	PrivacyColIsDefault = Column{
		name:  projection.PrivacyPolicyIsDefaultCol,
		table: privacyTable,
	}
	PrivacyColState = Column{
		name:  projection.PrivacyPolicyStateCol,
		table: privacyTable,
	}
	PrivacyColOwnerRemoved = Column{
		name:  projection.PrivacyPolicyOwnerRemovedCol,
		table: privacyTable,
	}
)

<<<<<<< HEAD
func (q *Queries) PrivacyPolicyByOrg(ctx context.Context, shouldTriggerBulk bool, orgID string) (_ *PrivacyPolicy, err error) {
=======
func (q *Queries) PrivacyPolicyByOrg(ctx context.Context, shouldTriggerBulk bool, orgID string, withOwnerRemoved bool) (_ *PrivacyPolicy, err error) {
>>>>>>> add232d1
	ctx, span := tracing.NewSpan(ctx)
	defer func() { span.EndWithError(err) }()

	if shouldTriggerBulk {
		projection.PrivacyPolicyProjection.Trigger(ctx)
	}
	eq := sq.Eq{PrivacyColInstanceID.identifier(): authz.GetInstance(ctx).InstanceID()}
	if !withOwnerRemoved {
		eq[PrivacyColOwnerRemoved.identifier()] = false
	}
	stmt, scan := preparePrivacyPolicyQuery()
	query, args, err := stmt.Where(
		sq.And{
			eq,
			sq.Or{
				sq.Eq{PrivacyColID.identifier(): orgID},
				sq.Eq{PrivacyColID.identifier(): authz.GetInstance(ctx).InstanceID()},
			},
		}).
		OrderBy(PrivacyColIsDefault.identifier()).Limit(1).ToSql()
	if err != nil {
		return nil, errors.ThrowInternal(err, "QUERY-UXuPI", "Errors.Query.SQLStatement")
	}

	row := q.client.QueryRowContext(ctx, query, args...)
	return scan(row)
}

func (q *Queries) DefaultPrivacyPolicy(ctx context.Context, shouldTriggerBulk bool) (_ *PrivacyPolicy, err error) {
	ctx, span := tracing.NewSpan(ctx)
	defer func() { span.EndWithError(err) }()

	if shouldTriggerBulk {
		projection.PrivacyPolicyProjection.Trigger(ctx)
	}

	stmt, scan := preparePrivacyPolicyQuery()
	query, args, err := stmt.Where(sq.Eq{
		PrivacyColID.identifier():         authz.GetInstance(ctx).InstanceID(),
		PrivacyColInstanceID.identifier(): authz.GetInstance(ctx).InstanceID(),
	}).
		OrderBy(PrivacyColIsDefault.identifier()).
		Limit(1).ToSql()
	if err != nil {
		return nil, errors.ThrowInternal(err, "QUERY-LkFZ7", "Errors.Query.SQLStatement")
	}

	row := q.client.QueryRowContext(ctx, query, args...)
	return scan(row)
}

func preparePrivacyPolicyQuery() (sq.SelectBuilder, func(*sql.Row) (*PrivacyPolicy, error)) {
	return sq.Select(
			PrivacyColID.identifier(),
			PrivacyColSequence.identifier(),
			PrivacyColCreationDate.identifier(),
			PrivacyColChangeDate.identifier(),
			PrivacyColResourceOwner.identifier(),
			PrivacyColPrivacyLink.identifier(),
			PrivacyColTOSLink.identifier(),
			PrivacyColHelpLink.identifier(),
			PrivacyColIsDefault.identifier(),
			PrivacyColState.identifier(),
		).
			From(privacyTable.identifier()).PlaceholderFormat(sq.Dollar),
		func(row *sql.Row) (*PrivacyPolicy, error) {
			policy := new(PrivacyPolicy)
			err := row.Scan(
				&policy.ID,
				&policy.Sequence,
				&policy.CreationDate,
				&policy.ChangeDate,
				&policy.ResourceOwner,
				&policy.PrivacyLink,
				&policy.TOSLink,
				&policy.HelpLink,
				&policy.IsDefault,
				&policy.State,
			)
			if err != nil {
				if errs.Is(err, sql.ErrNoRows) {
					return nil, errors.ThrowNotFound(err, "QUERY-vNMHL", "Errors.PrivacyPolicy.NotFound")
				}
				return nil, errors.ThrowInternal(err, "QUERY-csrdo", "Errors.Internal")
			}
			return policy, nil
		}
}

func (p *PrivacyPolicy) ToDomain() *domain.PrivacyPolicy {
	return &domain.PrivacyPolicy{
		TOSLink:     p.TOSLink,
		PrivacyLink: p.PrivacyLink,
		HelpLink:    p.HelpLink,
		Default:     p.IsDefault,
	}
}<|MERGE_RESOLUTION|>--- conflicted
+++ resolved
@@ -85,11 +85,7 @@
 	}
 )
 
-<<<<<<< HEAD
-func (q *Queries) PrivacyPolicyByOrg(ctx context.Context, shouldTriggerBulk bool, orgID string) (_ *PrivacyPolicy, err error) {
-=======
 func (q *Queries) PrivacyPolicyByOrg(ctx context.Context, shouldTriggerBulk bool, orgID string, withOwnerRemoved bool) (_ *PrivacyPolicy, err error) {
->>>>>>> add232d1
 	ctx, span := tracing.NewSpan(ctx)
 	defer func() { span.EndWithError(err) }()
 
