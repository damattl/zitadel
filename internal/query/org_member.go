--- conflicted
+++ resolved
@@ -71,16 +71,12 @@
 		Where(sq.Eq{OrgMemberOrgID.identifier(): q.OrgID})
 }
 
-<<<<<<< HEAD
-func (q *Queries) OrgMembers(ctx context.Context, queries *OrgMembersQuery) (_ *Members, err error) {
-=======
 func addOrgMemberWithoutOwnerRemoved(eq map[string]interface{}) {
 	eq[OrgMemberOwnerRemoved.identifier()] = false
 	eq[OrgMemberOwnerRemovedUser.identifier()] = false
 }
 
 func (q *Queries) OrgMembers(ctx context.Context, queries *OrgMembersQuery, withOwnerRemoved bool) (_ *Members, err error) {
->>>>>>> add232d1
 	ctx, span := tracing.NewSpan(ctx)
 	defer func() { span.EndWithError(err) }()
 
