package query

import (
	"context"
	"database/sql"
	errs "errors"
	"time"

	sq "github.com/Masterminds/squirrel"
	"github.com/zitadel/logging"

	"github.com/zitadel/zitadel/internal/api/authz"
	"github.com/zitadel/zitadel/internal/database"
	"github.com/zitadel/zitadel/internal/domain"
	"github.com/zitadel/zitadel/internal/errors"
	"github.com/zitadel/zitadel/internal/query/projection"
)

type Apps struct {
	SearchResponse
	Apps []*App
}

type App struct {
	ID            string
	CreationDate  time.Time
	ChangeDate    time.Time
	ResourceOwner string
	State         domain.AppState
	Sequence      uint64

	ProjectID string
	Name      string

	OIDCConfig *OIDCApp
	SAMLConfig *SAMLApp
	APIConfig  *APIApp
}

type OIDCApp struct {
	RedirectURIs           database.StringArray
	ResponseTypes          database.EnumArray[domain.OIDCResponseType]
	GrantTypes             database.EnumArray[domain.OIDCGrantType]
	AppType                domain.OIDCApplicationType
	ClientID               string
	AuthMethodType         domain.OIDCAuthMethodType
	PostLogoutRedirectURIs database.StringArray
	Version                domain.OIDCVersion
	ComplianceProblems     database.StringArray
	IsDevMode              bool
	AccessTokenType        domain.OIDCTokenType
	AssertAccessTokenRole  bool
	AssertIDTokenRole      bool
	AssertIDTokenUserinfo  bool
	ClockSkew              time.Duration
	AdditionalOrigins      database.StringArray
	AllowedOrigins         database.StringArray
}

type SAMLApp struct {
	Metadata    []byte
	MetadataURL string
	EntityID    string
}

type APIApp struct {
	ClientID       string
	AuthMethodType domain.APIAuthMethodType
}

type AppSearchQueries struct {
	SearchRequest
	Queries []SearchQuery
}

func (q *AppSearchQueries) toQuery(query sq.SelectBuilder) sq.SelectBuilder {
	query = q.SearchRequest.toQuery(query)
	for _, q := range q.Queries {
		query = q.toQuery(query)
	}
	return query
}

var (
	appsTable = table{
		name:          projection.AppProjectionTable,
		instanceIDCol: projection.AppColumnInstanceID,
	}
	AppColumnID = Column{
		name:  projection.AppColumnID,
		table: appsTable,
	}
	AppColumnName = Column{
		name:  projection.AppColumnName,
		table: appsTable,
	}
	AppColumnProjectID = Column{
		name:  projection.AppColumnProjectID,
		table: appsTable,
	}
	AppColumnCreationDate = Column{
		name:  projection.AppColumnCreationDate,
		table: appsTable,
	}
	AppColumnChangeDate = Column{
		name:  projection.AppColumnChangeDate,
		table: appsTable,
	}
	AppColumnResourceOwner = Column{
		name:  projection.AppColumnResourceOwner,
		table: appsTable,
	}
	AppColumnInstanceID = Column{
		name:  projection.AppColumnInstanceID,
		table: appsTable,
	}
	AppColumnState = Column{
		name:  projection.AppColumnState,
		table: appsTable,
	}
	AppColumnSequence = Column{
		name:  projection.AppColumnSequence,
		table: appsTable,
	}
	AppColumnOwnerRemoved = Column{
		name:  projection.AppColumnOwnerRemoved,
		table: appsTable,
	}
)

var (
	appSAMLConfigsTable = table{
		name:          projection.AppSAMLTable,
		instanceIDCol: projection.AppSAMLConfigColumnInstanceID,
	}
	AppSAMLConfigColumnAppID = Column{
		name:  projection.AppSAMLConfigColumnAppID,
		table: appSAMLConfigsTable,
	}
	AppSAMLConfigColumnEntityID = Column{
		name:  projection.AppSAMLConfigColumnEntityID,
		table: appSAMLConfigsTable,
	}
	AppSAMLConfigColumnMetadata = Column{
		name:  projection.AppSAMLConfigColumnMetadata,
		table: appSAMLConfigsTable,
	}
	AppSAMLConfigColumnMetadataURL = Column{
		name:  projection.AppSAMLConfigColumnMetadataURL,
		table: appSAMLConfigsTable,
	}
)

var (
	appAPIConfigsTable = table{
		name:          projection.AppAPITable,
		instanceIDCol: projection.AppAPIConfigColumnInstanceID,
	}
	AppAPIConfigColumnAppID = Column{
		name:  projection.AppAPIConfigColumnAppID,
		table: appAPIConfigsTable,
	}
	AppAPIConfigColumnClientID = Column{
		name:  projection.AppAPIConfigColumnClientID,
		table: appAPIConfigsTable,
	}
	AppAPIConfigColumnAuthMethod = Column{
		name:  projection.AppAPIConfigColumnAuthMethod,
		table: appAPIConfigsTable,
	}
)

var (
	appOIDCConfigsTable = table{
		name:          projection.AppOIDCTable,
		instanceIDCol: projection.AppOIDCConfigColumnInstanceID,
	}
	AppOIDCConfigColumnAppID = Column{
		name:  projection.AppOIDCConfigColumnAppID,
		table: appOIDCConfigsTable,
	}
	AppOIDCConfigColumnVersion = Column{
		name:  projection.AppOIDCConfigColumnVersion,
		table: appOIDCConfigsTable,
	}
	AppOIDCConfigColumnClientID = Column{
		name:  projection.AppOIDCConfigColumnClientID,
		table: appOIDCConfigsTable,
	}
	AppOIDCConfigColumnRedirectUris = Column{
		name:  projection.AppOIDCConfigColumnRedirectUris,
		table: appOIDCConfigsTable,
	}
	AppOIDCConfigColumnResponseTypes = Column{
		name:  projection.AppOIDCConfigColumnResponseTypes,
		table: appOIDCConfigsTable,
	}
	AppOIDCConfigColumnGrantTypes = Column{
		name:  projection.AppOIDCConfigColumnGrantTypes,
		table: appOIDCConfigsTable,
	}
	AppOIDCConfigColumnApplicationType = Column{
		name:  projection.AppOIDCConfigColumnApplicationType,
		table: appOIDCConfigsTable,
	}
	AppOIDCConfigColumnAuthMethodType = Column{
		name:  projection.AppOIDCConfigColumnAuthMethodType,
		table: appOIDCConfigsTable,
	}
	AppOIDCConfigColumnPostLogoutRedirectUris = Column{
		name:  projection.AppOIDCConfigColumnPostLogoutRedirectUris,
		table: appOIDCConfigsTable,
	}
	AppOIDCConfigColumnDevMode = Column{
		name:  projection.AppOIDCConfigColumnDevMode,
		table: appOIDCConfigsTable,
	}
	AppOIDCConfigColumnAccessTokenType = Column{
		name:  projection.AppOIDCConfigColumnAccessTokenType,
		table: appOIDCConfigsTable,
	}
	AppOIDCConfigColumnAccessTokenRoleAssertion = Column{
		name:  projection.AppOIDCConfigColumnAccessTokenRoleAssertion,
		table: appOIDCConfigsTable,
	}
	AppOIDCConfigColumnIDTokenRoleAssertion = Column{
		name:  projection.AppOIDCConfigColumnIDTokenRoleAssertion,
		table: appOIDCConfigsTable,
	}
	AppOIDCConfigColumnIDTokenUserinfoAssertion = Column{
		name:  projection.AppOIDCConfigColumnIDTokenUserinfoAssertion,
		table: appOIDCConfigsTable,
	}
	AppOIDCConfigColumnClockSkew = Column{
		name:  projection.AppOIDCConfigColumnClockSkew,
		table: appOIDCConfigsTable,
	}
	AppOIDCConfigColumnAdditionalOrigins = Column{
		name:  projection.AppOIDCConfigColumnAdditionalOrigins,
		table: appOIDCConfigsTable,
	}
)

func (q *Queries) AppByProjectAndAppID(ctx context.Context, shouldTriggerBulk bool, projectID, appID string, withOwnerRemoved bool) (*App, error) {
	if shouldTriggerBulk {
		projection.AppProjection.Trigger(ctx)
	}

	stmt, scan := prepareAppQuery()
	eq := sq.Eq{
		AppColumnID.identifier():         appID,
		AppColumnProjectID.identifier():  projectID,
		AppColumnInstanceID.identifier(): authz.GetInstance(ctx).InstanceID(),
	}
	if !withOwnerRemoved {
		eq[AppColumnOwnerRemoved.identifier()] = false
	}
	query, args, err := stmt.Where(eq).ToSql()
	if err != nil {
		return nil, errors.ThrowInternal(err, "QUERY-AFDgg", "Errors.Query.SQLStatement")
	}

	row := q.client.QueryRowContext(ctx, query, args...)
	return scan(row)
}

func (q *Queries) AppByID(ctx context.Context, appID string, withOwnerRemoved bool) (*App, error) {
	stmt, scan := prepareAppQuery()
	eq := sq.Eq{
		AppColumnID.identifier():         appID,
		AppColumnInstanceID.identifier(): authz.GetInstance(ctx).InstanceID(),
	}
	if !withOwnerRemoved {
		eq[AppColumnOwnerRemoved.identifier()] = false
	}
	query, args, err := stmt.Where(eq).ToSql()
	if err != nil {
		return nil, errors.ThrowInternal(err, "QUERY-immt9", "Errors.Query.SQLStatement")
	}

	row := q.client.QueryRowContext(ctx, query, args...)
	return scan(row)
}

func (q *Queries) AppBySAMLEntityID(ctx context.Context, entityID string, withOwnerRemoved bool) (*App, error) {
	stmt, scan := prepareAppQuery()
<<<<<<< HEAD
	eq := sq.Eq{
		AppSAMLConfigColumnEntityID.identifier(): entityID,
	}
	if !withOwnerRemoved {
		eq[AppColumnOwnerRemoved.identifier()] = false
	}
	query, args, err := stmt.Where(eq).ToSql()
=======
	query, args, err := stmt.Where(
		sq.Eq{
			AppSAMLConfigColumnEntityID.identifier(): entityID,
			AppColumnInstanceID.identifier():         authz.GetInstance(ctx).InstanceID(),
		},
	).ToSql()
>>>>>>> 6c7a05ea
	if err != nil {
		return nil, errors.ThrowInternal(err, "QUERY-JgUop", "Errors.Query.SQLStatement")
	}

	row := q.client.QueryRowContext(ctx, query, args...)
	return scan(row)
}

func (q *Queries) ProjectByClientID(ctx context.Context, appID string, withOwnerRemoved bool) (*Project, error) {
	stmt, scan := prepareProjectByAppQuery()
<<<<<<< HEAD
	var where sq.Sqlizer
	where = sq.Or{
		sq.Eq{AppOIDCConfigColumnClientID.identifier(): appID},
		sq.Eq{AppAPIConfigColumnClientID.identifier(): appID},
		sq.Eq{AppSAMLConfigColumnAppID.identifier(): appID},
	}
	if !withOwnerRemoved {
		where = sq.And{
			where,
			sq.Eq{ProjectColumnOwnerRemoved.identifier(): false},
		}
	}
	query, args, err := stmt.Where(where).ToSql()
=======
	query, args, err := stmt.Where(
		sq.And{
			sq.Eq{AppColumnInstanceID.identifier(): authz.GetInstance(ctx).InstanceID()},
			sq.Or{
				sq.Eq{AppOIDCConfigColumnClientID.identifier(): appID},
				sq.Eq{AppAPIConfigColumnClientID.identifier(): appID},
				sq.Eq{AppSAMLConfigColumnAppID.identifier(): appID},
			},
		},
	).ToSql()
>>>>>>> 6c7a05ea
	if err != nil {
		return nil, errors.ThrowInternal(err, "QUERY-XhJi3", "Errors.Query.SQLStatement")
	}

	row := q.client.QueryRowContext(ctx, query, args...)
	return scan(row)
}

func (q *Queries) ProjectIDFromOIDCClientID(ctx context.Context, appID string, withOwnerRemoved bool) (string, error) {
	stmt, scan := prepareProjectIDByAppQuery()
	eq := sq.Eq{
		AppOIDCConfigColumnClientID.identifier(): appID,
		AppColumnInstanceID.identifier():         authz.GetInstance(ctx).InstanceID(),
	}
	if !withOwnerRemoved {
		eq[AppColumnOwnerRemoved.identifier()] = false
	}
	query, args, err := stmt.Where(eq).ToSql()
	if err != nil {
		return "", errors.ThrowInternal(err, "QUERY-7d92U", "Errors.Query.SQLStatement")
	}

	row := q.client.QueryRowContext(ctx, query, args...)
	return scan(row)
}

func (q *Queries) ProjectIDFromClientID(ctx context.Context, appID string, withOwnerRemoved bool) (string, error) {
	stmt, scan := prepareProjectIDByAppQuery()
	eq := sq.Eq{AppColumnInstanceID.identifier(): authz.GetInstance(ctx).InstanceID()}
	if !withOwnerRemoved {
		eq[AppColumnOwnerRemoved.identifier()] = false
	}
	where := sq.And{
		eq,
		sq.Or{
			sq.Eq{AppOIDCConfigColumnClientID.identifier(): appID},
			sq.Eq{AppAPIConfigColumnClientID.identifier(): appID},
			sq.Eq{AppSAMLConfigColumnAppID.identifier(): appID},
		},
	}
	query, args, err := stmt.Where(where).ToSql()
	if err != nil {
		return "", errors.ThrowInternal(err, "QUERY-SDfg3", "Errors.Query.SQLStatement")
	}

	row := q.client.QueryRowContext(ctx, query, args...)
	return scan(row)
}

func (q *Queries) ProjectByOIDCClientID(ctx context.Context, id string, withOwnerRemoved bool) (*Project, error) {
	stmt, scan := prepareProjectByAppQuery()
	eq := sq.Eq{
		AppOIDCConfigColumnClientID.identifier(): id,
		AppColumnInstanceID.identifier():         authz.GetInstance(ctx).InstanceID(),
	}
	if !withOwnerRemoved {
		eq[AppColumnOwnerRemoved.identifier()] = false
	}
	query, args, err := stmt.Where(eq).ToSql()
	if err != nil {
		return nil, errors.ThrowInternal(err, "QUERY-XhJi4", "Errors.Query.SQLStatement")
	}

	row := q.client.QueryRowContext(ctx, query, args...)
	return scan(row)
}

func (q *Queries) AppByOIDCClientID(ctx context.Context, clientID string, withOwnerRemoved bool) (*App, error) {
	stmt, scan := prepareAppQuery()
	eq := sq.Eq{
		AppOIDCConfigColumnClientID.identifier(): clientID,
		AppColumnInstanceID.identifier():         authz.GetInstance(ctx).InstanceID(),
	}
	if !withOwnerRemoved {
		eq[AppColumnOwnerRemoved.identifier()] = false
	}
	query, args, err := stmt.Where(eq).ToSql()
	if err != nil {
		return nil, errors.ThrowInternal(err, "QUERY-JgVop", "Errors.Query.SQLStatement")
	}

	row := q.client.QueryRowContext(ctx, query, args...)
	return scan(row)
}

func (q *Queries) AppByClientID(ctx context.Context, clientID string, withOwnerRemoved bool) (*App, error) {
	stmt, scan := prepareAppQuery()
	var eq []sq.Sqlizer
	eq = append(eq, sq.And{
		sq.Eq{AppColumnInstanceID.identifier(): authz.GetInstance(ctx).InstanceID()},
		sq.Or{
			sq.Eq{AppOIDCConfigColumnClientID.identifier(): clientID},
			sq.Eq{AppAPIConfigColumnClientID.identifier(): clientID},
		},
	})
	if !withOwnerRemoved {
		eq = append(eq, sq.Eq{AppColumnOwnerRemoved.identifier(): false})
	}
	query, args, err := stmt.Where(eq).ToSql()
	if err != nil {
		return nil, errors.ThrowInternal(err, "QUERY-Dfge2", "Errors.Query.SQLStatement")
	}

	row := q.client.QueryRowContext(ctx, query, args...)
	return scan(row)
}

func (q *Queries) SearchApps(ctx context.Context, queries *AppSearchQueries, withOwnerRemoved bool) (*Apps, error) {
	query, scan := prepareAppsQuery()
	eq := sq.Eq{AppColumnInstanceID.identifier(): authz.GetInstance(ctx).InstanceID()}
	if !withOwnerRemoved {
		eq[AppColumnOwnerRemoved.identifier()] = false
	}
	stmt, args, err := queries.toQuery(query).Where(eq).ToSql()
	if err != nil {
		return nil, errors.ThrowInvalidArgument(err, "QUERY-fajp8", "Errors.Query.InvalidRequest")
	}

	rows, err := q.client.QueryContext(ctx, stmt, args...)
	if err != nil {
		return nil, errors.ThrowInternal(err, "QUERY-aJnZL", "Errors.Internal")
	}
	apps, err := scan(rows)
	if err != nil {
		return nil, err
	}
	apps.LatestSequence, err = q.latestSequence(ctx, appsTable)
	return apps, err
}

func (q *Queries) SearchClientIDs(ctx context.Context, queries *AppSearchQueries, withOwnerRemoved bool) ([]string, error) {
	query, scan := prepareClientIDsQuery()
	eq := sq.Eq{AppColumnInstanceID.identifier(): authz.GetInstance(ctx).InstanceID()}
	if !withOwnerRemoved {
		eq[AppColumnOwnerRemoved.identifier()] = false
	}
	stmt, args, err := queries.toQuery(query).Where(eq).ToSql()
	if err != nil {
		return nil, errors.ThrowInvalidArgument(err, "QUERY-fajp8", "Errors.Query.InvalidRequest")
	}

	rows, err := q.client.QueryContext(ctx, stmt, args...)
	if err != nil {
		return nil, errors.ThrowInternal(err, "QUERY-aJnZL", "Errors.Internal")
	}
	return scan(rows)
}

func NewAppNameSearchQuery(method TextComparison, value string) (SearchQuery, error) {
	return NewTextQuery(AppColumnName, value, method)
}

func NewAppProjectIDSearchQuery(id string) (SearchQuery, error) {
	return NewTextQuery(AppColumnProjectID, id, TextEquals)
}

func prepareAppQuery() (sq.SelectBuilder, func(*sql.Row) (*App, error)) {
	return sq.Select(
			AppColumnID.identifier(),
			AppColumnName.identifier(),
			AppColumnProjectID.identifier(),
			AppColumnCreationDate.identifier(),
			AppColumnChangeDate.identifier(),
			AppColumnResourceOwner.identifier(),
			AppColumnState.identifier(),
			AppColumnSequence.identifier(),

			AppAPIConfigColumnAppID.identifier(),
			AppAPIConfigColumnClientID.identifier(),
			AppAPIConfigColumnAuthMethod.identifier(),

			AppOIDCConfigColumnAppID.identifier(),
			AppOIDCConfigColumnVersion.identifier(),
			AppOIDCConfigColumnClientID.identifier(),
			AppOIDCConfigColumnRedirectUris.identifier(),
			AppOIDCConfigColumnResponseTypes.identifier(),
			AppOIDCConfigColumnGrantTypes.identifier(),
			AppOIDCConfigColumnApplicationType.identifier(),
			AppOIDCConfigColumnAuthMethodType.identifier(),
			AppOIDCConfigColumnPostLogoutRedirectUris.identifier(),
			AppOIDCConfigColumnDevMode.identifier(),
			AppOIDCConfigColumnAccessTokenType.identifier(),
			AppOIDCConfigColumnAccessTokenRoleAssertion.identifier(),
			AppOIDCConfigColumnIDTokenRoleAssertion.identifier(),
			AppOIDCConfigColumnIDTokenUserinfoAssertion.identifier(),
			AppOIDCConfigColumnClockSkew.identifier(),
			AppOIDCConfigColumnAdditionalOrigins.identifier(),

			AppSAMLConfigColumnAppID.identifier(),
			AppSAMLConfigColumnEntityID.identifier(),
			AppSAMLConfigColumnMetadata.identifier(),
			AppSAMLConfigColumnMetadataURL.identifier(),
		).From(appsTable.identifier()).
			LeftJoin(join(AppAPIConfigColumnAppID, AppColumnID)).
			LeftJoin(join(AppOIDCConfigColumnAppID, AppColumnID)).
			LeftJoin(join(AppSAMLConfigColumnAppID, AppColumnID)).
			PlaceholderFormat(sq.Dollar), func(row *sql.Row) (*App, error) {
			app := new(App)

			var (
				apiConfig  = sqlAPIConfig{}
				oidcConfig = sqlOIDCConfig{}
				samlConfig = sqlSAMLConfig{}
			)

			err := row.Scan(
				&app.ID,
				&app.Name,
				&app.ProjectID,
				&app.CreationDate,
				&app.ChangeDate,
				&app.ResourceOwner,
				&app.State,
				&app.Sequence,

				&apiConfig.appID,
				&apiConfig.clientID,
				&apiConfig.authMethod,

				&oidcConfig.appID,
				&oidcConfig.version,
				&oidcConfig.clientID,
				&oidcConfig.redirectUris,
				&oidcConfig.responseTypes,
				&oidcConfig.grantTypes,
				&oidcConfig.applicationType,
				&oidcConfig.authMethodType,
				&oidcConfig.postLogoutRedirectUris,
				&oidcConfig.devMode,
				&oidcConfig.accessTokenType,
				&oidcConfig.accessTokenRoleAssertion,
				&oidcConfig.iDTokenRoleAssertion,
				&oidcConfig.iDTokenUserinfoAssertion,
				&oidcConfig.clockSkew,
				&oidcConfig.additionalOrigins,

				&samlConfig.appID,
				&samlConfig.entityID,
				&samlConfig.metadata,
				&samlConfig.metadataURL,
			)

			if err != nil {
				if errs.Is(err, sql.ErrNoRows) {
					return nil, errors.ThrowNotFound(err, "QUERY-pCP8P", "Errors.App.NotExisting")
				}
				return nil, errors.ThrowInternal(err, "QUERY-0R2Nw", "Errors.Internal")
			}

			apiConfig.set(app)
			oidcConfig.set(app)
			samlConfig.set(app)

			return app, nil
		}
}

func prepareProjectIDByAppQuery() (sq.SelectBuilder, func(*sql.Row) (projectID string, err error)) {
	return sq.Select(
			AppColumnProjectID.identifier(),
		).From(appsTable.identifier()).
			LeftJoin(join(AppAPIConfigColumnAppID, AppColumnID)).
			LeftJoin(join(AppOIDCConfigColumnAppID, AppColumnID)).
			LeftJoin(join(AppSAMLConfigColumnAppID, AppColumnID)).
			PlaceholderFormat(sq.Dollar), func(row *sql.Row) (projectID string, err error) {
			err = row.Scan(
				&projectID,
			)

			if err != nil {
				if errs.Is(err, sql.ErrNoRows) {
					return "", errors.ThrowNotFound(err, "QUERY-aKcc2", "Errors.Project.NotExisting")
				}
				return "", errors.ThrowInternal(err, "QUERY-3A5TG", "Errors.Internal")
			}

			return projectID, nil
		}
}

func prepareProjectByAppQuery() (sq.SelectBuilder, func(*sql.Row) (*Project, error)) {
	return sq.Select(
			ProjectColumnID.identifier(),
			ProjectColumnCreationDate.identifier(),
			ProjectColumnChangeDate.identifier(),
			ProjectColumnResourceOwner.identifier(),
			ProjectColumnState.identifier(),
			ProjectColumnSequence.identifier(),
			ProjectColumnName.identifier(),
			ProjectColumnProjectRoleAssertion.identifier(),
			ProjectColumnProjectRoleCheck.identifier(),
			ProjectColumnHasProjectCheck.identifier(),
			ProjectColumnPrivateLabelingSetting.identifier(),
		).From(projectsTable.identifier()).
			Join(join(AppColumnProjectID, ProjectColumnID)).
			LeftJoin(join(AppAPIConfigColumnAppID, AppColumnID)).
			LeftJoin(join(AppOIDCConfigColumnAppID, AppColumnID)).
			LeftJoin(join(AppSAMLConfigColumnAppID, AppColumnID)).
			PlaceholderFormat(sq.Dollar),
		func(row *sql.Row) (*Project, error) {
			p := new(Project)
			err := row.Scan(
				&p.ID,
				&p.CreationDate,
				&p.ChangeDate,
				&p.ResourceOwner,
				&p.State,
				&p.Sequence,
				&p.Name,
				&p.ProjectRoleAssertion,
				&p.ProjectRoleCheck,
				&p.HasProjectCheck,
				&p.PrivateLabelingSetting,
			)
			if err != nil {
				if errs.Is(err, sql.ErrNoRows) {
					return nil, errors.ThrowNotFound(err, "QUERY-fk2fs", "Errors.Project.NotFound")
				}
				return nil, errors.ThrowInternal(err, "QUERY-dj2FF", "Errors.Internal")
			}
			return p, nil
		}
}

func prepareAppsQuery() (sq.SelectBuilder, func(*sql.Rows) (*Apps, error)) {
	return sq.Select(
			AppColumnID.identifier(),
			AppColumnName.identifier(),
			AppColumnProjectID.identifier(),
			AppColumnCreationDate.identifier(),
			AppColumnChangeDate.identifier(),
			AppColumnResourceOwner.identifier(),
			AppColumnState.identifier(),
			AppColumnSequence.identifier(),

			AppAPIConfigColumnAppID.identifier(),
			AppAPIConfigColumnClientID.identifier(),
			AppAPIConfigColumnAuthMethod.identifier(),

			AppOIDCConfigColumnAppID.identifier(),
			AppOIDCConfigColumnVersion.identifier(),
			AppOIDCConfigColumnClientID.identifier(),
			AppOIDCConfigColumnRedirectUris.identifier(),
			AppOIDCConfigColumnResponseTypes.identifier(),
			AppOIDCConfigColumnGrantTypes.identifier(),
			AppOIDCConfigColumnApplicationType.identifier(),
			AppOIDCConfigColumnAuthMethodType.identifier(),
			AppOIDCConfigColumnPostLogoutRedirectUris.identifier(),
			AppOIDCConfigColumnDevMode.identifier(),
			AppOIDCConfigColumnAccessTokenType.identifier(),
			AppOIDCConfigColumnAccessTokenRoleAssertion.identifier(),
			AppOIDCConfigColumnIDTokenRoleAssertion.identifier(),
			AppOIDCConfigColumnIDTokenUserinfoAssertion.identifier(),
			AppOIDCConfigColumnClockSkew.identifier(),
			AppOIDCConfigColumnAdditionalOrigins.identifier(),

			AppSAMLConfigColumnAppID.identifier(),
			AppSAMLConfigColumnEntityID.identifier(),
			AppSAMLConfigColumnMetadata.identifier(),
			AppSAMLConfigColumnMetadataURL.identifier(),
			countColumn.identifier(),
		).From(appsTable.identifier()).
			LeftJoin(join(AppAPIConfigColumnAppID, AppColumnID)).
			LeftJoin(join(AppOIDCConfigColumnAppID, AppColumnID)).
			LeftJoin(join(AppSAMLConfigColumnAppID, AppColumnID)).
			PlaceholderFormat(sq.Dollar), func(row *sql.Rows) (*Apps, error) {
			apps := &Apps{Apps: []*App{}}

			for row.Next() {
				app := new(App)
				var (
					apiConfig  = sqlAPIConfig{}
					oidcConfig = sqlOIDCConfig{}
					samlConfig = sqlSAMLConfig{}
				)

				err := row.Scan(
					&app.ID,
					&app.Name,
					&app.ProjectID,
					&app.CreationDate,
					&app.ChangeDate,
					&app.ResourceOwner,
					&app.State,
					&app.Sequence,

					&apiConfig.appID,
					&apiConfig.clientID,
					&apiConfig.authMethod,

					&oidcConfig.appID,
					&oidcConfig.version,
					&oidcConfig.clientID,
					&oidcConfig.redirectUris,
					&oidcConfig.responseTypes,
					&oidcConfig.grantTypes,
					&oidcConfig.applicationType,
					&oidcConfig.authMethodType,
					&oidcConfig.postLogoutRedirectUris,
					&oidcConfig.devMode,
					&oidcConfig.accessTokenType,
					&oidcConfig.accessTokenRoleAssertion,
					&oidcConfig.iDTokenRoleAssertion,
					&oidcConfig.iDTokenUserinfoAssertion,
					&oidcConfig.clockSkew,
					&oidcConfig.additionalOrigins,

					&samlConfig.appID,
					&samlConfig.entityID,
					&samlConfig.metadata,
					&samlConfig.metadataURL,

					&apps.Count,
				)

				if err != nil {
					return nil, errors.ThrowInternal(err, "QUERY-0R2Nw", "Errors.Internal")
				}

				apiConfig.set(app)
				oidcConfig.set(app)
				samlConfig.set(app)

				apps.Apps = append(apps.Apps, app)
			}

			return apps, nil
		}
}

func prepareClientIDsQuery() (sq.SelectBuilder, func(*sql.Rows) ([]string, error)) {
	return sq.Select(
			AppAPIConfigColumnClientID.identifier(),
			AppOIDCConfigColumnClientID.identifier(),
		).From(appsTable.identifier()).
			LeftJoin(join(AppAPIConfigColumnAppID, AppColumnID)).
			LeftJoin(join(AppOIDCConfigColumnAppID, AppColumnID)).
			PlaceholderFormat(sq.Dollar), func(rows *sql.Rows) ([]string, error) {
			ids := database.StringArray{}

			for rows.Next() {
				var apiID sql.NullString
				var oidcID sql.NullString
				if err := rows.Scan(
					&apiID,
					&oidcID,
				); err != nil {
					return nil, errors.ThrowInternal(err, "QUERY-0R2Nw", "Errors.Internal")
				}
				if apiID.Valid {
					ids = append(ids, apiID.String)
				} else if oidcID.Valid {
					ids = append(ids, oidcID.String)
				}
			}

			return ids, nil
		}
}

type sqlOIDCConfig struct {
	appID                    sql.NullString
	version                  sql.NullInt32
	clientID                 sql.NullString
	redirectUris             database.StringArray
	applicationType          sql.NullInt16
	authMethodType           sql.NullInt16
	postLogoutRedirectUris   database.StringArray
	devMode                  sql.NullBool
	accessTokenType          sql.NullInt16
	accessTokenRoleAssertion sql.NullBool
	iDTokenRoleAssertion     sql.NullBool
	iDTokenUserinfoAssertion sql.NullBool
	clockSkew                sql.NullInt64
	additionalOrigins        database.StringArray
	responseTypes            database.EnumArray[domain.OIDCResponseType]
	grantTypes               database.EnumArray[domain.OIDCGrantType]
}

func (c sqlOIDCConfig) set(app *App) {
	if !c.appID.Valid {
		return
	}
	app.OIDCConfig = &OIDCApp{
		Version:                domain.OIDCVersion(c.version.Int32),
		ClientID:               c.clientID.String,
		RedirectURIs:           c.redirectUris,
		AppType:                domain.OIDCApplicationType(c.applicationType.Int16),
		AuthMethodType:         domain.OIDCAuthMethodType(c.authMethodType.Int16),
		PostLogoutRedirectURIs: c.postLogoutRedirectUris,
		IsDevMode:              c.devMode.Bool,
		AccessTokenType:        domain.OIDCTokenType(c.accessTokenType.Int16),
		AssertAccessTokenRole:  c.accessTokenRoleAssertion.Bool,
		AssertIDTokenRole:      c.iDTokenRoleAssertion.Bool,
		AssertIDTokenUserinfo:  c.iDTokenUserinfoAssertion.Bool,
		ClockSkew:              time.Duration(c.clockSkew.Int64),
		AdditionalOrigins:      c.additionalOrigins,
		ResponseTypes:          c.responseTypes,
		GrantTypes:             c.grantTypes,
	}
	compliance := domain.GetOIDCCompliance(app.OIDCConfig.Version, app.OIDCConfig.AppType, app.OIDCConfig.GrantTypes, app.OIDCConfig.ResponseTypes, app.OIDCConfig.AuthMethodType, app.OIDCConfig.RedirectURIs)
	app.OIDCConfig.ComplianceProblems = compliance.Problems

	var err error
	app.OIDCConfig.AllowedOrigins, err = domain.OIDCOriginAllowList(app.OIDCConfig.RedirectURIs, app.OIDCConfig.AdditionalOrigins)
	logging.LogWithFields("app", app.ID).OnError(err).Warn("unable to set allowed origins")
}

type sqlSAMLConfig struct {
	appID       sql.NullString
	entityID    sql.NullString
	metadataURL sql.NullString
	metadata    []byte
}

func (c sqlSAMLConfig) set(app *App) {
	if !c.appID.Valid {
		return
	}
	app.SAMLConfig = &SAMLApp{
		MetadataURL: c.metadataURL.String,
		Metadata:    c.metadata,
		EntityID:    c.entityID.String,
	}
}

type sqlAPIConfig struct {
	appID      sql.NullString
	clientID   sql.NullString
	authMethod sql.NullInt16
}

func (c sqlAPIConfig) set(app *App) {
	if !c.appID.Valid {
		return
	}
	app.APIConfig = &APIApp{
		ClientID:       c.clientID.String,
		AuthMethodType: domain.APIAuthMethodType(c.authMethod.Int16),
	}
}<|MERGE_RESOLUTION|>--- conflicted
+++ resolved
@@ -284,22 +284,14 @@
 
 func (q *Queries) AppBySAMLEntityID(ctx context.Context, entityID string, withOwnerRemoved bool) (*App, error) {
 	stmt, scan := prepareAppQuery()
-<<<<<<< HEAD
 	eq := sq.Eq{
 		AppSAMLConfigColumnEntityID.identifier(): entityID,
+		AppColumnInstanceID.identifier():         authz.GetInstance(ctx).InstanceID(),
 	}
 	if !withOwnerRemoved {
 		eq[AppColumnOwnerRemoved.identifier()] = false
 	}
 	query, args, err := stmt.Where(eq).ToSql()
-=======
-	query, args, err := stmt.Where(
-		sq.Eq{
-			AppSAMLConfigColumnEntityID.identifier(): entityID,
-			AppColumnInstanceID.identifier():         authz.GetInstance(ctx).InstanceID(),
-		},
-	).ToSql()
->>>>>>> 6c7a05ea
 	if err != nil {
 		return nil, errors.ThrowInternal(err, "QUERY-JgUop", "Errors.Query.SQLStatement")
 	}
@@ -310,32 +302,18 @@
 
 func (q *Queries) ProjectByClientID(ctx context.Context, appID string, withOwnerRemoved bool) (*Project, error) {
 	stmt, scan := prepareProjectByAppQuery()
-<<<<<<< HEAD
-	var where sq.Sqlizer
-	where = sq.Or{
-		sq.Eq{AppOIDCConfigColumnClientID.identifier(): appID},
-		sq.Eq{AppAPIConfigColumnClientID.identifier(): appID},
-		sq.Eq{AppSAMLConfigColumnAppID.identifier(): appID},
-	}
-	if !withOwnerRemoved {
-		where = sq.And{
-			where,
-			sq.Eq{ProjectColumnOwnerRemoved.identifier(): false},
-		}
-	}
-	query, args, err := stmt.Where(where).ToSql()
-=======
-	query, args, err := stmt.Where(
-		sq.And{
-			sq.Eq{AppColumnInstanceID.identifier(): authz.GetInstance(ctx).InstanceID()},
-			sq.Or{
-				sq.Eq{AppOIDCConfigColumnClientID.identifier(): appID},
-				sq.Eq{AppAPIConfigColumnClientID.identifier(): appID},
-				sq.Eq{AppSAMLConfigColumnAppID.identifier(): appID},
-			},
+	eq := sq.Eq{AppColumnInstanceID.identifier(): authz.GetInstance(ctx).InstanceID()}
+	if !withOwnerRemoved {
+		eq[ProjectColumnOwnerRemoved.identifier()] = false
+	}
+	query, args, err := stmt.Where(sq.And{
+		eq,
+		sq.Or{
+			sq.Eq{AppOIDCConfigColumnClientID.identifier(): appID},
+			sq.Eq{AppAPIConfigColumnClientID.identifier(): appID},
+			sq.Eq{AppSAMLConfigColumnAppID.identifier(): appID},
 		},
-	).ToSql()
->>>>>>> 6c7a05ea
+	}).ToSql()
 	if err != nil {
 		return nil, errors.ThrowInternal(err, "QUERY-XhJi3", "Errors.Query.SQLStatement")
 	}
