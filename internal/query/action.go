--- conflicted
+++ resolved
@@ -113,11 +113,7 @@
 	return query
 }
 
-<<<<<<< HEAD
-func (q *Queries) SearchActions(ctx context.Context, queries *ActionSearchQueries) (actions *Actions, err error) {
-=======
 func (q *Queries) SearchActions(ctx context.Context, queries *ActionSearchQueries, withOwnerRemoved bool) (actions *Actions, err error) {
->>>>>>> add232d1
 	ctx, span := tracing.NewSpan(ctx)
 	defer func() { span.EndWithError(err) }()
 
@@ -145,11 +141,7 @@
 	return actions, err
 }
 
-<<<<<<< HEAD
-func (q *Queries) GetActionByID(ctx context.Context, id string, orgID string) (_ *Action, err error) {
-=======
 func (q *Queries) GetActionByID(ctx context.Context, id string, orgID string, withOwnerRemoved bool) (_ *Action, err error) {
->>>>>>> add232d1
 	ctx, span := tracing.NewSpan(ctx)
 	defer func() { span.EndWithError(err) }()
 
