package projection

import (
	"context"

	internal_authz "github.com/zitadel/zitadel/internal/api/authz"
	"github.com/zitadel/zitadel/internal/crypto"
	"github.com/zitadel/zitadel/internal/database"
	"github.com/zitadel/zitadel/internal/eventstore/handler/v2"
	"github.com/zitadel/zitadel/internal/migration"
)

const (
	CurrentStateTable = "projections.current_states"
	LocksTable        = "projections.locks"
	FailedEventsTable = "projections.failed_events2"
)

var (
	projectionConfig                    handler.Config
	OrgProjection                       *handler.Handler
	OrgMetadataProjection               *handler.Handler
	ActionProjection                    *handler.Handler
	FlowProjection                      *handler.Handler
	ProjectProjection                   *handler.Handler
	PasswordComplexityProjection        *handler.Handler
	PasswordAgeProjection               *handler.Handler
	LockoutPolicyProjection             *handler.Handler
	PrivacyPolicyProjection             *handler.Handler
	DomainPolicyProjection              *handler.Handler
	LabelPolicyProjection               *handler.Handler
	ProjectGrantProjection              *handler.Handler
	ProjectRoleProjection               *handler.Handler
	OrgDomainProjection                 *handler.Handler
	LoginPolicyProjection               *handler.Handler
	IDPProjection                       *handler.Handler
	AppProjection                       *handler.Handler
	IDPUserLinkProjection               *handler.Handler
	IDPLoginPolicyLinkProjection        *handler.Handler
	IDPTemplateProjection               *handler.Handler
	MailTemplateProjection              *handler.Handler
	MessageTextProjection               *handler.Handler
	CustomTextProjection                *handler.Handler
	UserProjection                      *handler.Handler
	LoginNameProjection                 *handler.Handler
	OrgMemberProjection                 *handler.Handler
	InstanceDomainProjection            *handler.Handler
	InstanceMemberProjection            *handler.Handler
	ProjectMemberProjection             *handler.Handler
	ProjectGrantMemberProjection        *handler.Handler
	AuthNKeyProjection                  *handler.Handler
	PersonalAccessTokenProjection       *handler.Handler
	UserGrantProjection                 *handler.Handler
	UserMetadataProjection              *handler.Handler
	UserAuthMethodProjection            *handler.Handler
	InstanceProjection                  *handler.Handler
	SecretGeneratorProjection           *handler.Handler
	SMTPConfigProjection                *handler.Handler
	SMSConfigProjection                 *handler.Handler
	OIDCSettingsProjection              *handler.Handler
	DebugNotificationProviderProjection *handler.Handler
	KeyProjection                       *handler.Handler
	SecurityPolicyProjection            *handler.Handler
	NotificationPolicyProjection        *handler.Handler
	NotificationsProjection             interface{}
	NotificationsQuotaProjection        interface{}
	TelemetryPusherProjection           interface{}
	DeviceAuthProjection                *handler.Handler
	SessionProjection                   *handler.Handler
	AuthRequestProjection               *handler.Handler
	MilestoneProjection                 *handler.Handler
	QuotaProjection                     *quotaProjection
	LimitsProjection                    *handler.Handler
	RestrictionsProjection              *handler.Handler
	SystemFeatureProjection             *handler.Handler
	InstanceFeatureProjection           *handler.Handler
	TargetProjection                    *handler.Handler
	ExecutionProjection                 *handler.Handler
	UserSchemaProjection                *handler.Handler
<<<<<<< HEAD
	WebKeyProjection                    *handler.Handler
=======

	ProjectGrantFields      *handler.FieldHandler
	OrgDomainVerifiedFields *handler.FieldHandler
>>>>>>> 6cd467d7
)

type projection interface {
	Start(ctx context.Context)
	Init(ctx context.Context) error
	Trigger(ctx context.Context, opts ...handler.TriggerOpt) (_ context.Context, err error)
	migration.Migration
}

var (
	projections []projection
)

func Create(ctx context.Context, sqlClient *database.DB, es handler.EventStore, config Config, keyEncryptionAlgorithm crypto.EncryptionAlgorithm, certEncryptionAlgorithm crypto.EncryptionAlgorithm, systemUsers map[string]*internal_authz.SystemAPIUser) error {
	projectionConfig = handler.Config{
		Client:                sqlClient,
		Eventstore:            es,
		BulkLimit:             uint16(config.BulkLimit),
		RequeueEvery:          config.RequeueEvery,
		HandleActiveInstances: config.HandleActiveInstances,
		MaxFailureCount:       config.MaxFailureCount,
		RetryFailedAfter:      config.RetryFailedAfter,
		TransactionDuration:   config.TransactionDuration,
	}

	OrgProjection = newOrgProjection(ctx, applyCustomConfig(projectionConfig, config.Customizations["orgs"]))
	OrgMetadataProjection = newOrgMetadataProjection(ctx, applyCustomConfig(projectionConfig, config.Customizations["org_metadata"]))
	ActionProjection = newActionProjection(ctx, applyCustomConfig(projectionConfig, config.Customizations["actions"]))
	FlowProjection = newFlowProjection(ctx, applyCustomConfig(projectionConfig, config.Customizations["flows"]))
	ProjectProjection = newProjectProjection(ctx, applyCustomConfig(projectionConfig, config.Customizations["projects"]))
	PasswordComplexityProjection = newPasswordComplexityProjection(ctx, applyCustomConfig(projectionConfig, config.Customizations["password_complexities"]))
	PasswordAgeProjection = newPasswordAgeProjection(ctx, applyCustomConfig(projectionConfig, config.Customizations["password_age_policy"]))
	LockoutPolicyProjection = newLockoutPolicyProjection(ctx, applyCustomConfig(projectionConfig, config.Customizations["lockout_policy"]))
	PrivacyPolicyProjection = newPrivacyPolicyProjection(ctx, applyCustomConfig(projectionConfig, config.Customizations["privacy_policy"]))
	DomainPolicyProjection = newDomainPolicyProjection(ctx, applyCustomConfig(projectionConfig, config.Customizations["org_iam_policy"]))
	LabelPolicyProjection = newLabelPolicyProjection(ctx, applyCustomConfig(projectionConfig, config.Customizations["label_policy"]))
	ProjectGrantProjection = newProjectGrantProjection(ctx, applyCustomConfig(projectionConfig, config.Customizations["project_grants"]))
	ProjectRoleProjection = newProjectRoleProjection(ctx, applyCustomConfig(projectionConfig, config.Customizations["project_roles"]))
	OrgDomainProjection = newOrgDomainProjection(ctx, applyCustomConfig(projectionConfig, config.Customizations["org_domains"]))
	LoginPolicyProjection = newLoginPolicyProjection(ctx, applyCustomConfig(projectionConfig, config.Customizations["login_policies"]))
	IDPProjection = newIDPProjection(ctx, applyCustomConfig(projectionConfig, config.Customizations["idps"]))
	AppProjection = newAppProjection(ctx, applyCustomConfig(projectionConfig, config.Customizations["apps"]))
	IDPUserLinkProjection = newIDPUserLinkProjection(ctx, applyCustomConfig(projectionConfig, config.Customizations["idp_user_links"]))
	IDPLoginPolicyLinkProjection = newIDPLoginPolicyLinkProjection(ctx, applyCustomConfig(projectionConfig, config.Customizations["idp_login_policy_links"]))
	IDPTemplateProjection = newIDPTemplateProjection(ctx, applyCustomConfig(projectionConfig, config.Customizations["idp_templates"]))
	MailTemplateProjection = newMailTemplateProjection(ctx, applyCustomConfig(projectionConfig, config.Customizations["mail_templates"]))
	MessageTextProjection = newMessageTextProjection(ctx, applyCustomConfig(projectionConfig, config.Customizations["message_texts"]))
	CustomTextProjection = newCustomTextProjection(ctx, applyCustomConfig(projectionConfig, config.Customizations["custom_texts"]))
	UserProjection = newUserProjection(ctx, applyCustomConfig(projectionConfig, config.Customizations["users"]))
	LoginNameProjection = newLoginNameProjection(ctx, applyCustomConfig(projectionConfig, config.Customizations["login_names"]))
	OrgMemberProjection = newOrgMemberProjection(ctx, applyCustomConfig(projectionConfig, config.Customizations["org_members"]))
	InstanceDomainProjection = newInstanceDomainProjection(ctx, applyCustomConfig(projectionConfig, config.Customizations["instance_domains"]))
	InstanceMemberProjection = newInstanceMemberProjection(ctx, applyCustomConfig(projectionConfig, config.Customizations["iam_members"]))
	ProjectMemberProjection = newProjectMemberProjection(ctx, applyCustomConfig(projectionConfig, config.Customizations["project_members"]))
	ProjectGrantMemberProjection = newProjectGrantMemberProjection(ctx, applyCustomConfig(projectionConfig, config.Customizations["project_grant_members"]))
	AuthNKeyProjection = newAuthNKeyProjection(ctx, applyCustomConfig(projectionConfig, config.Customizations["authn_keys"]))
	PersonalAccessTokenProjection = newPersonalAccessTokenProjection(ctx, applyCustomConfig(projectionConfig, config.Customizations["personal_access_tokens"]))
	UserGrantProjection = newUserGrantProjection(ctx, applyCustomConfig(projectionConfig, config.Customizations["user_grants"]))
	UserMetadataProjection = newUserMetadataProjection(ctx, applyCustomConfig(projectionConfig, config.Customizations["user_metadata"]))
	UserAuthMethodProjection = newUserAuthMethodProjection(ctx, applyCustomConfig(projectionConfig, config.Customizations["user_auth_method"]))
	InstanceProjection = newInstanceProjection(ctx, applyCustomConfig(projectionConfig, config.Customizations["instances"]))
	SecretGeneratorProjection = newSecretGeneratorProjection(ctx, applyCustomConfig(projectionConfig, config.Customizations["secret_generators"]))
	SMTPConfigProjection = newSMTPConfigProjection(ctx, applyCustomConfig(projectionConfig, config.Customizations["smtp_configs"]))
	SMSConfigProjection = newSMSConfigProjection(ctx, applyCustomConfig(projectionConfig, config.Customizations["sms_config"]))
	OIDCSettingsProjection = newOIDCSettingsProjection(ctx, applyCustomConfig(projectionConfig, config.Customizations["oidc_settings"]))
	DebugNotificationProviderProjection = newDebugNotificationProviderProjection(ctx, applyCustomConfig(projectionConfig, config.Customizations["debug_notification_provider"]))
	KeyProjection = newKeyProjection(ctx, applyCustomConfig(projectionConfig, config.Customizations["keys"]), keyEncryptionAlgorithm, certEncryptionAlgorithm)
	SecurityPolicyProjection = newSecurityPolicyProjection(ctx, applyCustomConfig(projectionConfig, config.Customizations["security_policies"]))
	NotificationPolicyProjection = newNotificationPolicyProjection(ctx, applyCustomConfig(projectionConfig, config.Customizations["notification_policies"]))
	DeviceAuthProjection = newDeviceAuthProjection(ctx, applyCustomConfig(projectionConfig, config.Customizations["device_auth"]))
	SessionProjection = newSessionProjection(ctx, applyCustomConfig(projectionConfig, config.Customizations["sessions"]))
	AuthRequestProjection = newAuthRequestProjection(ctx, applyCustomConfig(projectionConfig, config.Customizations["auth_requests"]))
	MilestoneProjection = newMilestoneProjection(ctx, applyCustomConfig(projectionConfig, config.Customizations["milestones"]), systemUsers)
	QuotaProjection = newQuotaProjection(ctx, applyCustomConfig(projectionConfig, config.Customizations["quotas"]))
	LimitsProjection = newLimitsProjection(ctx, applyCustomConfig(projectionConfig, config.Customizations["limits"]))
	RestrictionsProjection = newRestrictionsProjection(ctx, applyCustomConfig(projectionConfig, config.Customizations["restrictions"]))
	SystemFeatureProjection = newSystemFeatureProjection(ctx, applyCustomConfig(projectionConfig, config.Customizations["system_features"]))
	InstanceFeatureProjection = newInstanceFeatureProjection(ctx, applyCustomConfig(projectionConfig, config.Customizations["instance_features"]))
	TargetProjection = newTargetProjection(ctx, applyCustomConfig(projectionConfig, config.Customizations["targets"]))
	ExecutionProjection = newExecutionProjection(ctx, applyCustomConfig(projectionConfig, config.Customizations["executions"]))
	UserSchemaProjection = newUserSchemaProjection(ctx, applyCustomConfig(projectionConfig, config.Customizations["user_schemas"]))
<<<<<<< HEAD
	WebKeyProjection = newWebKeyProjection(ctx, applyCustomConfig(projectionConfig, config.Customizations["web_keys"]))
=======

	ProjectGrantFields = newFillProjectGrantFields(applyCustomConfig(projectionConfig, config.Customizations[fieldsProjectGrant]))
	OrgDomainVerifiedFields = newFillOrgDomainVerifiedFields(applyCustomConfig(projectionConfig, config.Customizations[fieldsOrgDomainVerified]))

>>>>>>> 6cd467d7
	newProjectionsList()
	return nil
}

func Projections() []projection {
	return projections
}

func Init(ctx context.Context) error {
	for _, p := range projections {
		if err := p.Init(ctx); err != nil {
			return err
		}
	}
	return nil
}

func Start(ctx context.Context) {
	for _, projection := range projections {
		projection.Start(ctx)
	}
}

func ProjectInstance(ctx context.Context) error {
	for _, projection := range projections {
		_, err := projection.Trigger(ctx)
		if err != nil {
			return err
		}
	}
	return nil
}

func ApplyCustomConfig(customConfig CustomConfig) handler.Config {
	return applyCustomConfig(projectionConfig, customConfig)
}

func applyCustomConfig(config handler.Config, customConfig CustomConfig) handler.Config {
	if customConfig.BulkLimit != nil {
		config.BulkLimit = *customConfig.BulkLimit
	}
	if customConfig.MaxFailureCount != nil {
		config.MaxFailureCount = *customConfig.MaxFailureCount
	}
	if customConfig.RequeueEvery != nil {
		config.RequeueEvery = *customConfig.RequeueEvery
	}
	if customConfig.RetryFailedAfter != nil {
		config.RetryFailedAfter = *customConfig.RetryFailedAfter
	}
	if customConfig.HandleActiveInstances != nil {
		config.HandleActiveInstances = *customConfig.HandleActiveInstances
	}
	if customConfig.TransactionDuration != nil {
		config.TransactionDuration = *customConfig.TransactionDuration
	}

	return config
}

// we know this is ugly, but we need to have a singleton slice of all projections
// and are only able to initialize it after all projections are created
// as setup and start currently create them individually, we make sure we get the right one
// will be refactored when changing to new id based projections
//
// Event handlers NotificationsProjection, NotificationsQuotaProjection and NotificationsProjection are not added here, because they do not reduce to database statements
func newProjectionsList() {
	projections = []projection{
		OrgProjection,
		OrgMetadataProjection,
		ActionProjection,
		FlowProjection,
		ProjectProjection,
		PasswordComplexityProjection,
		PasswordAgeProjection,
		LockoutPolicyProjection,
		PrivacyPolicyProjection,
		DomainPolicyProjection,
		LabelPolicyProjection,
		ProjectGrantProjection,
		ProjectRoleProjection,
		OrgDomainProjection,
		LoginPolicyProjection,
		IDPProjection,
		IDPTemplateProjection,
		AppProjection,
		IDPUserLinkProjection,
		IDPLoginPolicyLinkProjection,
		MailTemplateProjection,
		MessageTextProjection,
		CustomTextProjection,
		UserProjection,
		LoginNameProjection,
		OrgMemberProjection,
		InstanceDomainProjection,
		InstanceMemberProjection,
		ProjectMemberProjection,
		ProjectGrantMemberProjection,
		AuthNKeyProjection,
		PersonalAccessTokenProjection,
		UserGrantProjection,
		UserMetadataProjection,
		UserAuthMethodProjection,
		InstanceProjection,
		SecretGeneratorProjection,
		SMTPConfigProjection,
		SMSConfigProjection,
		OIDCSettingsProjection,
		DebugNotificationProviderProjection,
		KeyProjection,
		SecurityPolicyProjection,
		NotificationPolicyProjection,
		DeviceAuthProjection,
		SessionProjection,
		AuthRequestProjection,
		MilestoneProjection,
		QuotaProjection.handler,
		LimitsProjection,
		RestrictionsProjection,
		SystemFeatureProjection,
		InstanceFeatureProjection,
		TargetProjection,
		ExecutionProjection,
		UserSchemaProjection,
		WebKeyProjection,
	}
}<|MERGE_RESOLUTION|>--- conflicted
+++ resolved
@@ -77,13 +77,10 @@
 	TargetProjection                    *handler.Handler
 	ExecutionProjection                 *handler.Handler
 	UserSchemaProjection                *handler.Handler
-<<<<<<< HEAD
 	WebKeyProjection                    *handler.Handler
-=======
 
 	ProjectGrantFields      *handler.FieldHandler
 	OrgDomainVerifiedFields *handler.FieldHandler
->>>>>>> 6cd467d7
 )
 
 type projection interface {
@@ -165,14 +162,11 @@
 	TargetProjection = newTargetProjection(ctx, applyCustomConfig(projectionConfig, config.Customizations["targets"]))
 	ExecutionProjection = newExecutionProjection(ctx, applyCustomConfig(projectionConfig, config.Customizations["executions"]))
 	UserSchemaProjection = newUserSchemaProjection(ctx, applyCustomConfig(projectionConfig, config.Customizations["user_schemas"]))
-<<<<<<< HEAD
 	WebKeyProjection = newWebKeyProjection(ctx, applyCustomConfig(projectionConfig, config.Customizations["web_keys"]))
-=======
 
 	ProjectGrantFields = newFillProjectGrantFields(applyCustomConfig(projectionConfig, config.Customizations[fieldsProjectGrant]))
 	OrgDomainVerifiedFields = newFillOrgDomainVerifiedFields(applyCustomConfig(projectionConfig, config.Customizations[fieldsOrgDomainVerified]))
 
->>>>>>> 6cd467d7
 	newProjectionsList()
 	return nil
 }
