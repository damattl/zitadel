--- conflicted
+++ resolved
@@ -64,18 +64,11 @@
 	NotificationsProjection             interface{}
 	NotificationsQuotaProjection        interface{}
 	TelemetryPusherProjection           interface{}
-<<<<<<< HEAD
 	DeviceAuthProjection                *handler.Handler
 	SessionProjection                   *handler.Handler
 	AuthRequestProjection               *handler.Handler
 	MilestoneProjection                 *handler.Handler
-=======
-	DeviceAuthProjection                *deviceAuthProjection
-	SessionProjection                   *sessionProjection
-	AuthRequestProjection               *authRequestProjection
-	MilestoneProjection                 *milestoneProjection
 	QuotaProjection                     *quotaProjection
->>>>>>> 9266f8f0
 )
 
 type projection interface {
@@ -146,12 +139,8 @@
 	DeviceAuthProjection = newDeviceAuthProjection(ctx, applyCustomConfig(projectionConfig, config.Customizations["device_auth"]))
 	SessionProjection = newSessionProjection(ctx, applyCustomConfig(projectionConfig, config.Customizations["sessions"]))
 	AuthRequestProjection = newAuthRequestProjection(ctx, applyCustomConfig(projectionConfig, config.Customizations["auth_requests"]))
-<<<<<<< HEAD
 	MilestoneProjection = newMilestoneProjection(ctx, applyCustomConfig(projectionConfig, config.Customizations["milestones"]), systemUsers)
-=======
-	MilestoneProjection = newMilestoneProjection(ctx, applyCustomConfig(projectionConfig, config.Customizations["milestones"]))
 	QuotaProjection = newQuotaProjection(ctx, applyCustomConfig(projectionConfig, config.Customizations["quotas"]))
->>>>>>> 9266f8f0
 	newProjectionsList()
 	return nil
 }
@@ -254,6 +243,6 @@
 		SessionProjection,
 		AuthRequestProjection,
 		MilestoneProjection,
-		QuotaProjection,
+		QuotaProjection.Handler,
 	}
 }