--- conflicted
+++ resolved
@@ -212,16 +212,7 @@
 		e,
 		multiReduceMemberOwnerRemoved(e),
 		multiReduceMemberUserOwnerRemoved(e),
-<<<<<<< HEAD
-		handler.AddUpdateStatement(
-			[]handler.Column{
-				handler.NewCol(MemberChangeDate, e.CreationDate()),
-				handler.NewCol(MemberSequence, e.Sequence()),
-				handler.NewCol(ProjectGrantMemberGrantedOrgRemoved, true),
-			},
-=======
-		crdb.AddDeleteStatement(
->>>>>>> c3c2a43d
+		handler.AddDeleteStatement(
 			[]handler.Condition{
 				handler.NewCond(ProjectGrantColumnInstanceID, e.Aggregate().InstanceID),
 				handler.NewCond(ProjectGrantMemberGrantedOrg, e.Aggregate().ID),
