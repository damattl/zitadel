--- conflicted
+++ resolved
@@ -221,11 +221,7 @@
 	if !ok {
 		return nil, errors.ThrowInvalidArgumentf(nil, "PROJE-mSmWM", "reduce.wrong.event.type %s", org.OrgRemovedEventType)
 	}
-<<<<<<< HEAD
-	return handler.NewUpdateStatement(
-=======
-	return crdb.NewDeleteStatement(
->>>>>>> c3c2a43d
+	return handler.NewDeleteStatement(
 		e,
 		[]handler.Condition{
 			handler.NewCond(ActionInstanceIDCol, e.Aggregate().InstanceID),
