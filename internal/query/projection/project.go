--- conflicted
+++ resolved
@@ -8,11 +8,8 @@
 	"github.com/zitadel/zitadel/internal/eventstore"
 	"github.com/zitadel/zitadel/internal/eventstore/handler"
 	"github.com/zitadel/zitadel/internal/eventstore/handler/crdb"
-<<<<<<< HEAD
+	"github.com/zitadel/zitadel/internal/repository/instance"
 	"github.com/zitadel/zitadel/internal/repository/org"
-=======
-	"github.com/zitadel/zitadel/internal/repository/instance"
->>>>>>> 05d875c9
 	"github.com/zitadel/zitadel/internal/repository/project"
 )
 
@@ -94,19 +91,20 @@
 			},
 		},
 		{
-<<<<<<< HEAD
 			Aggregate: org.AggregateType,
 			EventRedusers: []handler.EventReducer{
 				{
 					Event:  org.OrgRemovedEventType,
 					Reduce: p.reduceOwnerRemoved,
-=======
+				},
+			},
+		},
+		{
 			Aggregate: instance.AggregateType,
 			EventRedusers: []handler.EventReducer{
 				{
 					Event:  instance.InstanceRemovedEventType,
 					Reduce: reduceInstanceRemovedHelper(ProjectColumnInstanceID),
->>>>>>> 05d875c9
 				},
 			},
 		},
