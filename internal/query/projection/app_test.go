package projection

import (
	"testing"
	"time"

	"github.com/zitadel/zitadel/internal/database"
	"github.com/zitadel/zitadel/internal/domain"
	"github.com/zitadel/zitadel/internal/errors"
	"github.com/zitadel/zitadel/internal/eventstore"
	"github.com/zitadel/zitadel/internal/eventstore/handler"
	"github.com/zitadel/zitadel/internal/eventstore/repository"
	"github.com/zitadel/zitadel/internal/repository/org"
	"github.com/zitadel/zitadel/internal/repository/project"
)

func TestAppProjection_reduces(t *testing.T) {
	type args struct {
		event func(t *testing.T) eventstore.Event
	}
	tests := []struct {
		name   string
		args   args
		reduce func(event eventstore.Event) (*handler.Statement, error)
		want   wantReduce
	}{
		{
			name: "project.reduceAppAdded",
			args: args{
				event: getEvent(testEvent(
					repository.EventType(project.ApplicationAddedType),
					project.AggregateType,
					[]byte(`{
			"appId": "app-id",
			"name": "my-app"
		}`),
				), project.ApplicationAddedEventMapper),
			},
			reduce: (&appProjection{}).reduceAppAdded,
			want: wantReduce{
				aggregateType:    eventstore.AggregateType("project"),
				sequence:         15,
				previousSequence: 10,
				projection:       AppProjectionTable,
				executer: &testExecuter{
					executions: []execution{
						{
<<<<<<< HEAD
							expectedStmt: "INSERT INTO projections.apps2 (id, name, project_id, creation_date, change_date, resource_owner, instance_id, state, sequence) VALUES ($1, $2, $3, $4, $5, $6, $7, $8, $9)",
=======
							expectedStmt: "INSERT INTO projections.apps3 (id, name, project_id, creation_date, change_date, resource_owner, instance_id, state, sequence) VALUES ($1, $2, $3, $4, $5, $6, $7, $8, $9)",
>>>>>>> 2d6281ce
							expectedArgs: []interface{}{
								"app-id",
								"my-app",
								"agg-id",
								anyArg{},
								anyArg{},
								"ro-id",
								"instance-id",
								domain.AppStateActive,
								uint64(15),
							},
						},
					},
				},
			},
		},
		{
			name: "project.reduceAppChanged",
			args: args{
				event: getEvent(testEvent(
					repository.EventType(project.ApplicationChangedType),
					project.AggregateType,
					[]byte(`{
			"appId": "app-id",
			"name": "my-app"
		}`),
				), project.ApplicationChangedEventMapper),
			},
			reduce: (&appProjection{}).reduceAppChanged,
			want: wantReduce{
				aggregateType:    eventstore.AggregateType("project"),
				sequence:         15,
				previousSequence: 10,
				projection:       AppProjectionTable,
				executer: &testExecuter{
					executions: []execution{
						{
<<<<<<< HEAD
							expectedStmt: "UPDATE projections.apps2 SET (name, change_date, sequence) = ($1, $2, $3) WHERE (id = $4) AND (instance_id = $5)",
=======
							expectedStmt: "UPDATE projections.apps3 SET (name, change_date, sequence) = ($1, $2, $3) WHERE (id = $4) AND (instance_id = $5)",
>>>>>>> 2d6281ce
							expectedArgs: []interface{}{
								"my-app",
								anyArg{},
								uint64(15),
								"app-id",
								"instance-id",
							},
						},
					},
				},
			},
		},
		{
			name: "project.reduceAppDeactivated",
			args: args{
				event: getEvent(testEvent(
					repository.EventType(project.ApplicationDeactivatedType),
					project.AggregateType,
					[]byte(`{
			"appId": "app-id"
		}`),
				), project.ApplicationDeactivatedEventMapper),
			},
			reduce: (&appProjection{}).reduceAppDeactivated,
			want: wantReduce{
				aggregateType:    eventstore.AggregateType("project"),
				sequence:         15,
				previousSequence: 10,
				projection:       AppProjectionTable,
				executer: &testExecuter{
					executions: []execution{
						{
<<<<<<< HEAD
							expectedStmt: "UPDATE projections.apps2 SET (state, change_date, sequence) = ($1, $2, $3) WHERE (id = $4) AND (instance_id = $5)",
=======
							expectedStmt: "UPDATE projections.apps3 SET (state, change_date, sequence) = ($1, $2, $3) WHERE (id = $4) AND (instance_id = $5)",
>>>>>>> 2d6281ce
							expectedArgs: []interface{}{
								domain.AppStateInactive,
								anyArg{},
								uint64(15),
								"app-id",
								"instance-id",
							},
						},
					},
				},
			},
		},
		{
			name: "project.reduceAppReactivated",
			args: args{
				event: getEvent(testEvent(
					repository.EventType(project.ApplicationReactivatedType),
					project.AggregateType,
					[]byte(`{
			"appId": "app-id"
		}`),
				), project.ApplicationReactivatedEventMapper),
			},
			reduce: (&appProjection{}).reduceAppReactivated,
			want: wantReduce{
				aggregateType:    eventstore.AggregateType("project"),
				sequence:         15,
				previousSequence: 10,
				projection:       AppProjectionTable,
				executer: &testExecuter{
					executions: []execution{
						{
<<<<<<< HEAD
							expectedStmt: "UPDATE projections.apps2 SET (state, change_date, sequence) = ($1, $2, $3) WHERE (id = $4) AND (instance_id = $5)",
=======
							expectedStmt: "UPDATE projections.apps3 SET (state, change_date, sequence) = ($1, $2, $3) WHERE (id = $4) AND (instance_id = $5)",
>>>>>>> 2d6281ce
							expectedArgs: []interface{}{
								domain.AppStateActive,
								anyArg{},
								uint64(15),
								"app-id",
								"instance-id",
							},
						},
					},
				},
			},
		},
		{
			name: "project.reduceAppRemoved",
			args: args{
				event: getEvent(testEvent(
					repository.EventType(project.ApplicationRemovedType),
					project.AggregateType,
					[]byte(`{
			"appId": "app-id"
		}`),
				), project.ApplicationRemovedEventMapper),
			},
			reduce: (&appProjection{}).reduceAppRemoved,
			want: wantReduce{
				aggregateType:    eventstore.AggregateType("project"),
				sequence:         15,
				previousSequence: 10,
				projection:       AppProjectionTable,
				executer: &testExecuter{
					executions: []execution{
						{
<<<<<<< HEAD
							expectedStmt: "DELETE FROM projections.apps2 WHERE (id = $1) AND (instance_id = $2)",
=======
							expectedStmt: "DELETE FROM projections.apps3 WHERE (id = $1) AND (instance_id = $2)",
>>>>>>> 2d6281ce
							expectedArgs: []interface{}{
								"app-id",
								"instance-id",
							},
						},
					},
				},
			},
		},
		{
			name: "project.reduceProjectRemoved",
			args: args{
				event: getEvent(testEvent(
					repository.EventType(project.ProjectRemovedType),
					project.AggregateType,
					[]byte(`{}`),
				), project.ProjectRemovedEventMapper),
			},
			reduce: (&appProjection{}).reduceProjectRemoved,
			want: wantReduce{
				aggregateType:    eventstore.AggregateType("project"),
				sequence:         15,
				previousSequence: 10,
				projection:       AppProjectionTable,
				executer: &testExecuter{
					executions: []execution{
						{
<<<<<<< HEAD
							expectedStmt: "DELETE FROM projections.apps2 WHERE (project_id = $1) AND (instance_id = $2)",
=======
							expectedStmt: "DELETE FROM projections.apps3 WHERE (project_id = $1) AND (instance_id = $2)",
>>>>>>> 2d6281ce
							expectedArgs: []interface{}{
								"agg-id",
								"instance-id",
							},
						},
					},
				},
			},
		},
		{
			name: "project.reduceAPIConfigAdded",
			args: args{
				event: getEvent(testEvent(
					repository.EventType(project.APIConfigAddedType),
					project.AggregateType,
					[]byte(`{
		            "appId": "app-id",
					"clientId": "client-id",
					"clientSecret": {},
				    "authMethodType": 1
				}`),
				), project.APIConfigAddedEventMapper),
			},
			reduce: (&appProjection{}).reduceAPIConfigAdded,
			want: wantReduce{
				aggregateType:    eventstore.AggregateType("project"),
				sequence:         15,
				previousSequence: 10,
				projection:       AppProjectionTable,
				executer: &testExecuter{
					executions: []execution{
						{
<<<<<<< HEAD
							expectedStmt: "INSERT INTO projections.apps2_api_configs (app_id, instance_id, client_id, client_secret, auth_method) VALUES ($1, $2, $3, $4, $5)",
=======
							expectedStmt: "INSERT INTO projections.apps3_api_configs (app_id, instance_id, client_id, client_secret, auth_method) VALUES ($1, $2, $3, $4, $5)",
>>>>>>> 2d6281ce
							expectedArgs: []interface{}{
								"app-id",
								"instance-id",
								"client-id",
								anyArg{},
								domain.APIAuthMethodTypePrivateKeyJWT,
							},
						},
						{
<<<<<<< HEAD
							expectedStmt: "UPDATE projections.apps2 SET (change_date, sequence) = ($1, $2) WHERE (id = $3) AND (instance_id = $4)",
=======
							expectedStmt: "UPDATE projections.apps3 SET (change_date, sequence) = ($1, $2) WHERE (id = $3) AND (instance_id = $4)",
>>>>>>> 2d6281ce
							expectedArgs: []interface{}{
								anyArg{},
								uint64(15),
								"app-id",
								"instance-id",
							},
						},
					},
				},
			},
		},
		{
			name: "project.reduceAPIConfigChanged",
			args: args{
				event: getEvent(testEvent(
					repository.EventType(project.APIConfigChangedType),
					project.AggregateType,
					[]byte(`{
		            "appId": "app-id",
					"clientId": "client-id",
					"clientSecret": {},
				    "authMethodType": 1
				}`),
				), project.APIConfigChangedEventMapper),
			},
			reduce: (&appProjection{}).reduceAPIConfigChanged,
			want: wantReduce{
				aggregateType:    eventstore.AggregateType("project"),
				sequence:         15,
				previousSequence: 10,
				projection:       AppProjectionTable,
				executer: &testExecuter{
					executions: []execution{
						{
<<<<<<< HEAD
							expectedStmt: "UPDATE projections.apps2_api_configs SET (client_secret, auth_method) = ($1, $2) WHERE (app_id = $3) AND (instance_id = $4)",
=======
							expectedStmt: "UPDATE projections.apps3_api_configs SET (client_secret, auth_method) = ($1, $2) WHERE (app_id = $3) AND (instance_id = $4)",
>>>>>>> 2d6281ce
							expectedArgs: []interface{}{
								anyArg{},
								domain.APIAuthMethodTypePrivateKeyJWT,
								"app-id",
								"instance-id",
							},
						},
						{
<<<<<<< HEAD
							expectedStmt: "UPDATE projections.apps2 SET (change_date, sequence) = ($1, $2) WHERE (id = $3) AND (instance_id = $4)",
=======
							expectedStmt: "UPDATE projections.apps3 SET (change_date, sequence) = ($1, $2) WHERE (id = $3) AND (instance_id = $4)",
>>>>>>> 2d6281ce
							expectedArgs: []interface{}{
								anyArg{},
								uint64(15),
								"app-id",
								"instance-id",
							},
						},
					},
				},
			},
		},
		{
			name: "project.reduceAPIConfigChanged noop",
			args: args{
				event: getEvent(testEvent(
					repository.EventType(project.APIConfigChangedType),
					project.AggregateType,
					[]byte(`{
		            "appId": "app-id"
				}`),
				), project.APIConfigChangedEventMapper),
			},
			reduce: (&appProjection{}).reduceAPIConfigChanged,
			want: wantReduce{
				aggregateType:    eventstore.AggregateType("project"),
				sequence:         15,
				previousSequence: 10,
				projection:       AppProjectionTable,
				executer: &testExecuter{
					executions: []execution{},
				},
			},
		},
		{
			name: "project.reduceAPIConfigSecretChanged",
			args: args{
				event: getEvent(testEvent(
					repository.EventType(project.APIConfigSecretChangedType),
					project.AggregateType,
					[]byte(`{
                        "appId": "app-id",
                        "client_secret": {}
		}`),
				), project.APIConfigSecretChangedEventMapper),
			},
			reduce: (&appProjection{}).reduceAPIConfigSecretChanged,
			want: wantReduce{
				aggregateType:    eventstore.AggregateType("project"),
				sequence:         15,
				previousSequence: 10,
				projection:       AppProjectionTable,
				executer: &testExecuter{
					executions: []execution{
						{
<<<<<<< HEAD
							expectedStmt: "UPDATE projections.apps2_api_configs SET (client_secret) = ($1) WHERE (app_id = $2) AND (instance_id = $3)",
=======
							expectedStmt: "UPDATE projections.apps3_api_configs SET client_secret = $1 WHERE (app_id = $2) AND (instance_id = $3)",
>>>>>>> 2d6281ce
							expectedArgs: []interface{}{
								anyArg{},
								"app-id",
								"instance-id",
							},
						},
						{
<<<<<<< HEAD
							expectedStmt: "UPDATE projections.apps2 SET (change_date, sequence) = ($1, $2) WHERE (id = $3) AND (instance_id = $4)",
=======
							expectedStmt: "UPDATE projections.apps3 SET (change_date, sequence) = ($1, $2) WHERE (id = $3) AND (instance_id = $4)",
>>>>>>> 2d6281ce
							expectedArgs: []interface{}{
								anyArg{},
								uint64(15),
								"app-id",
								"instance-id",
							},
						},
					},
				},
			},
		},
		{
			name: "project.reduceOIDCConfigAdded",
			args: args{
				event: getEvent(testEvent(
					repository.EventType(project.OIDCConfigAddedType),
					project.AggregateType,
					[]byte(`{
                        "oidcVersion": 0,
                        "appId": "app-id",
                        "clientId": "client-id",
                        "clientSecret": {},
                        "redirectUris": ["redirect.one.ch", "redirect.two.ch"],
                        "responseTypes": [1,2],
                        "grantTypes": [1,2],
                        "applicationType": 2,
                        "authMethodType": 2,
                        "postLogoutRedirectUris": ["logout.one.ch", "logout.two.ch"],
                        "devMode": true,
                        "accessTokenType": 1,
                        "accessTokenRoleAssertion": true,
                        "idTokenRoleAssertion": true,
                        "idTokenUserinfoAssertion": true,
                        "clockSkew": 1000,
                        "additionalOrigins": ["origin.one.ch", "origin.two.ch"]
		}`),
				), project.OIDCConfigAddedEventMapper),
			},
			reduce: (&appProjection{}).reduceOIDCConfigAdded,
			want: wantReduce{
				aggregateType:    eventstore.AggregateType("project"),
				sequence:         15,
				previousSequence: 10,
				projection:       AppProjectionTable,
				executer: &testExecuter{
					executions: []execution{
						{
<<<<<<< HEAD
							expectedStmt: "INSERT INTO projections.apps2_oidc_configs (app_id, instance_id, version, client_id, client_secret, redirect_uris, response_types, grant_types, application_type, auth_method_type, post_logout_redirect_uris, is_dev_mode, access_token_type, access_token_role_assertion, id_token_role_assertion, id_token_userinfo_assertion, clock_skew, additional_origins) VALUES ($1, $2, $3, $4, $5, $6, $7, $8, $9, $10, $11, $12, $13, $14, $15, $16, $17, $18)",
=======
							expectedStmt: "INSERT INTO projections.apps3_oidc_configs (app_id, instance_id, version, client_id, client_secret, redirect_uris, response_types, grant_types, application_type, auth_method_type, post_logout_redirect_uris, is_dev_mode, access_token_type, access_token_role_assertion, id_token_role_assertion, id_token_userinfo_assertion, clock_skew, additional_origins) VALUES ($1, $2, $3, $4, $5, $6, $7, $8, $9, $10, $11, $12, $13, $14, $15, $16, $17, $18)",
>>>>>>> 2d6281ce
							expectedArgs: []interface{}{
								"app-id",
								"instance-id",
								domain.OIDCVersionV1,
								"client-id",
								anyArg{},
								database.StringArray{"redirect.one.ch", "redirect.two.ch"},
								database.EnumArray[domain.OIDCResponseType]{1, 2},
								database.EnumArray[domain.OIDCGrantType]{1, 2},
								domain.OIDCApplicationTypeNative,
								domain.OIDCAuthMethodTypeNone,
								database.StringArray{"logout.one.ch", "logout.two.ch"},
								true,
								domain.OIDCTokenTypeJWT,
								true,
								true,
								true,
								1 * time.Microsecond,
								database.StringArray{"origin.one.ch", "origin.two.ch"},
							},
						},
						{
<<<<<<< HEAD
							expectedStmt: "UPDATE projections.apps2 SET (change_date, sequence) = ($1, $2) WHERE (id = $3) AND (instance_id = $4)",
=======
							expectedStmt: "UPDATE projections.apps3 SET (change_date, sequence) = ($1, $2) WHERE (id = $3) AND (instance_id = $4)",
>>>>>>> 2d6281ce
							expectedArgs: []interface{}{
								anyArg{},
								uint64(15),
								"app-id",
								"instance-id",
							},
						},
					},
				},
			},
		},
		{
			name: "project.reduceOIDCConfigChanged",
			args: args{
				event: getEvent(testEvent(
					repository.EventType(project.OIDCConfigChangedType),
					project.AggregateType,
					[]byte(`{
                        "oidcVersion": 0,
                        "appId": "app-id",
                        "redirectUris": ["redirect.one.ch", "redirect.two.ch"],
                        "responseTypes": [1,2],
                        "grantTypes": [1,2],
                        "applicationType": 2,
                        "authMethodType": 2,
                        "postLogoutRedirectUris": ["logout.one.ch", "logout.two.ch"],
                        "devMode": true,
                        "accessTokenType": 1,
                        "accessTokenRoleAssertion": true,
                        "idTokenRoleAssertion": true,
                        "idTokenUserinfoAssertion": true,
                        "clockSkew": 1000,
                        "additionalOrigins": ["origin.one.ch", "origin.two.ch"]
		}`),
				), project.OIDCConfigChangedEventMapper),
			},
			reduce: (&appProjection{}).reduceOIDCConfigChanged,
			want: wantReduce{
				aggregateType:    eventstore.AggregateType("project"),
				sequence:         15,
				previousSequence: 10,
				projection:       AppProjectionTable,
				executer: &testExecuter{
					executions: []execution{
						{
<<<<<<< HEAD
							expectedStmt: "UPDATE projections.apps2_oidc_configs SET (version, redirect_uris, response_types, grant_types, application_type, auth_method_type, post_logout_redirect_uris, is_dev_mode, access_token_type, access_token_role_assertion, id_token_role_assertion, id_token_userinfo_assertion, clock_skew, additional_origins) = ($1, $2, $3, $4, $5, $6, $7, $8, $9, $10, $11, $12, $13, $14) WHERE (app_id = $15) AND (instance_id = $16)",
=======
							expectedStmt: "UPDATE projections.apps3_oidc_configs SET (version, redirect_uris, response_types, grant_types, application_type, auth_method_type, post_logout_redirect_uris, is_dev_mode, access_token_type, access_token_role_assertion, id_token_role_assertion, id_token_userinfo_assertion, clock_skew, additional_origins) = ($1, $2, $3, $4, $5, $6, $7, $8, $9, $10, $11, $12, $13, $14) WHERE (app_id = $15) AND (instance_id = $16)",
>>>>>>> 2d6281ce
							expectedArgs: []interface{}{
								domain.OIDCVersionV1,
								database.StringArray{"redirect.one.ch", "redirect.two.ch"},
								database.EnumArray[domain.OIDCResponseType]{1, 2},
								database.EnumArray[domain.OIDCGrantType]{1, 2},
								domain.OIDCApplicationTypeNative,
								domain.OIDCAuthMethodTypeNone,
								database.StringArray{"logout.one.ch", "logout.two.ch"},
								true,
								domain.OIDCTokenTypeJWT,
								true,
								true,
								true,
								1 * time.Microsecond,
								database.StringArray{"origin.one.ch", "origin.two.ch"},
								"app-id",
								"instance-id",
							},
						},
						{
<<<<<<< HEAD
							expectedStmt: "UPDATE projections.apps2 SET (change_date, sequence) = ($1, $2) WHERE (id = $3) AND (instance_id = $4)",
=======
							expectedStmt: "UPDATE projections.apps3 SET (change_date, sequence) = ($1, $2) WHERE (id = $3) AND (instance_id = $4)",
>>>>>>> 2d6281ce
							expectedArgs: []interface{}{
								anyArg{},
								uint64(15),
								"app-id",
								"instance-id",
							},
						},
					},
				},
			},
		},
		{
			name: "project.reduceOIDCConfigChanged noop",
			args: args{
				event: getEvent(testEvent(
					repository.EventType(project.OIDCConfigChangedType),
					project.AggregateType,
					[]byte(`{
                        "appId": "app-id"
		}`),
				), project.OIDCConfigChangedEventMapper),
			},
			reduce: (&appProjection{}).reduceOIDCConfigChanged,
			want: wantReduce{
				aggregateType:    eventstore.AggregateType("project"),
				sequence:         15,
				previousSequence: 10,
				projection:       AppProjectionTable,
				executer: &testExecuter{
					executions: []execution{},
				},
			},
		},
		{
			name: "project.reduceOIDCConfigSecretChanged",
			args: args{
				event: getEvent(testEvent(
					repository.EventType(project.OIDCConfigSecretChangedType),
					project.AggregateType,
					[]byte(`{
                        "appId": "app-id",
                        "client_secret": {}
		}`),
				), project.OIDCConfigSecretChangedEventMapper),
			},
			reduce: (&appProjection{}).reduceOIDCConfigSecretChanged,
			want: wantReduce{
				aggregateType:    eventstore.AggregateType("project"),
				sequence:         15,
				previousSequence: 10,
				projection:       AppProjectionTable,
				executer: &testExecuter{
					executions: []execution{
						{
<<<<<<< HEAD
							expectedStmt: "UPDATE projections.apps2_oidc_configs SET (client_secret) = ($1) WHERE (app_id = $2) AND (instance_id = $3)",
=======
							expectedStmt: "UPDATE projections.apps3_oidc_configs SET client_secret = $1 WHERE (app_id = $2) AND (instance_id = $3)",
>>>>>>> 2d6281ce
							expectedArgs: []interface{}{
								anyArg{},
								"app-id",
								"instance-id",
							},
						},
						{
<<<<<<< HEAD
							expectedStmt: "UPDATE projections.apps2 SET (change_date, sequence) = ($1, $2) WHERE (id = $3) AND (instance_id = $4)",
=======
							expectedStmt: "UPDATE projections.apps3 SET (change_date, sequence) = ($1, $2) WHERE (id = $3) AND (instance_id = $4)",
>>>>>>> 2d6281ce
							expectedArgs: []interface{}{
								anyArg{},
								uint64(15),
								"app-id",
								"instance-id",
							},
						},
					},
				},
			},
		},
		{
			name: "project.reduceOwnerRemoved",
			args: args{
				event: getEvent(testEvent(
					repository.EventType(org.OrgRemovedEventType),
					org.AggregateType,
					nil,
				), org.OrgRemovedEventMapper),
			},
			reduce: (&appProjection{}).reduceOwnerRemoved,
			want: wantReduce{
				aggregateType:    eventstore.AggregateType("org"),
				sequence:         15,
				previousSequence: 10,
				projection:       AppProjectionTable,
				executer: &testExecuter{
					executions: []execution{
						{
							expectedStmt: "UPDATE projections.apps2 SET (owner_removed) = ($1) WHERE (instance_id = $2) AND (resource_owner = $3)",
							expectedArgs: []interface{}{
								true,
								"instance-id",
								"agg-id",
							},
						},
					},
				},
			},
		},
	}
	for _, tt := range tests {
		t.Run(tt.name, func(t *testing.T) {
			event := baseEvent(t)
			got, err := tt.reduce(event)
			if _, ok := err.(errors.InvalidArgument); !ok {
				t.Errorf("no wrong event mapping: %v, got: %v", err, got)
			}

			event = tt.args.event(t)
			got, err = tt.reduce(event)
			assertReduce(t, got, err, tt.want)
		})
	}
}<|MERGE_RESOLUTION|>--- conflicted
+++ resolved
@@ -45,11 +45,7 @@
 				executer: &testExecuter{
 					executions: []execution{
 						{
-<<<<<<< HEAD
-							expectedStmt: "INSERT INTO projections.apps2 (id, name, project_id, creation_date, change_date, resource_owner, instance_id, state, sequence) VALUES ($1, $2, $3, $4, $5, $6, $7, $8, $9)",
-=======
-							expectedStmt: "INSERT INTO projections.apps3 (id, name, project_id, creation_date, change_date, resource_owner, instance_id, state, sequence) VALUES ($1, $2, $3, $4, $5, $6, $7, $8, $9)",
->>>>>>> 2d6281ce
+							expectedStmt: "INSERT INTO projections.apps4 (id, name, project_id, creation_date, change_date, resource_owner, instance_id, state, sequence) VALUES ($1, $2, $3, $4, $5, $6, $7, $8, $9)",
 							expectedArgs: []interface{}{
 								"app-id",
 								"my-app",
@@ -87,11 +83,7 @@
 				executer: &testExecuter{
 					executions: []execution{
 						{
-<<<<<<< HEAD
-							expectedStmt: "UPDATE projections.apps2 SET (name, change_date, sequence) = ($1, $2, $3) WHERE (id = $4) AND (instance_id = $5)",
-=======
-							expectedStmt: "UPDATE projections.apps3 SET (name, change_date, sequence) = ($1, $2, $3) WHERE (id = $4) AND (instance_id = $5)",
->>>>>>> 2d6281ce
+							expectedStmt: "UPDATE projections.apps4 SET (name, change_date, sequence) = ($1, $2, $3) WHERE (id = $4) AND (instance_id = $5)",
 							expectedArgs: []interface{}{
 								"my-app",
 								anyArg{},
@@ -124,11 +116,7 @@
 				executer: &testExecuter{
 					executions: []execution{
 						{
-<<<<<<< HEAD
-							expectedStmt: "UPDATE projections.apps2 SET (state, change_date, sequence) = ($1, $2, $3) WHERE (id = $4) AND (instance_id = $5)",
-=======
-							expectedStmt: "UPDATE projections.apps3 SET (state, change_date, sequence) = ($1, $2, $3) WHERE (id = $4) AND (instance_id = $5)",
->>>>>>> 2d6281ce
+							expectedStmt: "UPDATE projections.apps4 SET (state, change_date, sequence) = ($1, $2, $3) WHERE (id = $4) AND (instance_id = $5)",
 							expectedArgs: []interface{}{
 								domain.AppStateInactive,
 								anyArg{},
@@ -161,11 +149,7 @@
 				executer: &testExecuter{
 					executions: []execution{
 						{
-<<<<<<< HEAD
-							expectedStmt: "UPDATE projections.apps2 SET (state, change_date, sequence) = ($1, $2, $3) WHERE (id = $4) AND (instance_id = $5)",
-=======
-							expectedStmt: "UPDATE projections.apps3 SET (state, change_date, sequence) = ($1, $2, $3) WHERE (id = $4) AND (instance_id = $5)",
->>>>>>> 2d6281ce
+							expectedStmt: "UPDATE projections.apps4 SET (state, change_date, sequence) = ($1, $2, $3) WHERE (id = $4) AND (instance_id = $5)",
 							expectedArgs: []interface{}{
 								domain.AppStateActive,
 								anyArg{},
@@ -198,11 +182,7 @@
 				executer: &testExecuter{
 					executions: []execution{
 						{
-<<<<<<< HEAD
-							expectedStmt: "DELETE FROM projections.apps2 WHERE (id = $1) AND (instance_id = $2)",
-=======
-							expectedStmt: "DELETE FROM projections.apps3 WHERE (id = $1) AND (instance_id = $2)",
->>>>>>> 2d6281ce
+							expectedStmt: "DELETE FROM projections.apps4 WHERE (id = $1) AND (instance_id = $2)",
 							expectedArgs: []interface{}{
 								"app-id",
 								"instance-id",
@@ -230,11 +210,7 @@
 				executer: &testExecuter{
 					executions: []execution{
 						{
-<<<<<<< HEAD
-							expectedStmt: "DELETE FROM projections.apps2 WHERE (project_id = $1) AND (instance_id = $2)",
-=======
-							expectedStmt: "DELETE FROM projections.apps3 WHERE (project_id = $1) AND (instance_id = $2)",
->>>>>>> 2d6281ce
+							expectedStmt: "DELETE FROM projections.apps4 WHERE (project_id = $1) AND (instance_id = $2)",
 							expectedArgs: []interface{}{
 								"agg-id",
 								"instance-id",
@@ -267,11 +243,7 @@
 				executer: &testExecuter{
 					executions: []execution{
 						{
-<<<<<<< HEAD
-							expectedStmt: "INSERT INTO projections.apps2_api_configs (app_id, instance_id, client_id, client_secret, auth_method) VALUES ($1, $2, $3, $4, $5)",
-=======
-							expectedStmt: "INSERT INTO projections.apps3_api_configs (app_id, instance_id, client_id, client_secret, auth_method) VALUES ($1, $2, $3, $4, $5)",
->>>>>>> 2d6281ce
+							expectedStmt: "INSERT INTO projections.apps4_api_configs (app_id, instance_id, client_id, client_secret, auth_method) VALUES ($1, $2, $3, $4, $5)",
 							expectedArgs: []interface{}{
 								"app-id",
 								"instance-id",
@@ -281,11 +253,7 @@
 							},
 						},
 						{
-<<<<<<< HEAD
-							expectedStmt: "UPDATE projections.apps2 SET (change_date, sequence) = ($1, $2) WHERE (id = $3) AND (instance_id = $4)",
-=======
-							expectedStmt: "UPDATE projections.apps3 SET (change_date, sequence) = ($1, $2) WHERE (id = $3) AND (instance_id = $4)",
->>>>>>> 2d6281ce
+							expectedStmt: "UPDATE projections.apps4 SET (change_date, sequence) = ($1, $2) WHERE (id = $3) AND (instance_id = $4)",
 							expectedArgs: []interface{}{
 								anyArg{},
 								uint64(15),
@@ -320,11 +288,7 @@
 				executer: &testExecuter{
 					executions: []execution{
 						{
-<<<<<<< HEAD
-							expectedStmt: "UPDATE projections.apps2_api_configs SET (client_secret, auth_method) = ($1, $2) WHERE (app_id = $3) AND (instance_id = $4)",
-=======
-							expectedStmt: "UPDATE projections.apps3_api_configs SET (client_secret, auth_method) = ($1, $2) WHERE (app_id = $3) AND (instance_id = $4)",
->>>>>>> 2d6281ce
+							expectedStmt: "UPDATE projections.apps4_api_configs SET (client_secret, auth_method) = ($1, $2) WHERE (app_id = $3) AND (instance_id = $4)",
 							expectedArgs: []interface{}{
 								anyArg{},
 								domain.APIAuthMethodTypePrivateKeyJWT,
@@ -333,11 +297,7 @@
 							},
 						},
 						{
-<<<<<<< HEAD
-							expectedStmt: "UPDATE projections.apps2 SET (change_date, sequence) = ($1, $2) WHERE (id = $3) AND (instance_id = $4)",
-=======
-							expectedStmt: "UPDATE projections.apps3 SET (change_date, sequence) = ($1, $2) WHERE (id = $3) AND (instance_id = $4)",
->>>>>>> 2d6281ce
+							expectedStmt: "UPDATE projections.apps4 SET (change_date, sequence) = ($1, $2) WHERE (id = $3) AND (instance_id = $4)",
 							expectedArgs: []interface{}{
 								anyArg{},
 								uint64(15),
@@ -392,23 +352,15 @@
 				executer: &testExecuter{
 					executions: []execution{
 						{
-<<<<<<< HEAD
-							expectedStmt: "UPDATE projections.apps2_api_configs SET (client_secret) = ($1) WHERE (app_id = $2) AND (instance_id = $3)",
-=======
-							expectedStmt: "UPDATE projections.apps3_api_configs SET client_secret = $1 WHERE (app_id = $2) AND (instance_id = $3)",
->>>>>>> 2d6281ce
-							expectedArgs: []interface{}{
-								anyArg{},
-								"app-id",
-								"instance-id",
-							},
-						},
-						{
-<<<<<<< HEAD
-							expectedStmt: "UPDATE projections.apps2 SET (change_date, sequence) = ($1, $2) WHERE (id = $3) AND (instance_id = $4)",
-=======
-							expectedStmt: "UPDATE projections.apps3 SET (change_date, sequence) = ($1, $2) WHERE (id = $3) AND (instance_id = $4)",
->>>>>>> 2d6281ce
+							expectedStmt: "UPDATE projections.apps4_api_configs SET client_secret = $1 WHERE (app_id = $2) AND (instance_id = $3)",
+							expectedArgs: []interface{}{
+								anyArg{},
+								"app-id",
+								"instance-id",
+							},
+						},
+						{
+							expectedStmt: "UPDATE projections.apps4 SET (change_date, sequence) = ($1, $2) WHERE (id = $3) AND (instance_id = $4)",
 							expectedArgs: []interface{}{
 								anyArg{},
 								uint64(15),
@@ -456,11 +408,7 @@
 				executer: &testExecuter{
 					executions: []execution{
 						{
-<<<<<<< HEAD
-							expectedStmt: "INSERT INTO projections.apps2_oidc_configs (app_id, instance_id, version, client_id, client_secret, redirect_uris, response_types, grant_types, application_type, auth_method_type, post_logout_redirect_uris, is_dev_mode, access_token_type, access_token_role_assertion, id_token_role_assertion, id_token_userinfo_assertion, clock_skew, additional_origins) VALUES ($1, $2, $3, $4, $5, $6, $7, $8, $9, $10, $11, $12, $13, $14, $15, $16, $17, $18)",
-=======
-							expectedStmt: "INSERT INTO projections.apps3_oidc_configs (app_id, instance_id, version, client_id, client_secret, redirect_uris, response_types, grant_types, application_type, auth_method_type, post_logout_redirect_uris, is_dev_mode, access_token_type, access_token_role_assertion, id_token_role_assertion, id_token_userinfo_assertion, clock_skew, additional_origins) VALUES ($1, $2, $3, $4, $5, $6, $7, $8, $9, $10, $11, $12, $13, $14, $15, $16, $17, $18)",
->>>>>>> 2d6281ce
+							expectedStmt: "INSERT INTO projections.apps4_oidc_configs (app_id, instance_id, version, client_id, client_secret, redirect_uris, response_types, grant_types, application_type, auth_method_type, post_logout_redirect_uris, is_dev_mode, access_token_type, access_token_role_assertion, id_token_role_assertion, id_token_userinfo_assertion, clock_skew, additional_origins) VALUES ($1, $2, $3, $4, $5, $6, $7, $8, $9, $10, $11, $12, $13, $14, $15, $16, $17, $18)",
 							expectedArgs: []interface{}{
 								"app-id",
 								"instance-id",
@@ -483,11 +431,7 @@
 							},
 						},
 						{
-<<<<<<< HEAD
-							expectedStmt: "UPDATE projections.apps2 SET (change_date, sequence) = ($1, $2) WHERE (id = $3) AND (instance_id = $4)",
-=======
-							expectedStmt: "UPDATE projections.apps3 SET (change_date, sequence) = ($1, $2) WHERE (id = $3) AND (instance_id = $4)",
->>>>>>> 2d6281ce
+							expectedStmt: "UPDATE projections.apps4 SET (change_date, sequence) = ($1, $2) WHERE (id = $3) AND (instance_id = $4)",
 							expectedArgs: []interface{}{
 								anyArg{},
 								uint64(15),
@@ -533,11 +477,7 @@
 				executer: &testExecuter{
 					executions: []execution{
 						{
-<<<<<<< HEAD
-							expectedStmt: "UPDATE projections.apps2_oidc_configs SET (version, redirect_uris, response_types, grant_types, application_type, auth_method_type, post_logout_redirect_uris, is_dev_mode, access_token_type, access_token_role_assertion, id_token_role_assertion, id_token_userinfo_assertion, clock_skew, additional_origins) = ($1, $2, $3, $4, $5, $6, $7, $8, $9, $10, $11, $12, $13, $14) WHERE (app_id = $15) AND (instance_id = $16)",
-=======
-							expectedStmt: "UPDATE projections.apps3_oidc_configs SET (version, redirect_uris, response_types, grant_types, application_type, auth_method_type, post_logout_redirect_uris, is_dev_mode, access_token_type, access_token_role_assertion, id_token_role_assertion, id_token_userinfo_assertion, clock_skew, additional_origins) = ($1, $2, $3, $4, $5, $6, $7, $8, $9, $10, $11, $12, $13, $14) WHERE (app_id = $15) AND (instance_id = $16)",
->>>>>>> 2d6281ce
+							expectedStmt: "UPDATE projections.apps4_oidc_configs SET (version, redirect_uris, response_types, grant_types, application_type, auth_method_type, post_logout_redirect_uris, is_dev_mode, access_token_type, access_token_role_assertion, id_token_role_assertion, id_token_userinfo_assertion, clock_skew, additional_origins) = ($1, $2, $3, $4, $5, $6, $7, $8, $9, $10, $11, $12, $13, $14) WHERE (app_id = $15) AND (instance_id = $16)",
 							expectedArgs: []interface{}{
 								domain.OIDCVersionV1,
 								database.StringArray{"redirect.one.ch", "redirect.two.ch"},
@@ -558,11 +498,7 @@
 							},
 						},
 						{
-<<<<<<< HEAD
-							expectedStmt: "UPDATE projections.apps2 SET (change_date, sequence) = ($1, $2) WHERE (id = $3) AND (instance_id = $4)",
-=======
-							expectedStmt: "UPDATE projections.apps3 SET (change_date, sequence) = ($1, $2) WHERE (id = $3) AND (instance_id = $4)",
->>>>>>> 2d6281ce
+							expectedStmt: "UPDATE projections.apps4 SET (change_date, sequence) = ($1, $2) WHERE (id = $3) AND (instance_id = $4)",
 							expectedArgs: []interface{}{
 								anyArg{},
 								uint64(15),
@@ -617,23 +553,15 @@
 				executer: &testExecuter{
 					executions: []execution{
 						{
-<<<<<<< HEAD
-							expectedStmt: "UPDATE projections.apps2_oidc_configs SET (client_secret) = ($1) WHERE (app_id = $2) AND (instance_id = $3)",
-=======
-							expectedStmt: "UPDATE projections.apps3_oidc_configs SET client_secret = $1 WHERE (app_id = $2) AND (instance_id = $3)",
->>>>>>> 2d6281ce
-							expectedArgs: []interface{}{
-								anyArg{},
-								"app-id",
-								"instance-id",
-							},
-						},
-						{
-<<<<<<< HEAD
-							expectedStmt: "UPDATE projections.apps2 SET (change_date, sequence) = ($1, $2) WHERE (id = $3) AND (instance_id = $4)",
-=======
-							expectedStmt: "UPDATE projections.apps3 SET (change_date, sequence) = ($1, $2) WHERE (id = $3) AND (instance_id = $4)",
->>>>>>> 2d6281ce
+							expectedStmt: "UPDATE projections.apps4_oidc_configs SET client_secret = $1 WHERE (app_id = $2) AND (instance_id = $3)",
+							expectedArgs: []interface{}{
+								anyArg{},
+								"app-id",
+								"instance-id",
+							},
+						},
+						{
+							expectedStmt: "UPDATE projections.apps4 SET (change_date, sequence) = ($1, $2) WHERE (id = $3) AND (instance_id = $4)",
 							expectedArgs: []interface{}{
 								anyArg{},
 								uint64(15),
@@ -663,7 +591,7 @@
 				executer: &testExecuter{
 					executions: []execution{
 						{
-							expectedStmt: "UPDATE projections.apps2 SET (owner_removed) = ($1) WHERE (instance_id = $2) AND (resource_owner = $3)",
+							expectedStmt: "UPDATE projections.apps4 SET owner_removed = $1 WHERE (instance_id = $2) AND (resource_owner = $3)",
 							expectedArgs: []interface{}{
 								true,
 								"instance-id",
