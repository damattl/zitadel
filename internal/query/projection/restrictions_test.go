--- conflicted
+++ resolved
@@ -25,11 +25,7 @@
 				event: getEvent(testEvent(
 					restrictions.SetEventType,
 					restrictions.AggregateType,
-<<<<<<< HEAD
-					[]byte(`{ "publicOrgRegistrationIsNotAllowed": true }`),
-=======
 					[]byte(`{ "disallowPublicOrgRegistration": true }`),
->>>>>>> dd33538c
 				), restrictions.SetEventMapper),
 			},
 			reduce: (&restrictionsProjection{}).reduceRestrictionsSet,
