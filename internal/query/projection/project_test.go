package projection

import (
	"testing"

	"github.com/zitadel/zitadel/internal/domain"
	"github.com/zitadel/zitadel/internal/errors"
	"github.com/zitadel/zitadel/internal/eventstore"
	"github.com/zitadel/zitadel/internal/eventstore/handler"
	"github.com/zitadel/zitadel/internal/eventstore/repository"
<<<<<<< HEAD
	"github.com/zitadel/zitadel/internal/repository/org"
=======
	"github.com/zitadel/zitadel/internal/repository/instance"
>>>>>>> 05d875c9
	"github.com/zitadel/zitadel/internal/repository/project"
)

func TestProjectProjection_reduces(t *testing.T) {
	type args struct {
		event func(t *testing.T) eventstore.Event
	}
	tests := []struct {
		name   string
		args   args
		reduce func(event eventstore.Event) (*handler.Statement, error)
		want   wantReduce
	}{
		{
			name: "reduceProjectRemoved",
			args: args{
				event: getEvent(testEvent(
					repository.EventType(project.ProjectRemovedType),
					project.AggregateType,
					nil,
				), project.ProjectRemovedEventMapper),
			},
			reduce: (&projectProjection{}).reduceProjectRemoved,
			want: wantReduce{
				aggregateType:    eventstore.AggregateType("project"),
				sequence:         15,
				previousSequence: 10,
				executer: &testExecuter{
					executions: []execution{
						{
							expectedStmt: "DELETE FROM projections.projects3 WHERE (id = $1)",
							expectedArgs: []interface{}{
								"agg-id",
							},
						},
					},
				},
			},
		},
		{
			name: "instance.reduceInstanceRemoved",
			args: args{
				event: getEvent(testEvent(
					repository.EventType(instance.InstanceRemovedEventType),
					instance.AggregateType,
					[]byte(`{"name": "Name"}`),
				), instance.InstanceRemovedEventMapper),
			},
			reduce: reduceInstanceRemovedHelper(ProjectColumnInstanceID),
			want: wantReduce{
				aggregateType:    eventstore.AggregateType("instance"),
				sequence:         15,
				previousSequence: 10,
				executer: &testExecuter{
					executions: []execution{
						{
							expectedStmt: "DELETE FROM projections.projects2 WHERE (instance_id = $1)",
							expectedArgs: []interface{}{
								"agg-id",
							},
						},
					},
				},
			},
		},
		{
			name: "reduceProjectReactivated",
			args: args{
				event: getEvent(testEvent(
					repository.EventType(project.ProjectReactivatedType),
					project.AggregateType,
					nil,
				), project.ProjectReactivatedEventMapper),
			},
			reduce: (&projectProjection{}).reduceProjectReactivated,
			want: wantReduce{
				aggregateType:    eventstore.AggregateType("project"),
				sequence:         15,
				previousSequence: 10,
				executer: &testExecuter{
					executions: []execution{
						{
							expectedStmt: "UPDATE projections.projects3 SET (change_date, sequence, state) = ($1, $2, $3) WHERE (id = $4)",
							expectedArgs: []interface{}{
								anyArg{},
								uint64(15),
								domain.ProjectStateActive,
								"agg-id",
							},
						},
					},
				},
			},
		},
		{
			name: "reduceProjectDeactivated",
			args: args{
				event: getEvent(testEvent(
					repository.EventType(project.ProjectDeactivatedType),
					project.AggregateType,
					nil,
				), project.ProjectDeactivatedEventMapper),
			},
			reduce: (&projectProjection{}).reduceProjectDeactivated,
			want: wantReduce{
				aggregateType:    eventstore.AggregateType("project"),
				sequence:         15,
				previousSequence: 10,
				executer: &testExecuter{
					executions: []execution{
						{
							expectedStmt: "UPDATE projections.projects3 SET (change_date, sequence, state) = ($1, $2, $3) WHERE (id = $4)",
							expectedArgs: []interface{}{
								anyArg{},
								uint64(15),
								domain.ProjectStateInactive,
								"agg-id",
							},
						},
					},
				},
			},
		},
		{
			name: "reduceProjectChanged",
			args: args{
				event: getEvent(testEvent(
					repository.EventType(project.ProjectChangedType),
					project.AggregateType,
					[]byte(`{"name": "new name", "projectRoleAssertion": true, "projectRoleCheck": true, "hasProjectCheck": true, "privateLabelingSetting": 1}`),
				), project.ProjectChangeEventMapper),
			},
			reduce: (&projectProjection{}).reduceProjectChanged,
			want: wantReduce{
				aggregateType:    eventstore.AggregateType("project"),
				sequence:         15,
				previousSequence: 10,
				executer: &testExecuter{
					executions: []execution{
						{
							expectedStmt: "UPDATE projections.projects3 SET (change_date, sequence, name, project_role_assertion, project_role_check, has_project_check, private_labeling_setting) = ($1, $2, $3, $4, $5, $6, $7) WHERE (id = $8)",
							expectedArgs: []interface{}{
								anyArg{},
								uint64(15),
								"new name",
								true,
								true,
								true,
								domain.PrivateLabelingSettingEnforceProjectResourceOwnerPolicy,
								"agg-id",
							},
						},
					},
				},
			},
		},
		{
			name: "reduceProjectChanged no changes",
			args: args{
				event: getEvent(testEvent(
					repository.EventType(project.ProjectChangedType),
					project.AggregateType,
					[]byte(`{}`),
				), project.ProjectChangeEventMapper),
			},
			reduce: (&projectProjection{}).reduceProjectChanged,
			want: wantReduce{
				aggregateType:    eventstore.AggregateType("project"),
				sequence:         15,
				previousSequence: 10,
				executer:         &testExecuter{},
			},
		},
		{
			name: "reduceProjectAdded",
			args: args{
				event: getEvent(testEvent(
					repository.EventType(project.ProjectAddedType),
					project.AggregateType,
					[]byte(`{"name": "name", "projectRoleAssertion": true, "projectRoleCheck": true, "hasProjectCheck": true, "privateLabelingSetting": 1}`),
				), project.ProjectAddedEventMapper),
			},
			reduce: (&projectProjection{}).reduceProjectAdded,
			want: wantReduce{
				aggregateType:    eventstore.AggregateType("project"),
				sequence:         15,
				previousSequence: 10,
				executer: &testExecuter{
					executions: []execution{
						{
							expectedStmt: "INSERT INTO projections.projects3 (id, creation_date, change_date, resource_owner, instance_id, sequence, name, project_role_assertion, project_role_check, has_project_check, private_labeling_setting, state) VALUES ($1, $2, $3, $4, $5, $6, $7, $8, $9, $10, $11, $12)",
							expectedArgs: []interface{}{
								"agg-id",
								anyArg{},
								anyArg{},
								"ro-id",
								"instance-id",
								uint64(15),
								"name",
								true,
								true,
								true,
								domain.PrivateLabelingSettingEnforceProjectResourceOwnerPolicy,
								domain.ProjectStateActive,
							},
						},
					},
				},
			},
		},
		{
			name:   "org.reduceOwnerRemoved",
			reduce: (&projectProjection{}).reduceOwnerRemoved,
			args: args{
				event: getEvent(testEvent(
					repository.EventType(org.OrgRemovedEventType),
					org.AggregateType,
					nil,
				), org.OrgRemovedEventMapper),
			},
			want: wantReduce{
				aggregateType:    eventstore.AggregateType("org"),
				sequence:         15,
				previousSequence: 10,
				projection:       ProjectProjectionTable,
				executer: &testExecuter{
					executions: []execution{
						{
							expectedStmt: "UPDATE projections.projects3 SET (change_date, sequence, owner_removed) = ($1, $2, $3) WHERE (instance_id = $4) AND (resource_owner = $5)",
							expectedArgs: []interface{}{
								anyArg{},
								uint64(15),
								true,
								"instance-id",
								"agg-id",
							},
						},
					},
				},
			},
		},
	}
	for _, tt := range tests {
		t.Run(tt.name, func(t *testing.T) {
			event := baseEvent(t)
			got, err := tt.reduce(event)
			if _, ok := err.(errors.InvalidArgument); !ok {
				t.Errorf("no wrong event mapping: %v, got: %v", err, got)
			}

			event = tt.args.event(t)
			got, err = tt.reduce(event)
			assertReduce(t, got, err, ProjectProjectionTable, tt.want)
		})
	}
}<|MERGE_RESOLUTION|>--- conflicted
+++ resolved
@@ -8,11 +8,8 @@
 	"github.com/zitadel/zitadel/internal/eventstore"
 	"github.com/zitadel/zitadel/internal/eventstore/handler"
 	"github.com/zitadel/zitadel/internal/eventstore/repository"
-<<<<<<< HEAD
+	"github.com/zitadel/zitadel/internal/repository/instance"
 	"github.com/zitadel/zitadel/internal/repository/org"
-=======
-	"github.com/zitadel/zitadel/internal/repository/instance"
->>>>>>> 05d875c9
 	"github.com/zitadel/zitadel/internal/repository/project"
 )
 
@@ -69,7 +66,7 @@
 				executer: &testExecuter{
 					executions: []execution{
 						{
-							expectedStmt: "DELETE FROM projections.projects2 WHERE (instance_id = $1)",
+							expectedStmt: "DELETE FROM projections.projects3 WHERE (instance_id = $1)",
 							expectedArgs: []interface{}{
 								"agg-id",
 							},
@@ -237,7 +234,6 @@
 				aggregateType:    eventstore.AggregateType("org"),
 				sequence:         15,
 				previousSequence: 10,
-				projection:       ProjectProjectionTable,
 				executer: &testExecuter{
 					executions: []execution{
 						{
