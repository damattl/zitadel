--- conflicted
+++ resolved
@@ -8,11 +8,8 @@
 	"github.com/zitadel/zitadel/internal/eventstore"
 	"github.com/zitadel/zitadel/internal/eventstore/handler"
 	"github.com/zitadel/zitadel/internal/eventstore/repository"
-<<<<<<< HEAD
+	"github.com/zitadel/zitadel/internal/repository/instance"
 	"github.com/zitadel/zitadel/internal/repository/org"
-=======
-	"github.com/zitadel/zitadel/internal/repository/instance"
->>>>>>> 05d875c9
 	"github.com/zitadel/zitadel/internal/repository/user"
 )
 
@@ -243,7 +240,6 @@
 			},
 		},
 		{
-<<<<<<< HEAD
 			name:   "org.reduceOwnerRemoved",
 			reduce: (&userAuthMethodProjection{}).reduceOwnerRemoved,
 			args: args{
@@ -257,7 +253,6 @@
 				aggregateType:    eventstore.AggregateType("org"),
 				sequence:         15,
 				previousSequence: 10,
-				projection:       UserAuthMethodTable,
 				executer: &testExecuter{
 					executions: []execution{
 						{
@@ -267,7 +262,14 @@
 								uint64(15),
 								true,
 								"instance-id",
-=======
+								"agg-id",
+							},
+						},
+					},
+				},
+			},
+		},
+		{
 			name: "instance.reduceInstanceRemoved",
 			args: args{
 				event: getEvent(testEvent(
@@ -284,9 +286,8 @@
 				executer: &testExecuter{
 					executions: []execution{
 						{
-							expectedStmt: "DELETE FROM projections.user_auth_methods3 WHERE (instance_id = $1)",
-							expectedArgs: []interface{}{
->>>>>>> 05d875c9
+							expectedStmt: "DELETE FROM projections.user_auth_methods4 WHERE (instance_id = $1)",
+							expectedArgs: []interface{}{
 								"agg-id",
 							},
 						},
