package projection

import (
	"testing"

	"github.com/zitadel/zitadel/internal/domain"
	"github.com/zitadel/zitadel/internal/errors"
	"github.com/zitadel/zitadel/internal/eventstore"
	"github.com/zitadel/zitadel/internal/eventstore/handler"
	"github.com/zitadel/zitadel/internal/eventstore/repository"
	"github.com/zitadel/zitadel/internal/repository/instance"
	"github.com/zitadel/zitadel/internal/repository/org"
)

func TestOrgDomainProjection_reduces(t *testing.T) {
	type args struct {
		event func(t *testing.T) eventstore.Event
	}
	tests := []struct {
		name   string
		args   args
		reduce func(event eventstore.Event) (*handler.Statement, error)
		want   wantReduce
	}{
		{
			name: "reduceDomainAdded",
			args: args{
				event: getEvent(testEvent(
					repository.EventType(org.OrgDomainAddedEventType),
					org.AggregateType,
					[]byte(`{"domain": "domain.new"}`),
				), org.DomainAddedEventMapper),
			},
			reduce: (&orgDomainProjection{}).reduceDomainAdded,
			want: wantReduce{
				aggregateType:    eventstore.AggregateType("org"),
				sequence:         15,
				previousSequence: 10,
				executer: &testExecuter{
					executions: []execution{
						{
							expectedStmt: "INSERT INTO projections.org_domains2 (creation_date, change_date, sequence, domain, org_id, instance_id, is_verified, is_primary, validation_type) VALUES ($1, $2, $3, $4, $5, $6, $7, $8, $9)",
							expectedArgs: []interface{}{
								anyArg{},
								anyArg{},
								uint64(15),
								"domain.new",
								"agg-id",
								"instance-id",
								false,
								false,
								domain.OrgDomainValidationTypeUnspecified,
							},
						},
					},
				},
			},
		},
		{
			name: "reduceDomainVerificationAdded",
			args: args{
				event: getEvent(testEvent(
					repository.EventType(org.OrgDomainVerificationAddedEventType),
					org.AggregateType,
					[]byte(`{"domain": "domain.new", "validationType": 2}`),
				), org.DomainVerificationAddedEventMapper),
			},
			reduce: (&orgDomainProjection{}).reduceDomainVerificationAdded,
			want: wantReduce{
				aggregateType:    eventstore.AggregateType("org"),
				sequence:         15,
				previousSequence: 10,
				executer: &testExecuter{
					executions: []execution{
						{
							expectedStmt: "UPDATE projections.org_domains2 SET (change_date, sequence, validation_type) = ($1, $2, $3) WHERE (domain = $4) AND (org_id = $5) AND (instance_id = $6)",
							expectedArgs: []interface{}{
								anyArg{},
								uint64(15),
								domain.OrgDomainValidationTypeDNS,
								"domain.new",
								"agg-id",
								"instance-id",
							},
						},
					},
				},
			},
		},
		{
			name: "reduceDomainVerified",
			args: args{
				event: getEvent(testEvent(
					repository.EventType(org.OrgDomainVerifiedEventType),
					org.AggregateType,
					[]byte(`{"domain": "domain.new"}`),
				), org.DomainVerifiedEventMapper),
			},
			reduce: (&orgDomainProjection{}).reduceDomainVerified,
			want: wantReduce{
				aggregateType:    eventstore.AggregateType("org"),
				sequence:         15,
				previousSequence: 10,
				executer: &testExecuter{
					executions: []execution{
						{
							expectedStmt: "UPDATE projections.org_domains2 SET (change_date, sequence, is_verified) = ($1, $2, $3) WHERE (domain = $4) AND (org_id = $5) AND (instance_id = $6)",
							expectedArgs: []interface{}{
								anyArg{},
								uint64(15),
								true,
								"domain.new",
								"agg-id",
								"instance-id",
							},
						},
					},
				},
			},
		},
		{
			name: "reducePrimaryDomainSet",
			args: args{
				event: getEvent(testEvent(
					repository.EventType(org.OrgDomainPrimarySetEventType),
					org.AggregateType,
					[]byte(`{"domain": "domain.new"}`),
				), org.DomainPrimarySetEventMapper),
			},
			reduce: (&orgDomainProjection{}).reducePrimaryDomainSet,
			want: wantReduce{
				aggregateType:    eventstore.AggregateType("org"),
				sequence:         15,
				previousSequence: 10,
				executer: &testExecuter{
					executions: []execution{
						{
							expectedStmt: "UPDATE projections.org_domains2 SET (change_date, sequence, is_primary) = ($1, $2, $3) WHERE (org_id = $4) AND (is_primary = $5) AND (instance_id = $6)",
							expectedArgs: []interface{}{
								anyArg{},
								uint64(15),
								false,
								"agg-id",
								true,
								"instance-id",
							},
						},
						{
							expectedStmt: "UPDATE projections.org_domains2 SET (change_date, sequence, is_primary) = ($1, $2, $3) WHERE (domain = $4) AND (org_id = $5) AND (instance_id = $6)",
							expectedArgs: []interface{}{
								anyArg{},
								uint64(15),
								true,
								"domain.new",
								"agg-id",
								"instance-id",
							},
						},
					},
				},
			},
		},
		{
			name: "reduceDomainRemoved",
			args: args{
				event: getEvent(testEvent(
					repository.EventType(org.OrgDomainRemovedEventType),
					org.AggregateType,
					[]byte(`{"domain": "domain.new"}`),
				), org.DomainRemovedEventMapper),
			},
			reduce: (&orgDomainProjection{}).reduceDomainRemoved,
			want: wantReduce{
				aggregateType:    eventstore.AggregateType("org"),
				sequence:         15,
				previousSequence: 10,
				executer: &testExecuter{
					executions: []execution{
						{
							expectedStmt: "DELETE FROM projections.org_domains2 WHERE (domain = $1) AND (org_id = $2) AND (instance_id = $3)",
							expectedArgs: []interface{}{
								"domain.new",
								"agg-id",
								"instance-id",
							},
						},
					},
				},
			},
		},
		{
<<<<<<< HEAD
			name:   "org.reduceOwnerRemoved",
			reduce: (&orgDomainProjection{}).reduceOwnerRemoved,
			args: args{
				event: getEvent(testEvent(
					repository.EventType(org.OrgRemovedEventType),
					org.AggregateType,
					nil,
				), org.OrgRemovedEventMapper),
			},
			want: wantReduce{
				aggregateType:    eventstore.AggregateType("org"),
				sequence:         15,
				previousSequence: 10,
				projection:       OrgDomainTable,
				executer: &testExecuter{
					executions: []execution{
						{
							expectedStmt: "UPDATE projections.org_domains2 SET (change_date, sequence, owner_removed) = ($1, $2, $3) WHERE (instance_id = $4) AND (org_id = $5)",
							expectedArgs: []interface{}{
								anyArg{},
								uint64(15),
								true,
								"instance-id",
=======
			name: "instance.reduceInstanceRemoved",
			args: args{
				event: getEvent(testEvent(
					repository.EventType(instance.InstanceRemovedEventType),
					instance.AggregateType,
					[]byte(`{"name": "Name"}`),
				), instance.InstanceRemovedEventMapper),
			},
			reduce: reduceInstanceRemovedHelper(OrgDomainInstanceIDCol),
			want: wantReduce{
				aggregateType:    eventstore.AggregateType("instance"),
				sequence:         15,
				previousSequence: 10,
				executer: &testExecuter{
					executions: []execution{
						{
							expectedStmt: "DELETE FROM projections.org_domains WHERE (instance_id = $1)",
							expectedArgs: []interface{}{
>>>>>>> 05d875c9
								"agg-id",
							},
						},
					},
				},
			},
		},
	}
	for _, tt := range tests {
		t.Run(tt.name, func(t *testing.T) {
			event := baseEvent(t)
			got, err := tt.reduce(event)
			if _, ok := err.(errors.InvalidArgument); !ok {
				t.Errorf("no wrong event mapping: %v, got: %v", err, got)
			}

			event = tt.args.event(t)
			got, err = tt.reduce(event)
			assertReduce(t, got, err, OrgDomainTable, tt.want)
		})
	}
}<|MERGE_RESOLUTION|>--- conflicted
+++ resolved
@@ -189,7 +189,6 @@
 			},
 		},
 		{
-<<<<<<< HEAD
 			name:   "org.reduceOwnerRemoved",
 			reduce: (&orgDomainProjection{}).reduceOwnerRemoved,
 			args: args{
@@ -203,7 +202,6 @@
 				aggregateType:    eventstore.AggregateType("org"),
 				sequence:         15,
 				previousSequence: 10,
-				projection:       OrgDomainTable,
 				executer: &testExecuter{
 					executions: []execution{
 						{
@@ -213,7 +211,14 @@
 								uint64(15),
 								true,
 								"instance-id",
-=======
+								"agg-id",
+							},
+						},
+					},
+				},
+			},
+		},
+		{
 			name: "instance.reduceInstanceRemoved",
 			args: args{
 				event: getEvent(testEvent(
@@ -230,9 +235,8 @@
 				executer: &testExecuter{
 					executions: []execution{
 						{
-							expectedStmt: "DELETE FROM projections.org_domains WHERE (instance_id = $1)",
-							expectedArgs: []interface{}{
->>>>>>> 05d875c9
+							expectedStmt: "DELETE FROM projections.org_domains2 WHERE (instance_id = $1)",
+							expectedArgs: []interface{}{
 								"agg-id",
 							},
 						},
