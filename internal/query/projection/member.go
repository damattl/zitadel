package projection

import (
	"context"

	"github.com/zitadel/zitadel/internal/api/authz"
	"github.com/zitadel/zitadel/internal/database"
	"github.com/zitadel/zitadel/internal/eventstore"
	"github.com/zitadel/zitadel/internal/eventstore/handler/v2"
	"github.com/zitadel/zitadel/internal/repository/member"
)

const (
	MemberUserIDCol         = "user_id"
	MemberRolesCol          = "roles"
	MemberUserResourceOwner = "user_resource_owner"
	MemberUserOwnerRemoved  = "user_owner_removed"

	MemberCreationDate  = "creation_date"
	MemberChangeDate    = "change_date"
	MemberSequence      = "sequence"
	MemberResourceOwner = "resource_owner"
	MemberInstanceID    = "instance_id"
	MemberOwnerRemoved  = "owner_removed"
)

var (
	memberColumns = []*handler.InitColumn{
		handler.NewColumn(MemberCreationDate, handler.ColumnTypeTimestamp),
		handler.NewColumn(MemberChangeDate, handler.ColumnTypeTimestamp),
		handler.NewColumn(MemberUserIDCol, handler.ColumnTypeText),
		handler.NewColumn(MemberUserResourceOwner, handler.ColumnTypeText),
		handler.NewColumn(MemberUserOwnerRemoved, handler.ColumnTypeBool, handler.Default(false)),
		handler.NewColumn(MemberRolesCol, handler.ColumnTypeTextArray, handler.Nullable()),
		handler.NewColumn(MemberSequence, handler.ColumnTypeInt64),
		handler.NewColumn(MemberResourceOwner, handler.ColumnTypeText),
		handler.NewColumn(MemberInstanceID, handler.ColumnTypeText),
		handler.NewColumn(MemberOwnerRemoved, handler.ColumnTypeBool, handler.Default(false)),
	}
)

type reduceMemberConfig struct {
	cols  []handler.Column
	conds []handler.Condition
}

type reduceMemberOpt func(reduceMemberConfig) reduceMemberConfig

func withMemberCol(col string, value interface{}) reduceMemberOpt {
	return func(opt reduceMemberConfig) reduceMemberConfig {
		opt.cols = append(opt.cols, handler.NewCol(col, value))
		return opt
	}
}

func withMemberCond(cond string, value interface{}) reduceMemberOpt {
	return func(opt reduceMemberConfig) reduceMemberConfig {
		opt.conds = append(opt.conds, handler.NewCond(cond, value))
		return opt
	}
}

func reduceMemberAdded(e member.MemberAddedEvent, userResourceOwner string, opts ...reduceMemberOpt) (*handler.Statement, error) {
	config := reduceMemberConfig{
		cols: []handler.Column{
			handler.NewCol(MemberUserIDCol, e.UserID),
			handler.NewCol(MemberUserResourceOwner, userResourceOwner),
			handler.NewCol(MemberUserOwnerRemoved, false),
			handler.NewCol(MemberRolesCol, database.TextArray[string](e.Roles)),
			handler.NewCol(MemberCreationDate, e.CreatedAt()),
			handler.NewCol(MemberChangeDate, e.CreatedAt()),
			handler.NewCol(MemberSequence, e.Sequence()),
			handler.NewCol(MemberResourceOwner, e.Aggregate().ResourceOwner),
			handler.NewCol(MemberInstanceID, e.Aggregate().InstanceID),
			handler.NewCol(MemberOwnerRemoved, false),
		}}

	for _, opt := range opts {
		config = opt(config)
	}

	return handler.NewCreateStatement(&e, config.cols), nil
}

func reduceMemberChanged(e member.MemberChangedEvent, opts ...reduceMemberOpt) (*handler.Statement, error) {
	config := reduceMemberConfig{
		cols: []handler.Column{
			handler.NewCol(MemberRolesCol, database.TextArray[string](e.Roles)),
			handler.NewCol(MemberChangeDate, e.CreatedAt()),
			handler.NewCol(MemberSequence, e.Sequence()),
		},
		conds: []handler.Condition{
			handler.NewCond(MemberInstanceID, e.Aggregate().InstanceID),
			handler.NewCond(MemberUserIDCol, e.UserID),
		}}

	for _, opt := range opts {
		config = opt(config)
	}

	return handler.NewUpdateStatement(&e, config.cols, config.conds), nil
}

func reduceMemberCascadeRemoved(e member.MemberCascadeRemovedEvent, opts ...reduceMemberOpt) (*handler.Statement, error) {
	config := reduceMemberConfig{
		conds: []handler.Condition{
			handler.NewCond(MemberInstanceID, e.Aggregate().InstanceID),
			handler.NewCond(MemberUserIDCol, e.UserID),
		}}

	for _, opt := range opts {
		config = opt(config)
	}
	return handler.NewDeleteStatement(&e, config.conds), nil
}

func reduceMemberRemoved(e eventstore.Event, opts ...reduceMemberOpt) (*handler.Statement, error) {
	config := reduceMemberConfig{
		conds: []handler.Condition{
			handler.NewCond(MemberInstanceID, e.Aggregate().InstanceID),
		},
	}

	for _, opt := range opts {
		config = opt(config)
	}
	return handler.NewDeleteStatement(e, config.conds), nil
}

func multiReduceMemberOwnerRemoved(e eventstore.Event, opts ...reduceMemberOpt) func(eventstore.Event) handler.Exec {
	config := reduceMemberConfig{
		conds: []handler.Condition{
			handler.NewCond(MemberInstanceID, e.Aggregate().InstanceID),
			handler.NewCond(MemberResourceOwner, e.Aggregate().ID),
		},
	}

	for _, opt := range opts {
		config = opt(config)
	}
<<<<<<< HEAD
	return handler.AddUpdateStatement(
		[]handler.Column{
			handler.NewCol(MemberChangeDate, e.CreatedAt()),
			handler.NewCol(MemberSequence, e.Sequence()),
			handler.NewCol(MemberOwnerRemoved, true),
		},
=======

	return crdb.AddDeleteStatement(
>>>>>>> c3c2a43d
		config.conds,
	)
}

func memberUserOwnerRemovedConds(e eventstore.Event, opts ...reduceMemberOpt) []handler.Condition {
	config := reduceMemberConfig{
		conds: []handler.Condition{
			handler.NewCond(MemberInstanceID, e.Aggregate().InstanceID),
			handler.NewCond(MemberUserResourceOwner, e.Aggregate().ID),
		},
	}

	for _, opt := range opts {
		config = opt(config)
	}
	return config.conds
}

func memberUserOwnerRemovedCols(e eventstore.Event) []handler.Column {
	return []handler.Column{
		handler.NewCol(MemberChangeDate, e.CreatedAt()),
		handler.NewCol(MemberSequence, e.Sequence()),
		handler.NewCol(MemberUserOwnerRemoved, true),
	}
}

func reduceMemberUserOwnerRemoved(e eventstore.Event, opts ...reduceMemberOpt) (*handler.Statement, error) {
<<<<<<< HEAD
	return handler.NewUpdateStatement(
=======
	return crdb.NewDeleteStatement(
>>>>>>> c3c2a43d
		e,
		memberUserOwnerRemovedConds(e, opts...),
	), nil
}

<<<<<<< HEAD
func multiReduceMemberUserOwnerRemoved(e eventstore.Event, opts ...reduceMemberOpt) func(eventstore.Event) handler.Exec {
	return handler.AddUpdateStatement(
		memberUserOwnerRemovedCols(e),
=======
func multiReduceMemberUserOwnerRemoved(e eventstore.Event, opts ...reduceMemberOpt) func(eventstore.Event) crdb.Exec {
	return crdb.AddDeleteStatement(
>>>>>>> c3c2a43d
		memberUserOwnerRemovedConds(e, opts...),
	)
}

func setMemberContext(aggregate *eventstore.Aggregate) context.Context {
	return authz.WithInstanceID(context.Background(), aggregate.InstanceID)
}<|MERGE_RESOLUTION|>--- conflicted
+++ resolved
@@ -138,17 +138,8 @@
 	for _, opt := range opts {
 		config = opt(config)
 	}
-<<<<<<< HEAD
-	return handler.AddUpdateStatement(
-		[]handler.Column{
-			handler.NewCol(MemberChangeDate, e.CreatedAt()),
-			handler.NewCol(MemberSequence, e.Sequence()),
-			handler.NewCol(MemberOwnerRemoved, true),
-		},
-=======
 
-	return crdb.AddDeleteStatement(
->>>>>>> c3c2a43d
+	return handler.AddDeleteStatement(
 		config.conds,
 	)
 }
@@ -176,24 +167,14 @@
 }
 
 func reduceMemberUserOwnerRemoved(e eventstore.Event, opts ...reduceMemberOpt) (*handler.Statement, error) {
-<<<<<<< HEAD
-	return handler.NewUpdateStatement(
-=======
-	return crdb.NewDeleteStatement(
->>>>>>> c3c2a43d
+	return handler.NewDeleteStatement(
 		e,
 		memberUserOwnerRemovedConds(e, opts...),
 	), nil
 }
 
-<<<<<<< HEAD
 func multiReduceMemberUserOwnerRemoved(e eventstore.Event, opts ...reduceMemberOpt) func(eventstore.Event) handler.Exec {
-	return handler.AddUpdateStatement(
-		memberUserOwnerRemovedCols(e),
-=======
-func multiReduceMemberUserOwnerRemoved(e eventstore.Event, opts ...reduceMemberOpt) func(eventstore.Event) crdb.Exec {
-	return crdb.AddDeleteStatement(
->>>>>>> c3c2a43d
+	return handler.AddDeleteStatement(
 		memberUserOwnerRemovedConds(e, opts...),
 	)
 }
