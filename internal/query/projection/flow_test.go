package projection

import (
	"testing"

	"github.com/zitadel/zitadel/internal/domain"
	"github.com/zitadel/zitadel/internal/errors"
	"github.com/zitadel/zitadel/internal/eventstore"
	"github.com/zitadel/zitadel/internal/eventstore/handler"
	"github.com/zitadel/zitadel/internal/eventstore/repository"
	"github.com/zitadel/zitadel/internal/repository/instance"
	"github.com/zitadel/zitadel/internal/repository/org"
)

func TestFlowProjection_reduces(t *testing.T) {
	type args struct {
		event func(t *testing.T) eventstore.Event
	}
	tests := []struct {
		name   string
		args   args
		reduce func(event eventstore.Event) (*handler.Statement, error)
		want   wantReduce
	}{
		{
			name: "reduceTriggerActionsSetEventType",
			args: args{
				event: getEvent(testEvent(
					repository.EventType(org.TriggerActionsSetEventType),
					org.AggregateType,
					[]byte(`{"flowType": 1, "triggerType": 1, "actionIDs": ["id1", "id2"]}`),
				), org.TriggerActionsSetEventMapper),
			},
			reduce: (&flowProjection{}).reduceTriggerActionsSetEventType,
			want: wantReduce{
				aggregateType:    eventstore.AggregateType("org"),
				sequence:         15,
				previousSequence: 10,
				executer: &testExecuter{
					executions: []execution{
						{
							expectedStmt: "DELETE FROM projections.flow_triggers2 WHERE (flow_type = $1) AND (trigger_type = $2) AND (resource_owner = $3)",
							expectedArgs: []interface{}{
								domain.FlowTypeExternalAuthentication,
								domain.TriggerTypePostAuthentication,
								"ro-id",
							},
						},
						{
							expectedStmt: "INSERT INTO projections.flow_triggers2 (resource_owner, instance_id, flow_type, change_date, sequence, trigger_type, action_id, trigger_sequence) VALUES ($1, $2, $3, $4, $5, $6, $7, $8)",
							expectedArgs: []interface{}{
								"ro-id",
								"instance-id",
								domain.FlowTypeExternalAuthentication,
								anyArg{},
								uint64(15),
								domain.TriggerTypePostAuthentication,
								"id1",
								0,
							},
						},
						{
							expectedStmt: "INSERT INTO projections.flow_triggers2 (resource_owner, instance_id, flow_type, change_date, sequence, trigger_type, action_id, trigger_sequence) VALUES ($1, $2, $3, $4, $5, $6, $7, $8)",
							expectedArgs: []interface{}{
								"ro-id",
								"instance-id",
								domain.FlowTypeExternalAuthentication,
								anyArg{},
								uint64(15),
								domain.TriggerTypePostAuthentication,
								"id2",
								1,
							},
						},
					},
				},
			},
		},
		{
			name: "reduceFlowClearedEventType",
			args: args{
				event: getEvent(testEvent(
					repository.EventType(org.FlowClearedEventType),
					org.AggregateType,
					[]byte(`{"flowType": 1}`),
				), org.FlowClearedEventMapper),
			},
			reduce: (&flowProjection{}).reduceFlowClearedEventType,
			want: wantReduce{
				aggregateType:    eventstore.AggregateType("org"),
				sequence:         15,
				previousSequence: 10,
				executer: &testExecuter{
					executions: []execution{
						{
							expectedStmt: "DELETE FROM projections.flow_triggers2 WHERE (flow_type = $1) AND (resource_owner = $2)",
							expectedArgs: []interface{}{
								domain.FlowTypeExternalAuthentication,
								"ro-id",
							},
						},
					},
				},
			},
		},
		{
<<<<<<< HEAD
			name:   "org.reduceOwnerRemoved",
			reduce: (&flowProjection{}).reduceOwnerRemoved,
			args: args{
				event: getEvent(testEvent(
					repository.EventType(org.OrgRemovedEventType),
					org.AggregateType,
					nil,
				), org.OrgRemovedEventMapper),
			},
			want: wantReduce{
				aggregateType:    eventstore.AggregateType("org"),
				sequence:         15,
				previousSequence: 10,
				projection:       FlowTriggerTable,
				executer: &testExecuter{
					executions: []execution{
						{
							expectedStmt: "UPDATE projections.flow_triggers2 SET (change_date, sequence, owner_removed) = ($1, $2, $3) WHERE (instance_id = $4) AND (resource_owner = $5)",
							expectedArgs: []interface{}{
								anyArg{},
								uint64(15),
								true,
								"instance-id",
=======
			name: "instance.reduceInstanceRemoved",
			args: args{
				event: getEvent(testEvent(
					repository.EventType(instance.InstanceRemovedEventType),
					instance.AggregateType,
					[]byte(`{"name": "Name"}`),
				), instance.InstanceRemovedEventMapper),
			},
			reduce: reduceInstanceRemovedHelper(FlowInstanceIDCol),
			want: wantReduce{
				aggregateType:    eventstore.AggregateType("instance"),
				sequence:         15,
				previousSequence: 10,
				executer: &testExecuter{
					executions: []execution{
						{
							expectedStmt: "DELETE FROM projections.flows_triggers WHERE (instance_id = $1)",
							expectedArgs: []interface{}{
>>>>>>> 05d875c9
								"agg-id",
							},
						},
					},
				},
			},
		},
	}
	for _, tt := range tests {
		t.Run(tt.name, func(t *testing.T) {
			event := baseEvent(t)
			got, err := tt.reduce(event)
			if _, ok := err.(errors.InvalidArgument); !ok {
				t.Errorf("no wrong event mapping: %v, got: %v", err, got)
			}

			event = tt.args.event(t)
			got, err = tt.reduce(event)
			assertReduce(t, got, err, FlowTriggerTable, tt.want)
		})
	}
}<|MERGE_RESOLUTION|>--- conflicted
+++ resolved
@@ -104,7 +104,6 @@
 			},
 		},
 		{
-<<<<<<< HEAD
 			name:   "org.reduceOwnerRemoved",
 			reduce: (&flowProjection{}).reduceOwnerRemoved,
 			args: args{
@@ -118,7 +117,6 @@
 				aggregateType:    eventstore.AggregateType("org"),
 				sequence:         15,
 				previousSequence: 10,
-				projection:       FlowTriggerTable,
 				executer: &testExecuter{
 					executions: []execution{
 						{
@@ -128,7 +126,14 @@
 								uint64(15),
 								true,
 								"instance-id",
-=======
+								"agg-id",
+							},
+						},
+					},
+				},
+			},
+		},
+		{
 			name: "instance.reduceInstanceRemoved",
 			args: args{
 				event: getEvent(testEvent(
@@ -145,9 +150,8 @@
 				executer: &testExecuter{
 					executions: []execution{
 						{
-							expectedStmt: "DELETE FROM projections.flows_triggers WHERE (instance_id = $1)",
+							expectedStmt: "DELETE FROM projections.flow_triggers2 WHERE (instance_id = $1)",
 							expectedArgs: []interface{}{
->>>>>>> 05d875c9
 								"agg-id",
 							},
 						},
