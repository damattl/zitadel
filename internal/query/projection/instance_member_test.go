package projection

import (
	"context"
	"testing"

	"golang.org/x/text/language"

	"github.com/zitadel/zitadel/internal/database"
	"github.com/zitadel/zitadel/internal/domain"
	"github.com/zitadel/zitadel/internal/errors"
	"github.com/zitadel/zitadel/internal/eventstore"
	"github.com/zitadel/zitadel/internal/eventstore/handler"
	"github.com/zitadel/zitadel/internal/eventstore/repository"
	"github.com/zitadel/zitadel/internal/repository/instance"
	"github.com/zitadel/zitadel/internal/repository/org"
	"github.com/zitadel/zitadel/internal/repository/user"
)

func TestInstanceMemberProjection_reduces(t *testing.T) {
	type args struct {
		event func(t *testing.T) eventstore.Event
	}
	tests := []struct {
		name   string
		args   args
		reduce func(event eventstore.Event) (*handler.Statement, error)
		want   wantReduce
	}{
		{
			name: "instance.MemberAddedType",
			args: args{
				event: getEvent(testEvent(
					repository.EventType(instance.MemberAddedEventType),
					instance.AggregateType,
					[]byte(`{
					"userId": "user-id",
					"roles": ["role"]
				}`),
				), instance.MemberAddedEventMapper),
			},
			reduce: (&instanceMemberProjection{
				StatementHandler: getStatementHandlerWithFilters(
					user.NewHumanAddedEvent(context.Background(),
						&user.NewAggregate("user-id", "org1").Aggregate,
						"username1",
						"firstname1",
						"lastname1",
						"nickname1",
						"displayname1",
						language.German,
						domain.GenderMale,
						"email1",
						true,
					),
				)(t)}).reduceAdded,
			want: wantReduce{
				aggregateType:    instance.AggregateType,
				sequence:         15,
				previousSequence: 10,
				executer: &testExecuter{
					executions: []execution{
						{
							expectedStmt: "INSERT INTO projections.instance_members3 (user_id, user_resource_owner, owner_removed_user, roles, creation_date, change_date, sequence, resource_owner, instance_id, owner_removed, id) VALUES ($1, $2, $3, $4, $5, $6, $7, $8, $9, $10, $11)",
							expectedArgs: []interface{}{
								"user-id",
								"org1",
								false,
								database.StringArray{"role"},
								anyArg{},
								anyArg{},
								uint64(15),
								"ro-id",
								"instance-id",
								false,
								"agg-id",
							},
						},
					},
				},
			},
		},
		{
			name: "instance.MemberChangedType",
			args: args{
				event: getEvent(testEvent(
					repository.EventType(instance.MemberChangedEventType),
					instance.AggregateType,
					[]byte(`{
					"userId": "user-id",
					"roles": ["role", "changed"]
				}`),
				), instance.MemberChangedEventMapper),
			},
			reduce: (&instanceMemberProjection{}).reduceChanged,
			want: wantReduce{
				aggregateType:    instance.AggregateType,
				sequence:         15,
				previousSequence: 10,
				executer: &testExecuter{
					executions: []execution{
						{
							expectedStmt: "UPDATE projections.instance_members3 SET (roles, change_date, sequence) = ($1, $2, $3) WHERE (user_id = $4)",
							expectedArgs: []interface{}{
								database.StringArray{"role", "changed"},
								anyArg{},
								uint64(15),
								"user-id",
							},
						},
					},
				},
			},
		},
		{
			name: "instance.MemberCascadeRemovedType",
			args: args{
				event: getEvent(testEvent(
					repository.EventType(instance.MemberCascadeRemovedEventType),
					instance.AggregateType,
					[]byte(`{
					"userId": "user-id"
				}`),
				), instance.MemberCascadeRemovedEventMapper),
			},
			reduce: (&instanceMemberProjection{}).reduceCascadeRemoved,
			want: wantReduce{
				aggregateType:    instance.AggregateType,
				sequence:         15,
				previousSequence: 10,
				executer: &testExecuter{
					executions: []execution{
						{
							expectedStmt: "DELETE FROM projections.instance_members3 WHERE (user_id = $1)",
							expectedArgs: []interface{}{
								"user-id",
							},
						},
					},
				},
			},
		},
		{
			name: "instance.MemberRemovedType",
			args: args{
				event: getEvent(testEvent(
					repository.EventType(instance.MemberRemovedEventType),
					instance.AggregateType,
					[]byte(`{
					"userId": "user-id"
				}`),
				), instance.MemberRemovedEventMapper),
			},
			reduce: (&instanceMemberProjection{}).reduceRemoved,
			want: wantReduce{
				aggregateType:    instance.AggregateType,
				sequence:         15,
				previousSequence: 10,
				executer: &testExecuter{
					executions: []execution{
						{
							expectedStmt: "DELETE FROM projections.instance_members3 WHERE (user_id = $1)",
							expectedArgs: []interface{}{
								"user-id",
							},
						},
					},
				},
			},
		},
		{
			name: "user.UserRemoved",
			args: args{
				event: getEvent(testEvent(
					repository.EventType(user.UserRemovedType),
					user.AggregateType,
					[]byte(`{}`),
				), user.UserRemovedEventMapper),
			},
			reduce: (&instanceMemberProjection{}).reduceUserRemoved,
			want: wantReduce{
				aggregateType:    user.AggregateType,
				sequence:         15,
				previousSequence: 10,
				executer: &testExecuter{
					executions: []execution{
						{
							expectedStmt: "DELETE FROM projections.instance_members3 WHERE (user_id = $1)",
							expectedArgs: []interface{}{
								"agg-id",
							},
						},
					},
				},
			},
		},
		{
<<<<<<< HEAD
			name: "org.OrgRemoved",
			args: args{
				event: getEvent(testEvent(
					repository.EventType(org.OrgRemovedEventType),
					org.AggregateType,
					[]byte(`{}`),
				), org.OrgRemovedEventMapper),
			},
			reduce: (&instanceMemberProjection{}).reduceUserOwnerRemoved,
			want: wantReduce{
				aggregateType:    org.AggregateType,
				sequence:         15,
				previousSequence: 10,
				projection:       InstanceMemberProjectionTable,
				executer: &testExecuter{
					executions: []execution{
						{
							expectedStmt: "UPDATE projections.instance_members3 SET (change_date, sequence, owner_removed_user) = ($1, $2, $3) WHERE (user_resource_owner = $4)",
							expectedArgs: []interface{}{
								anyArg{},
								uint64(15),
								true,
=======
			name: "instance.reduceInstanceRemoved",
			args: args{
				event: getEvent(testEvent(
					repository.EventType(instance.InstanceRemovedEventType),
					instance.AggregateType,
					[]byte(`{"name": "Name"}`),
				), instance.InstanceRemovedEventMapper),
			},
			reduce: reduceInstanceRemovedHelper(MemberInstanceID),
			want: wantReduce{
				aggregateType:    eventstore.AggregateType("instance"),
				sequence:         15,
				previousSequence: 10,
				executer: &testExecuter{
					executions: []execution{
						{
							expectedStmt: "DELETE FROM projections.instance_members2 WHERE (instance_id = $1)",
							expectedArgs: []interface{}{
>>>>>>> 05d875c9
								"agg-id",
							},
						},
					},
				},
			},
		},
	}
	for _, tt := range tests {
		t.Run(tt.name, func(t *testing.T) {
			event := baseEvent(t)
			got, err := tt.reduce(event)
			if _, ok := err.(errors.InvalidArgument); !ok {
				t.Errorf("no wrong event mapping: %v, got: %v", err, got)
			}

			event = tt.args.event(t)
			got, err = tt.reduce(event)
			assertReduce(t, got, err, InstanceMemberProjectionTable, tt.want)
		})
	}
}<|MERGE_RESOLUTION|>--- conflicted
+++ resolved
@@ -195,7 +195,6 @@
 			},
 		},
 		{
-<<<<<<< HEAD
 			name: "org.OrgRemoved",
 			args: args{
 				event: getEvent(testEvent(
@@ -209,7 +208,6 @@
 				aggregateType:    org.AggregateType,
 				sequence:         15,
 				previousSequence: 10,
-				projection:       InstanceMemberProjectionTable,
 				executer: &testExecuter{
 					executions: []execution{
 						{
@@ -218,7 +216,14 @@
 								anyArg{},
 								uint64(15),
 								true,
-=======
+								"agg-id",
+							},
+						},
+					},
+				},
+			},
+		},
+		{
 			name: "instance.reduceInstanceRemoved",
 			args: args{
 				event: getEvent(testEvent(
@@ -235,9 +240,8 @@
 				executer: &testExecuter{
 					executions: []execution{
 						{
-							expectedStmt: "DELETE FROM projections.instance_members2 WHERE (instance_id = $1)",
-							expectedArgs: []interface{}{
->>>>>>> 05d875c9
+							expectedStmt: "DELETE FROM projections.instance_members3 WHERE (instance_id = $1)",
+							expectedArgs: []interface{}{
 								"agg-id",
 							},
 						},
