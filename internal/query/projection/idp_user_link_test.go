--- conflicted
+++ resolved
@@ -80,11 +80,7 @@
 				executer: &testExecuter{
 					executions: []execution{
 						{
-<<<<<<< HEAD
-							expectedStmt: "DELETE FROM projections.idp_user_links3 WHERE (idp_id = $1) AND (user_id = $2) AND (external_user_id = $3)",
-=======
-							expectedStmt: "DELETE FROM projections.idp_user_links2 WHERE (idp_id = $1) AND (user_id = $2) AND (external_user_id = $3) AND (instance_id = $4)",
->>>>>>> 6c7a05ea
+							expectedStmt: "DELETE FROM projections.idp_user_links3 WHERE (idp_id = $1) AND (user_id = $2) AND (external_user_id = $3) AND (instance_id = $4)",
 							expectedArgs: []interface{}{
 								"idp-config-id",
 								"agg-id",
@@ -116,11 +112,7 @@
 				executer: &testExecuter{
 					executions: []execution{
 						{
-<<<<<<< HEAD
-							expectedStmt: "DELETE FROM projections.idp_user_links3 WHERE (idp_id = $1) AND (user_id = $2) AND (external_user_id = $3)",
-=======
-							expectedStmt: "DELETE FROM projections.idp_user_links2 WHERE (idp_id = $1) AND (user_id = $2) AND (external_user_id = $3) AND (instance_id = $4)",
->>>>>>> 6c7a05ea
+							expectedStmt: "DELETE FROM projections.idp_user_links3 WHERE (idp_id = $1) AND (user_id = $2) AND (external_user_id = $3) AND (instance_id = $4)",
 							expectedArgs: []interface{}{
 								"idp-config-id",
 								"agg-id",
@@ -149,16 +141,11 @@
 				executer: &testExecuter{
 					executions: []execution{
 						{
-<<<<<<< HEAD
-							expectedStmt: "UPDATE projections.idp_user_links3 SET (change_date, sequence, owner_removed) = ($1, $2, $3) WHERE (instance_id = $4) AND (resource_owner = $5)",
-=======
-							expectedStmt: "DELETE FROM projections.idp_user_links2 WHERE (resource_owner = $1) AND (instance_id = $2)",
->>>>>>> 6c7a05ea
+							expectedStmt: "UPDATE projections.idp_user_links3 SET (change_date, sequence, owner_removed) = ($1, $2, $3) WHERE (resource_owner = $4) AND (instance_id = $5)",
 							expectedArgs: []interface{}{
 								anyArg{},
 								uint64(15),
 								true,
-								"instance-id",
 								"agg-id",
 								"instance-id",
 							},
@@ -210,11 +197,7 @@
 				executer: &testExecuter{
 					executions: []execution{
 						{
-<<<<<<< HEAD
-							expectedStmt: "DELETE FROM projections.idp_user_links3 WHERE (user_id = $1)",
-=======
-							expectedStmt: "DELETE FROM projections.idp_user_links2 WHERE (user_id = $1) AND (instance_id = $2)",
->>>>>>> 6c7a05ea
+							expectedStmt: "DELETE FROM projections.idp_user_links3 WHERE (user_id = $1) AND (instance_id = $2)",
 							expectedArgs: []interface{}{
 								"agg-id",
 								"instance-id",
@@ -243,11 +226,7 @@
 				executer: &testExecuter{
 					executions: []execution{
 						{
-<<<<<<< HEAD
-							expectedStmt: "DELETE FROM projections.idp_user_links3 WHERE (idp_id = $1) AND (resource_owner = $2)",
-=======
-							expectedStmt: "DELETE FROM projections.idp_user_links2 WHERE (idp_id = $1) AND (resource_owner = $2) AND (instance_id = $3)",
->>>>>>> 6c7a05ea
+							expectedStmt: "DELETE FROM projections.idp_user_links3 WHERE (idp_id = $1) AND (resource_owner = $2) AND (instance_id = $3)",
 							expectedArgs: []interface{}{
 								"idp-config-id",
 								"ro-id",
@@ -277,11 +256,7 @@
 				executer: &testExecuter{
 					executions: []execution{
 						{
-<<<<<<< HEAD
-							expectedStmt: "DELETE FROM projections.idp_user_links3 WHERE (idp_id = $1) AND (resource_owner = $2)",
-=======
-							expectedStmt: "DELETE FROM projections.idp_user_links2 WHERE (idp_id = $1) AND (resource_owner = $2) AND (instance_id = $3)",
->>>>>>> 6c7a05ea
+							expectedStmt: "DELETE FROM projections.idp_user_links3 WHERE (idp_id = $1) AND (resource_owner = $2) AND (instance_id = $3)",
 							expectedArgs: []interface{}{
 								"idp-config-id",
 								"ro-id",
