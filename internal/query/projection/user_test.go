package projection

import (
	"database/sql"
	"testing"

	"github.com/zitadel/zitadel/internal/domain"
	"github.com/zitadel/zitadel/internal/errors"
	"github.com/zitadel/zitadel/internal/eventstore"
	"github.com/zitadel/zitadel/internal/eventstore/handler"
	"github.com/zitadel/zitadel/internal/eventstore/repository"
	"github.com/zitadel/zitadel/internal/repository/instance"
	"github.com/zitadel/zitadel/internal/repository/org"
	"github.com/zitadel/zitadel/internal/repository/user"
)

func TestUserProjection_reduces(t *testing.T) {
	type args struct {
		event func(t *testing.T) eventstore.Event
	}
	tests := []struct {
		name   string
		args   args
		reduce func(event eventstore.Event) (*handler.Statement, error)
		want   wantReduce
	}{
		{
			name: "reduceHumanAdded",
			args: args{
				event: getEvent(testEvent(
					repository.EventType(user.HumanAddedType),
					user.AggregateType,
					[]byte(`{
						"username": "user-name",
						"firstName": "first-name",
						"lastName": "last-name",
						"nickName": "nick-name",
						"displayName": "display-name",
						"preferredLanguage": "ch-DE",
						"gender": 1,
						"email": "email@zitadel.com",
						"phone": "+41 00 000 00 00"
					}`),
				), user.HumanAddedEventMapper),
			},
			reduce: (&userProjection{}).reduceHumanAdded,
			want: wantReduce{
				aggregateType:    user.AggregateType,
				sequence:         15,
				previousSequence: 10,
				executer: &testExecuter{
					executions: []execution{
						{
							expectedStmt: "INSERT INTO projections.users6 (id, creation_date, change_date, resource_owner, instance_id, state, sequence, username, type) VALUES ($1, $2, $3, $4, $5, $6, $7, $8, $9)",
							expectedArgs: []interface{}{
								"agg-id",
								anyArg{},
								anyArg{},
								"ro-id",
								"instance-id",
								domain.UserStateActive,
								uint64(15),
								"user-name",
								domain.UserTypeHuman,
							},
						},
						{
							expectedStmt: "INSERT INTO projections.users6_humans (user_id, instance_id, first_name, last_name, nick_name, display_name, preferred_language, gender, email, phone) VALUES ($1, $2, $3, $4, $5, $6, $7, $8, $9, $10)",
							expectedArgs: []interface{}{
								"agg-id",
								"instance-id",
								"first-name",
								"last-name",
								&sql.NullString{String: "nick-name", Valid: true},
								&sql.NullString{String: "display-name", Valid: true},
								&sql.NullString{String: "ch-DE", Valid: true},
								&sql.NullInt16{Int16: int16(domain.GenderFemale), Valid: true},
								"email@zitadel.com",
								&sql.NullString{String: "+41 00 000 00 00", Valid: true},
							},
						},
						{
							expectedStmt: "INSERT INTO projections.users6_notifications (user_id, instance_id, last_email, last_phone, password_set) VALUES ($1, $2, $3, $4, $5)",
							expectedArgs: []interface{}{
								"agg-id",
								"instance-id",
								"email@zitadel.com",
								&sql.NullString{String: "+41 00 000 00 00", Valid: true},
								false,
							},
						},
					},
				},
			},
		},
		{
			name: "reduceUserV1Added",
			args: args{
				event: getEvent(testEvent(
					repository.EventType(user.UserV1AddedType),
					user.AggregateType,
					[]byte(`{
						"username": "user-name",
						"firstName": "first-name",
						"lastName": "last-name",
						"nickName": "nick-name",
						"displayName": "display-name",
						"preferredLanguage": "ch-DE",
						"gender": 1,
						"email": "email@zitadel.com",
						"phone": "+41 00 000 00 00"
					}`),
				), user.HumanAddedEventMapper),
			},
			reduce: (&userProjection{}).reduceHumanAdded,
			want: wantReduce{
				aggregateType:    user.AggregateType,
				sequence:         15,
				previousSequence: 10,
				executer: &testExecuter{
					executions: []execution{
						{
							expectedStmt: "INSERT INTO projections.users6 (id, creation_date, change_date, resource_owner, instance_id, state, sequence, username, type) VALUES ($1, $2, $3, $4, $5, $6, $7, $8, $9)",
							expectedArgs: []interface{}{
								"agg-id",
								anyArg{},
								anyArg{},
								"ro-id",
								"instance-id",
								domain.UserStateActive,
								uint64(15),
								"user-name",
								domain.UserTypeHuman,
							},
						},
						{
							expectedStmt: "INSERT INTO projections.users6_humans (user_id, instance_id, first_name, last_name, nick_name, display_name, preferred_language, gender, email, phone) VALUES ($1, $2, $3, $4, $5, $6, $7, $8, $9, $10)",
							expectedArgs: []interface{}{
								"agg-id",
								"instance-id",
								"first-name",
								"last-name",
								&sql.NullString{String: "nick-name", Valid: true},
								&sql.NullString{String: "display-name", Valid: true},
								&sql.NullString{String: "ch-DE", Valid: true},
								&sql.NullInt16{Int16: int16(domain.GenderFemale), Valid: true},
								"email@zitadel.com",
								&sql.NullString{String: "+41 00 000 00 00", Valid: true},
							},
						},
						{
							expectedStmt: "INSERT INTO projections.users6_notifications (user_id, instance_id, last_email, last_phone, password_set) VALUES ($1, $2, $3, $4, $5)",
							expectedArgs: []interface{}{
								"agg-id",
								"instance-id",
								"email@zitadel.com",
								&sql.NullString{String: "+41 00 000 00 00", Valid: true},
								false,
							},
						},
					},
				},
			},
		},
		{
			name: "reduceHumanAdded NULLs",
			args: args{
				event: getEvent(testEvent(
					repository.EventType(user.HumanAddedType),
					user.AggregateType,
					[]byte(`{
						"username": "user-name",
						"firstName": "first-name",
						"lastName": "last-name",
						"email": "email@zitadel.com"
					}`),
				), user.HumanAddedEventMapper),
			},
			reduce: (&userProjection{}).reduceHumanAdded,
			want: wantReduce{
				aggregateType:    user.AggregateType,
				sequence:         15,
				previousSequence: 10,
				executer: &testExecuter{
					executions: []execution{
						{
							expectedStmt: "INSERT INTO projections.users6 (id, creation_date, change_date, resource_owner, instance_id, state, sequence, username, type) VALUES ($1, $2, $3, $4, $5, $6, $7, $8, $9)",
							expectedArgs: []interface{}{
								"agg-id",
								anyArg{},
								anyArg{},
								"ro-id",
								"instance-id",
								domain.UserStateActive,
								uint64(15),
								"user-name",
								domain.UserTypeHuman,
							},
						},
						{
							expectedStmt: "INSERT INTO projections.users6_humans (user_id, instance_id, first_name, last_name, nick_name, display_name, preferred_language, gender, email, phone) VALUES ($1, $2, $3, $4, $5, $6, $7, $8, $9, $10)",
							expectedArgs: []interface{}{
								"agg-id",
								"instance-id",
								"first-name",
								"last-name",
								&sql.NullString{},
								&sql.NullString{},
								&sql.NullString{String: "und", Valid: false},
								&sql.NullInt16{},
								"email@zitadel.com",
								&sql.NullString{},
							},
						},
						{
							expectedStmt: "INSERT INTO projections.users6_notifications (user_id, instance_id, last_email, last_phone, password_set) VALUES ($1, $2, $3, $4, $5)",
							expectedArgs: []interface{}{
								"agg-id",
								"instance-id",
								"email@zitadel.com",
								&sql.NullString{String: "", Valid: false},
								false,
							},
						},
					},
				},
			},
		},
		{
			name: "reduceHumanRegistered",
			args: args{
				event: getEvent(testEvent(
					repository.EventType(user.HumanRegisteredType),
					user.AggregateType,
					[]byte(`{
						"username": "user-name",
						"firstName": "first-name",
						"lastName": "last-name",
						"nickName": "nick-name",
						"displayName": "display-name",
						"preferredLanguage": "ch-DE",
						"gender": 1,
						"email": "email@zitadel.com",
						"phone": "+41 00 000 00 00"
					}`),
				), user.HumanRegisteredEventMapper),
			},
			reduce: (&userProjection{}).reduceHumanRegistered,
			want: wantReduce{
				aggregateType:    user.AggregateType,
				sequence:         15,
				previousSequence: 10,
				executer: &testExecuter{
					executions: []execution{
						{
							expectedStmt: "INSERT INTO projections.users6 (id, creation_date, change_date, resource_owner, instance_id, state, sequence, username, type) VALUES ($1, $2, $3, $4, $5, $6, $7, $8, $9)",
							expectedArgs: []interface{}{
								"agg-id",
								anyArg{},
								anyArg{},
								"ro-id",
								"instance-id",
								domain.UserStateActive,
								uint64(15),
								"user-name",
								domain.UserTypeHuman,
							},
						},
						{
							expectedStmt: "INSERT INTO projections.users6_humans (user_id, instance_id, first_name, last_name, nick_name, display_name, preferred_language, gender, email, phone) VALUES ($1, $2, $3, $4, $5, $6, $7, $8, $9, $10)",
							expectedArgs: []interface{}{
								"agg-id",
								"instance-id",
								"first-name",
								"last-name",
								&sql.NullString{String: "nick-name", Valid: true},
								&sql.NullString{String: "display-name", Valid: true},
								&sql.NullString{String: "ch-DE", Valid: true},
								&sql.NullInt16{Int16: int16(domain.GenderFemale), Valid: true},
								"email@zitadel.com",
								&sql.NullString{String: "+41 00 000 00 00", Valid: true},
							},
						},
						{
							expectedStmt: "INSERT INTO projections.users6_notifications (user_id, instance_id, last_email, last_phone, password_set) VALUES ($1, $2, $3, $4, $5)",
							expectedArgs: []interface{}{
								"agg-id",
								"instance-id",
								"email@zitadel.com",
								&sql.NullString{String: "+41 00 000 00 00", Valid: true},
								false,
							},
						},
					},
				},
			},
		},
		{
			name: "reduceUserV1Registered",
			args: args{
				event: getEvent(testEvent(
					repository.EventType(user.UserV1RegisteredType),
					user.AggregateType,
					[]byte(`{
						"username": "user-name",
						"firstName": "first-name",
						"lastName": "last-name",
						"nickName": "nick-name",
						"displayName": "display-name",
						"preferredLanguage": "ch-DE",
						"gender": 1,
						"email": "email@zitadel.com",
						"phone": "+41 00 000 00 00"
					}`),
				), user.HumanRegisteredEventMapper),
			},
			reduce: (&userProjection{}).reduceHumanRegistered,
			want: wantReduce{
				aggregateType:    user.AggregateType,
				sequence:         15,
				previousSequence: 10,
				executer: &testExecuter{
					executions: []execution{
						{
							expectedStmt: "INSERT INTO projections.users6 (id, creation_date, change_date, resource_owner, instance_id, state, sequence, username, type) VALUES ($1, $2, $3, $4, $5, $6, $7, $8, $9)",
							expectedArgs: []interface{}{
								"agg-id",
								anyArg{},
								anyArg{},
								"ro-id",
								"instance-id",
								domain.UserStateActive,
								uint64(15),
								"user-name",
								domain.UserTypeHuman,
							},
						},
						{
							expectedStmt: "INSERT INTO projections.users6_humans (user_id, instance_id, first_name, last_name, nick_name, display_name, preferred_language, gender, email, phone) VALUES ($1, $2, $3, $4, $5, $6, $7, $8, $9, $10)",
							expectedArgs: []interface{}{
								"agg-id",
								"instance-id",
								"first-name",
								"last-name",
								&sql.NullString{String: "nick-name", Valid: true},
								&sql.NullString{String: "display-name", Valid: true},
								&sql.NullString{String: "ch-DE", Valid: true},
								&sql.NullInt16{Int16: int16(domain.GenderFemale), Valid: true},
								"email@zitadel.com",
								&sql.NullString{String: "+41 00 000 00 00", Valid: true},
							},
						},
						{
							expectedStmt: "INSERT INTO projections.users6_notifications (user_id, instance_id, last_email, last_phone, password_set) VALUES ($1, $2, $3, $4, $5)",
							expectedArgs: []interface{}{
								"agg-id",
								"instance-id",
								"email@zitadel.com",
								&sql.NullString{String: "+41 00 000 00 00", Valid: true},
								false,
							},
						},
					},
				},
			},
		},
		{
			name: "reduceHumanRegistered NULLs",
			args: args{
				event: getEvent(testEvent(
					repository.EventType(user.HumanRegisteredType),
					user.AggregateType,
					[]byte(`{
						"username": "user-name",
						"firstName": "first-name",
						"lastName": "last-name",
						"email": "email@zitadel.com"
					}`),
				), user.HumanRegisteredEventMapper),
			},
			reduce: (&userProjection{}).reduceHumanRegistered,
			want: wantReduce{
				aggregateType:    user.AggregateType,
				sequence:         15,
				previousSequence: 10,
				executer: &testExecuter{
					executions: []execution{
						{
							expectedStmt: "INSERT INTO projections.users6 (id, creation_date, change_date, resource_owner, instance_id, state, sequence, username, type) VALUES ($1, $2, $3, $4, $5, $6, $7, $8, $9)",
							expectedArgs: []interface{}{
								"agg-id",
								anyArg{},
								anyArg{},
								"ro-id",
								"instance-id",
								domain.UserStateActive,
								uint64(15),
								"user-name",
								domain.UserTypeHuman,
							},
						},
						{
							expectedStmt: "INSERT INTO projections.users6_humans (user_id, instance_id, first_name, last_name, nick_name, display_name, preferred_language, gender, email, phone) VALUES ($1, $2, $3, $4, $5, $6, $7, $8, $9, $10)",
							expectedArgs: []interface{}{
								"agg-id",
								"instance-id",
								"first-name",
								"last-name",
								&sql.NullString{},
								&sql.NullString{},
								&sql.NullString{String: "und", Valid: false},
								&sql.NullInt16{},
								"email@zitadel.com",
								&sql.NullString{},
							},
						},
						{
							expectedStmt: "INSERT INTO projections.users6_notifications (user_id, instance_id, last_email, last_phone, password_set) VALUES ($1, $2, $3, $4, $5)",
							expectedArgs: []interface{}{
								"agg-id",
								"instance-id",
								"email@zitadel.com",
								&sql.NullString{String: "", Valid: false},
								false,
							},
						},
					},
				},
			},
		},
		{
			name: "reduceHumanInitCodeAdded",
			args: args{
				event: getEvent(testEvent(
					repository.EventType(user.HumanInitialCodeAddedType),
					user.AggregateType,
					[]byte(`{}`),
				), user.HumanInitialCodeAddedEventMapper),
			},
			reduce: (&userProjection{}).reduceHumanInitCodeAdded,
			want: wantReduce{
				aggregateType:    user.AggregateType,
				sequence:         15,
				previousSequence: 10,
				executer: &testExecuter{
					executions: []execution{
						{
							expectedStmt: "UPDATE projections.users6 SET state = $1 WHERE (id = $2) AND (instance_id = $3)",
							expectedArgs: []interface{}{
								domain.UserStateInitial,
								"agg-id",
								"instance-id",
							},
						},
					},
				},
			},
		},
		{
			name: "reduceUserV1InitCodeAdded",
			args: args{
				event: getEvent(testEvent(
					repository.EventType(user.UserV1InitialCodeAddedType),
					user.AggregateType,
					[]byte(`{}`),
				), user.HumanInitialCodeAddedEventMapper),
			},
			reduce: (&userProjection{}).reduceHumanInitCodeAdded,
			want: wantReduce{
				aggregateType:    user.AggregateType,
				sequence:         15,
				previousSequence: 10,
				executer: &testExecuter{
					executions: []execution{
						{
							expectedStmt: "UPDATE projections.users6 SET state = $1 WHERE (id = $2) AND (instance_id = $3)",
							expectedArgs: []interface{}{
								domain.UserStateInitial,
								"agg-id",
								"instance-id",
							},
						},
					},
				},
			},
		},
		{
			name: "reduceHumanInitCodeSucceeded",
			args: args{
				event: getEvent(testEvent(
					repository.EventType(user.HumanInitializedCheckSucceededType),
					user.AggregateType,
					[]byte(`{}`),
				), user.HumanInitializedCheckSucceededEventMapper),
			},
			reduce: (&userProjection{}).reduceHumanInitCodeSucceeded,
			want: wantReduce{
				aggregateType:    user.AggregateType,
				sequence:         15,
				previousSequence: 10,
				executer: &testExecuter{
					executions: []execution{
						{
							expectedStmt: "UPDATE projections.users6 SET state = $1 WHERE (id = $2) AND (instance_id = $3)",
							expectedArgs: []interface{}{
								domain.UserStateActive,
								"agg-id",
								"instance-id",
							},
						},
					},
				},
			},
		},
		{
			name: "reduceUserV1InitCodeAdded",
			args: args{
				event: getEvent(testEvent(
					repository.EventType(user.UserV1InitializedCheckSucceededType),
					user.AggregateType,
					[]byte(`{}`),
				), user.HumanInitializedCheckSucceededEventMapper),
			},
			reduce: (&userProjection{}).reduceHumanInitCodeSucceeded,
			want: wantReduce{
				aggregateType:    user.AggregateType,
				sequence:         15,
				previousSequence: 10,
				executer: &testExecuter{
					executions: []execution{
						{
							expectedStmt: "UPDATE projections.users6 SET state = $1 WHERE (id = $2) AND (instance_id = $3)",
							expectedArgs: []interface{}{
								domain.UserStateActive,
								"agg-id",
								"instance-id",
							},
						},
					},
				},
			},
		},
		{
			name: "reduceUserLocked",
			args: args{
				event: getEvent(testEvent(
					repository.EventType(user.UserLockedType),
					user.AggregateType,
					[]byte(`{}`),
				), user.UserLockedEventMapper),
			},
			reduce: (&userProjection{}).reduceUserLocked,
			want: wantReduce{
				aggregateType:    user.AggregateType,
				sequence:         15,
				previousSequence: 10,
				executer: &testExecuter{
					executions: []execution{
						{
							expectedStmt: "UPDATE projections.users6 SET (change_date, state, sequence) = ($1, $2, $3) WHERE (id = $4) AND (instance_id = $5)",
							expectedArgs: []interface{}{
								anyArg{},
								domain.UserStateLocked,
								uint64(15),
								"agg-id",
								"instance-id",
							},
						},
					},
				},
			},
		},
		{
			name: "reduceUserUnlocked",
			args: args{
				event: getEvent(testEvent(
					repository.EventType(user.UserUnlockedType),
					user.AggregateType,
					[]byte(`{}`),
				), user.UserUnlockedEventMapper),
			},
			reduce: (&userProjection{}).reduceUserUnlocked,
			want: wantReduce{
				aggregateType:    user.AggregateType,
				sequence:         15,
				previousSequence: 10,
				executer: &testExecuter{
					executions: []execution{
						{
							expectedStmt: "UPDATE projections.users6 SET (change_date, state, sequence) = ($1, $2, $3) WHERE (id = $4) AND (instance_id = $5)",
							expectedArgs: []interface{}{
								anyArg{},
								domain.UserStateActive,
								uint64(15),
								"agg-id",
								"instance-id",
							},
						},
					},
				},
			},
		},
		{
			name: "reduceUserDeactivated",
			args: args{
				event: getEvent(testEvent(
					repository.EventType(user.UserDeactivatedType),
					user.AggregateType,
					[]byte(`{}`),
				), user.UserDeactivatedEventMapper),
			},
			reduce: (&userProjection{}).reduceUserDeactivated,
			want: wantReduce{
				aggregateType:    user.AggregateType,
				sequence:         15,
				previousSequence: 10,
				executer: &testExecuter{
					executions: []execution{
						{
							expectedStmt: "UPDATE projections.users6 SET (change_date, state, sequence) = ($1, $2, $3) WHERE (id = $4) AND (instance_id = $5)",
							expectedArgs: []interface{}{
								anyArg{},
								domain.UserStateInactive,
								uint64(15),
								"agg-id",
								"instance-id",
							},
						},
					},
				},
			},
		},
		{
			name: "reduceUserReactivated",
			args: args{
				event: getEvent(testEvent(
					repository.EventType(user.UserReactivatedType),
					user.AggregateType,
					[]byte(`{}`),
				), user.UserReactivatedEventMapper),
			},
			reduce: (&userProjection{}).reduceUserReactivated,
			want: wantReduce{
				aggregateType:    user.AggregateType,
				sequence:         15,
				previousSequence: 10,
				executer: &testExecuter{
					executions: []execution{
						{
							expectedStmt: "UPDATE projections.users6 SET (change_date, state, sequence) = ($1, $2, $3) WHERE (id = $4) AND (instance_id = $5)",
							expectedArgs: []interface{}{
								anyArg{},
								domain.UserStateActive,
								uint64(15),
								"agg-id",
								"instance-id",
							},
						},
					},
				},
			},
		},
		{
			name: "reduceUserRemoved",
			args: args{
				event: getEvent(testEvent(
					repository.EventType(user.UserRemovedType),
					user.AggregateType,
					[]byte(`{}`),
				), user.UserRemovedEventMapper),
			},
			reduce: (&userProjection{}).reduceUserRemoved,
			want: wantReduce{
				aggregateType:    user.AggregateType,
				sequence:         15,
				previousSequence: 10,
				executer: &testExecuter{
					executions: []execution{
						{
							expectedStmt: "DELETE FROM projections.users6 WHERE (id = $1) AND (instance_id = $2)",
							expectedArgs: []interface{}{
								"agg-id",
								"instance-id",
							},
						},
					},
				},
			},
		},
		{
			name: "reduceUserUserNameChanged",
			args: args{
				event: getEvent(testEvent(
					repository.EventType(user.UserUserNameChangedType),
					user.AggregateType,
					[]byte(`{
						"username": "username"
					}`),
				), user.UsernameChangedEventMapper),
			},
			reduce: (&userProjection{}).reduceUserNameChanged,
			want: wantReduce{
				aggregateType:    user.AggregateType,
				sequence:         15,
				previousSequence: 10,
				executer: &testExecuter{
					executions: []execution{
						{
							expectedStmt: "UPDATE projections.users6 SET (change_date, username, sequence) = ($1, $2, $3) WHERE (id = $4) AND (instance_id = $5)",
							expectedArgs: []interface{}{
								anyArg{},
								"username",
								uint64(15),
								"agg-id",
								"instance-id",
							},
						},
					},
				},
			},
		},
		{
			name: "reduceDomainClaimed",
			args: args{
				event: getEvent(testEvent(
					repository.EventType(user.UserDomainClaimedType),
					user.AggregateType,
					[]byte(`{
						"username": "id@temporary.domain"
					}`),
				), user.DomainClaimedEventMapper),
			},
			reduce: (&userProjection{}).reduceDomainClaimed,
			want: wantReduce{
				aggregateType:    user.AggregateType,
				sequence:         15,
				previousSequence: 10,
				executer: &testExecuter{
					executions: []execution{
						{
							expectedStmt: "UPDATE projections.users6 SET (change_date, username, sequence) = ($1, $2, $3) WHERE (id = $4) AND (instance_id = $5)",
							expectedArgs: []interface{}{
								anyArg{},
								"id@temporary.domain",
								uint64(15),
								"agg-id",
								"instance-id",
							},
						},
					},
				},
			},
		},
		{
			name: "reduceHumanProfileChanged",
			args: args{
				event: getEvent(testEvent(
					repository.EventType(user.HumanProfileChangedType),
					user.AggregateType,
					[]byte(`{
						"firstName": "first-name",
						"lastName": "last-name",
						"nickName": "nick-name",
						"displayName": "display-name",
						"preferredLanguage": "ch-DE",
						"gender": 3
					}`),
				), user.HumanProfileChangedEventMapper),
			},
			reduce: (&userProjection{}).reduceHumanProfileChanged,
			want: wantReduce{
				aggregateType:    user.AggregateType,
				sequence:         15,
				previousSequence: 10,
				executer: &testExecuter{
					executions: []execution{
						{
							expectedStmt: "UPDATE projections.users6 SET (change_date, sequence) = ($1, $2) WHERE (id = $3) AND (instance_id = $4)",
							expectedArgs: []interface{}{
								anyArg{},
								uint64(15),
								"agg-id",
								"instance-id",
							},
						},
						{
							expectedStmt: "UPDATE projections.users6_humans SET (first_name, last_name, nick_name, display_name, preferred_language, gender) = ($1, $2, $3, $4, $5, $6) WHERE (user_id = $7) AND (instance_id = $8)",
							expectedArgs: []interface{}{
								"first-name",
								"last-name",
								"nick-name",
								"display-name",
								"ch-DE",
								domain.GenderDiverse,
								"agg-id",
								"instance-id",
							},
						},
					},
				},
			},
		},
		{
			name: "reduceUserV1ProfileChanged",
			args: args{
				event: getEvent(testEvent(
					repository.EventType(user.UserV1ProfileChangedType),
					user.AggregateType,
					[]byte(`{
						"firstName": "first-name",
						"lastName": "last-name",
						"nickName": "nick-name",
						"displayName": "display-name",
						"preferredLanguage": "ch-DE",
						"gender": 3
					}`),
				), user.HumanProfileChangedEventMapper),
			},
			reduce: (&userProjection{}).reduceHumanProfileChanged,
			want: wantReduce{
				aggregateType:    user.AggregateType,
				sequence:         15,
				previousSequence: 10,
				executer: &testExecuter{
					executions: []execution{
						{
							expectedStmt: "UPDATE projections.users6 SET (change_date, sequence) = ($1, $2) WHERE (id = $3) AND (instance_id = $4)",
							expectedArgs: []interface{}{
								anyArg{},
								uint64(15),
								"agg-id",
								"instance-id",
							},
						},
						{
							expectedStmt: "UPDATE projections.users6_humans SET (first_name, last_name, nick_name, display_name, preferred_language, gender) = ($1, $2, $3, $4, $5, $6) WHERE (user_id = $7) AND (instance_id = $8)",
							expectedArgs: []interface{}{
								"first-name",
								"last-name",
								"nick-name",
								"display-name",
								"ch-DE",
								domain.GenderDiverse,
								"agg-id",
								"instance-id",
							},
						},
					},
				},
			},
		},
		{
			name: "reduceHumanPhoneChanged",
			args: args{
				event: getEvent(testEvent(
					repository.EventType(user.HumanPhoneChangedType),
					user.AggregateType,
					[]byte(`{
						"phone": "+41 00 000 00 00"
						}`),
				), user.HumanPhoneChangedEventMapper),
			},
			reduce: (&userProjection{}).reduceHumanPhoneChanged,
			want: wantReduce{
				aggregateType:    user.AggregateType,
				sequence:         15,
				previousSequence: 10,
				executer: &testExecuter{
					executions: []execution{
						{
							expectedStmt: "UPDATE projections.users6 SET (change_date, sequence) = ($1, $2) WHERE (id = $3) AND (instance_id = $4)",
							expectedArgs: []interface{}{
								anyArg{},
								uint64(15),
								"agg-id",
								"instance-id",
							},
						},
						{
							expectedStmt: "UPDATE projections.users6_humans SET (phone, is_phone_verified) = ($1, $2) WHERE (user_id = $3) AND (instance_id = $4)",
							expectedArgs: []interface{}{
								"+41 00 000 00 00",
								false,
								"agg-id",
								"instance-id",
							},
						},
						{
							expectedStmt: "UPDATE projections.users6_notifications SET last_phone = $1 WHERE (user_id = $2) AND (instance_id = $3)",
							expectedArgs: []interface{}{
								&sql.NullString{String: "+41 00 000 00 00", Valid: true},
								"agg-id",
								"instance-id",
							},
						},
					},
				},
			},
		},
		{
			name: "reduceUserV1PhoneChanged",
			args: args{
				event: getEvent(testEvent(
					repository.EventType(user.UserV1PhoneChangedType),
					user.AggregateType,
					[]byte(`{
						"phone": "+41 00 000 00 00"
						}`),
				), user.HumanPhoneChangedEventMapper),
			},
			reduce: (&userProjection{}).reduceHumanPhoneChanged,
			want: wantReduce{
				aggregateType:    user.AggregateType,
				sequence:         15,
				previousSequence: 10,
				executer: &testExecuter{
					executions: []execution{
						{
							expectedStmt: "UPDATE projections.users6 SET (change_date, sequence) = ($1, $2) WHERE (id = $3) AND (instance_id = $4)",
							expectedArgs: []interface{}{
								anyArg{},
								uint64(15),
								"agg-id",
								"instance-id",
							},
						},
						{
							expectedStmt: "UPDATE projections.users6_humans SET (phone, is_phone_verified) = ($1, $2) WHERE (user_id = $3) AND (instance_id = $4)",
							expectedArgs: []interface{}{
								"+41 00 000 00 00",
								false,
								"agg-id",
								"instance-id",
							},
						},
						{
							expectedStmt: "UPDATE projections.users6_notifications SET last_phone = $1 WHERE (user_id = $2) AND (instance_id = $3)",
							expectedArgs: []interface{}{
								&sql.NullString{String: "+41 00 000 00 00", Valid: true},
								"agg-id",
								"instance-id",
							},
						},
					},
				},
			},
		},
		{
			name: "reduceHumanPhoneRemoved",
			args: args{
				event: getEvent(testEvent(
					repository.EventType(user.HumanPhoneRemovedType),
					user.AggregateType,
					[]byte(`{}`),
				), user.HumanPhoneRemovedEventMapper),
			},
			reduce: (&userProjection{}).reduceHumanPhoneRemoved,
			want: wantReduce{
				aggregateType:    user.AggregateType,
				sequence:         15,
				previousSequence: 10,
				executer: &testExecuter{
					executions: []execution{
						{
							expectedStmt: "UPDATE projections.users6 SET (change_date, sequence) = ($1, $2) WHERE (id = $3) AND (instance_id = $4)",
							expectedArgs: []interface{}{
								anyArg{},
								uint64(15),
								"agg-id",
								"instance-id",
							},
						},
						{
							expectedStmt: "UPDATE projections.users6_humans SET (phone, is_phone_verified) = ($1, $2) WHERE (user_id = $3) AND (instance_id = $4)",
							expectedArgs: []interface{}{
								nil,
								nil,
								"agg-id",
								"instance-id",
							},
						},
						{
							expectedStmt: "UPDATE projections.users6_notifications SET (last_phone, verified_phone) = ($1, $2) WHERE (user_id = $3) AND (instance_id = $4)",
							expectedArgs: []interface{}{
								nil,
								nil,
								"agg-id",
								"instance-id",
							},
						},
					},
				},
			},
		},
		{
			name: "reduceUserV1PhoneRemoved",
			args: args{
				event: getEvent(testEvent(
					repository.EventType(user.UserV1PhoneRemovedType),
					user.AggregateType,
					[]byte(`{}`),
				), user.HumanPhoneRemovedEventMapper),
			},
			reduce: (&userProjection{}).reduceHumanPhoneRemoved,
			want: wantReduce{
				aggregateType:    user.AggregateType,
				sequence:         15,
				previousSequence: 10,
				executer: &testExecuter{
					executions: []execution{
						{
							expectedStmt: "UPDATE projections.users6 SET (change_date, sequence) = ($1, $2) WHERE (id = $3) AND (instance_id = $4)",
							expectedArgs: []interface{}{
								anyArg{},
								uint64(15),
								"agg-id",
								"instance-id",
							},
						},
						{
							expectedStmt: "UPDATE projections.users6_humans SET (phone, is_phone_verified) = ($1, $2) WHERE (user_id = $3) AND (instance_id = $4)",
							expectedArgs: []interface{}{
								nil,
								nil,
								"agg-id",
								"instance-id",
							},
						},
						{
							expectedStmt: "UPDATE projections.users6_notifications SET (last_phone, verified_phone) = ($1, $2) WHERE (user_id = $3) AND (instance_id = $4)",
							expectedArgs: []interface{}{
								nil,
								nil,
								"agg-id",
								"instance-id",
							},
						},
					},
				},
			},
		},
		{
			name: "reduceHumanPhoneVerified",
			args: args{
				event: getEvent(testEvent(
					repository.EventType(user.HumanPhoneVerifiedType),
					user.AggregateType,
					[]byte(`{}`),
				), user.HumanPhoneVerifiedEventMapper),
			},
			reduce: (&userProjection{}).reduceHumanPhoneVerified,
			want: wantReduce{
				aggregateType:    user.AggregateType,
				sequence:         15,
				previousSequence: 10,
				executer: &testExecuter{
					executions: []execution{
						{
							expectedStmt: "UPDATE projections.users6 SET (change_date, sequence) = ($1, $2) WHERE (id = $3) AND (instance_id = $4)",
							expectedArgs: []interface{}{
								anyArg{},
								uint64(15),
								"agg-id",
								"instance-id",
							},
						},
						{
							expectedStmt: "UPDATE projections.users6_humans SET is_phone_verified = $1 WHERE (user_id = $2) AND (instance_id = $3)",
							expectedArgs: []interface{}{
								true,
								"agg-id",
								"instance-id",
							},
						},
						{
							expectedStmt: "UPDATE projections.users6_notifications SET verified_phone = last_phone WHERE (user_id = $1) AND (instance_id = $2)",
							expectedArgs: []interface{}{
								"agg-id",
								"instance-id",
							},
						},
					},
				},
			},
		},
		{
			name: "reduceUserV1PhoneVerified",
			args: args{
				event: getEvent(testEvent(
					repository.EventType(user.UserV1PhoneVerifiedType),
					user.AggregateType,
					[]byte(`{}`),
				), user.HumanPhoneVerifiedEventMapper),
			},
			reduce: (&userProjection{}).reduceHumanPhoneVerified,
			want: wantReduce{
				aggregateType:    user.AggregateType,
				sequence:         15,
				previousSequence: 10,
				executer: &testExecuter{
					executions: []execution{
						{
							expectedStmt: "UPDATE projections.users6 SET (change_date, sequence) = ($1, $2) WHERE (id = $3) AND (instance_id = $4)",
							expectedArgs: []interface{}{
								anyArg{},
								uint64(15),
								"agg-id",
								"instance-id",
							},
						},
						{
							expectedStmt: "UPDATE projections.users6_humans SET is_phone_verified = $1 WHERE (user_id = $2) AND (instance_id = $3)",
							expectedArgs: []interface{}{
								true,
								"agg-id",
								"instance-id",
							},
						},
						{
							expectedStmt: "UPDATE projections.users6_notifications SET verified_phone = last_phone WHERE (user_id = $1) AND (instance_id = $2)",
							expectedArgs: []interface{}{
								"agg-id",
								"instance-id",
							},
						},
					},
				},
			},
		},
		{
			name: "reduceHumanEmailChanged",
			args: args{
				event: getEvent(testEvent(
					repository.EventType(user.HumanEmailChangedType),
					user.AggregateType,
					[]byte(`{
						"email": "email@zitadel.com"
					}`),
				), user.HumanEmailChangedEventMapper),
			},
			reduce: (&userProjection{}).reduceHumanEmailChanged,
			want: wantReduce{
				aggregateType:    user.AggregateType,
				sequence:         15,
				previousSequence: 10,
				executer: &testExecuter{
					executions: []execution{
						{
							expectedStmt: "UPDATE projections.users6 SET (change_date, sequence) = ($1, $2) WHERE (id = $3) AND (instance_id = $4)",
							expectedArgs: []interface{}{
								anyArg{},
								uint64(15),
								"agg-id",
								"instance-id",
							},
						},
						{
							expectedStmt: "UPDATE projections.users6_humans SET (email, is_email_verified) = ($1, $2) WHERE (user_id = $3) AND (instance_id = $4)",
							expectedArgs: []interface{}{
								"email@zitadel.com",
								false,
								"agg-id",
								"instance-id",
							},
						},
						{
							expectedStmt: "UPDATE projections.users6_notifications SET last_email = $1 WHERE (user_id = $2) AND (instance_id = $3)",
							expectedArgs: []interface{}{
								&sql.NullString{String: "email@zitadel.com", Valid: true},
								"agg-id",
								"instance-id",
							},
						},
					},
				},
			},
		},
		{
			name: "reduceUserV1EmailChanged",
			args: args{
				event: getEvent(testEvent(
					repository.EventType(user.UserV1EmailChangedType),
					user.AggregateType,
					[]byte(`{
						"email": "email@zitadel.com"
					}`),
				), user.HumanEmailChangedEventMapper),
			},
			reduce: (&userProjection{}).reduceHumanEmailChanged,
			want: wantReduce{
				aggregateType:    user.AggregateType,
				sequence:         15,
				previousSequence: 10,
				executer: &testExecuter{
					executions: []execution{
						{
							expectedStmt: "UPDATE projections.users6 SET (change_date, sequence) = ($1, $2) WHERE (id = $3) AND (instance_id = $4)",
							expectedArgs: []interface{}{
								anyArg{},
								uint64(15),
								"agg-id",
								"instance-id",
							},
						},
						{
							expectedStmt: "UPDATE projections.users6_humans SET (email, is_email_verified) = ($1, $2) WHERE (user_id = $3) AND (instance_id = $4)",
							expectedArgs: []interface{}{
								"email@zitadel.com",
								false,
								"agg-id",
								"instance-id",
							},
						},
						{
							expectedStmt: "UPDATE projections.users6_notifications SET last_email = $1 WHERE (user_id = $2) AND (instance_id = $3)",
							expectedArgs: []interface{}{
								&sql.NullString{String: "email@zitadel.com", Valid: true},
								"agg-id",
								"instance-id",
							},
						},
					},
				},
			},
		},
		{
			name: "reduceHumanEmailVerified",
			args: args{
				event: getEvent(testEvent(
					repository.EventType(user.HumanEmailVerifiedType),
					user.AggregateType,
					[]byte(`{}`),
				), user.HumanEmailVerifiedEventMapper),
			},
			reduce: (&userProjection{}).reduceHumanEmailVerified,
			want: wantReduce{
				aggregateType:    user.AggregateType,
				sequence:         15,
				previousSequence: 10,
				executer: &testExecuter{
					executions: []execution{
						{
							expectedStmt: "UPDATE projections.users6 SET (change_date, sequence) = ($1, $2) WHERE (id = $3) AND (instance_id = $4)",
							expectedArgs: []interface{}{
								anyArg{},
								uint64(15),
								"agg-id",
								"instance-id",
							},
						},
						{
							expectedStmt: "UPDATE projections.users6_humans SET is_email_verified = $1 WHERE (user_id = $2) AND (instance_id = $3)",
							expectedArgs: []interface{}{
								true,
								"agg-id",
								"instance-id",
							},
						},
						{
							expectedStmt: "UPDATE projections.users6_notifications SET verified_email = last_email WHERE (user_id = $1) AND (instance_id = $2)",
							expectedArgs: []interface{}{
								"agg-id",
								"instance-id",
							},
						},
					},
				},
			},
		},
		{
			name: "reduceUserV1EmailVerified",
			args: args{
				event: getEvent(testEvent(
					repository.EventType(user.UserV1EmailVerifiedType),
					user.AggregateType,
					[]byte(`{}`),
				), user.HumanEmailVerifiedEventMapper),
			},
			reduce: (&userProjection{}).reduceHumanEmailVerified,
			want: wantReduce{
				aggregateType:    user.AggregateType,
				sequence:         15,
				previousSequence: 10,
				executer: &testExecuter{
					executions: []execution{
						{
							expectedStmt: "UPDATE projections.users6 SET (change_date, sequence) = ($1, $2) WHERE (id = $3) AND (instance_id = $4)",
							expectedArgs: []interface{}{
								anyArg{},
								uint64(15),
								"agg-id",
								"instance-id",
							},
						},
						{
							expectedStmt: "UPDATE projections.users6_humans SET is_email_verified = $1 WHERE (user_id = $2) AND (instance_id = $3)",
							expectedArgs: []interface{}{
								true,
								"agg-id",
								"instance-id",
							},
						},
						{
							expectedStmt: "UPDATE projections.users6_notifications SET verified_email = last_email WHERE (user_id = $1) AND (instance_id = $2)",
							expectedArgs: []interface{}{
								"agg-id",
								"instance-id",
							},
						},
					},
				},
			},
		},
		{
			name: "reduceHumanAvatarAdded",
			args: args{
				event: getEvent(testEvent(
					repository.EventType(user.HumanAvatarAddedType),
					user.AggregateType,
					[]byte(`{
						"storeKey": "users/agg-id/avatar"
					}`),
				), user.HumanAvatarAddedEventMapper),
			},
			reduce: (&userProjection{}).reduceHumanAvatarAdded,
			want: wantReduce{
				aggregateType:    user.AggregateType,
				sequence:         15,
				previousSequence: 10,
				executer: &testExecuter{
					executions: []execution{
						{
							expectedStmt: "UPDATE projections.users6 SET (change_date, sequence) = ($1, $2) WHERE (id = $3) AND (instance_id = $4)",
							expectedArgs: []interface{}{
								anyArg{},
								uint64(15),
								"agg-id",
								"instance-id",
							},
						},
						{
							expectedStmt: "UPDATE projections.users6_humans SET avatar_key = $1 WHERE (user_id = $2) AND (instance_id = $3)",
							expectedArgs: []interface{}{
								"users/agg-id/avatar",
								"agg-id",
								"instance-id",
							},
						},
					},
				},
			},
		},
		{
			name: "reduceHumanAvatarRemoved",
			args: args{
				event: getEvent(testEvent(
					repository.EventType(user.HumanAvatarRemovedType),
					user.AggregateType,
					[]byte(`{}`),
				), user.HumanAvatarRemovedEventMapper),
			},
			reduce: (&userProjection{}).reduceHumanAvatarRemoved,
			want: wantReduce{
				aggregateType:    user.AggregateType,
				sequence:         15,
				previousSequence: 10,
				executer: &testExecuter{
					executions: []execution{
						{
							expectedStmt: "UPDATE projections.users6 SET (change_date, sequence) = ($1, $2) WHERE (id = $3) AND (instance_id = $4)",
							expectedArgs: []interface{}{
								anyArg{},
								uint64(15),
								"agg-id",
								"instance-id",
							},
						},
						{
							expectedStmt: "UPDATE projections.users6_humans SET avatar_key = $1 WHERE (user_id = $2) AND (instance_id = $3)",
							expectedArgs: []interface{}{
								nil,
								"agg-id",
								"instance-id",
							},
						},
					},
				},
			},
		},
		{
			name: "reduceMachineAddedEvent no description",
			args: args{
				event: getEvent(testEvent(
					repository.EventType(user.MachineAddedEventType),
					user.AggregateType,
					[]byte(`{
						"username": "username",
						"name": "machine-name"
					}`),
				), user.MachineAddedEventMapper),
			},
			reduce: (&userProjection{}).reduceMachineAdded,
			want: wantReduce{
				aggregateType:    user.AggregateType,
				sequence:         15,
				previousSequence: 10,
				executer: &testExecuter{
					executions: []execution{
						{
							expectedStmt: "INSERT INTO projections.users6 (id, creation_date, change_date, resource_owner, instance_id, state, sequence, username, type) VALUES ($1, $2, $3, $4, $5, $6, $7, $8, $9)",
							expectedArgs: []interface{}{
								"agg-id",
								anyArg{},
								anyArg{},
								"ro-id",
								"instance-id",
								domain.UserStateActive,
								uint64(15),
								"username",
								domain.UserTypeMachine,
							},
						},
						{
							expectedStmt: "INSERT INTO projections.users6_machines (user_id, instance_id, name, description) VALUES ($1, $2, $3, $4)",
							expectedArgs: []interface{}{
								"agg-id",
								"instance-id",
								"machine-name",
								&sql.NullString{},
							},
						},
					},
				},
			},
		},
		{
			name: "reduceMachineAddedEvent",
			args: args{
				event: getEvent(testEvent(
					repository.EventType(user.MachineAddedEventType),
					user.AggregateType,
					[]byte(`{
						"username": "username",
						"name": "machine-name",
						"description": "description"
					}`),
				), user.MachineAddedEventMapper),
			},
			reduce: (&userProjection{}).reduceMachineAdded,
			want: wantReduce{
				aggregateType:    user.AggregateType,
				sequence:         15,
				previousSequence: 10,
				executer: &testExecuter{
					executions: []execution{
						{
							expectedStmt: "INSERT INTO projections.users6 (id, creation_date, change_date, resource_owner, instance_id, state, sequence, username, type) VALUES ($1, $2, $3, $4, $5, $6, $7, $8, $9)",
							expectedArgs: []interface{}{
								"agg-id",
								anyArg{},
								anyArg{},
								"ro-id",
								"instance-id",
								domain.UserStateActive,
								uint64(15),
								"username",
								domain.UserTypeMachine,
							},
						},
						{
							expectedStmt: "INSERT INTO projections.users6_machines (user_id, instance_id, name, description) VALUES ($1, $2, $3, $4)",
							expectedArgs: []interface{}{
								"agg-id",
								"instance-id",
								"machine-name",
								&sql.NullString{String: "description", Valid: true},
							},
						},
					},
				},
			},
		},
		{
			name: "reduceMachineChangedEvent",
			args: args{
				event: getEvent(testEvent(
					repository.EventType(user.MachineChangedEventType),
					user.AggregateType,
					[]byte(`{
						"name": "machine-name",
						"description": "description"
					}`),
				), user.MachineChangedEventMapper),
			},
			reduce: (&userProjection{}).reduceMachineChanged,
			want: wantReduce{
				aggregateType:    user.AggregateType,
				sequence:         15,
				previousSequence: 10,
				executer: &testExecuter{
					executions: []execution{
						{
							expectedStmt: "UPDATE projections.users6 SET (change_date, sequence) = ($1, $2) WHERE (id = $3) AND (instance_id = $4)",
							expectedArgs: []interface{}{
								anyArg{},
								uint64(15),
								"agg-id",
								"instance-id",
							},
						},
						{
							expectedStmt: "UPDATE projections.users6_machines SET (name, description) = ($1, $2) WHERE (user_id = $3) AND (instance_id = $4)",
							expectedArgs: []interface{}{
								"machine-name",
								"description",
								"agg-id",
								"instance-id",
							},
						},
					},
				},
			},
		},
		{
			name: "reduceMachineChangedEvent name",
			args: args{
				event: getEvent(testEvent(
					repository.EventType(user.MachineChangedEventType),
					user.AggregateType,
					[]byte(`{
						"name": "machine-name"
					}`),
				), user.MachineChangedEventMapper),
			},
			reduce: (&userProjection{}).reduceMachineChanged,
			want: wantReduce{
				aggregateType:    user.AggregateType,
				sequence:         15,
				previousSequence: 10,
				executer: &testExecuter{
					executions: []execution{
						{
							expectedStmt: "UPDATE projections.users6 SET (change_date, sequence) = ($1, $2) WHERE (id = $3) AND (instance_id = $4)",
							expectedArgs: []interface{}{
								anyArg{},
								uint64(15),
								"agg-id",
								"instance-id",
							},
						},
						{
							expectedStmt: "UPDATE projections.users6_machines SET name = $1 WHERE (user_id = $2) AND (instance_id = $3)",
							expectedArgs: []interface{}{
								"machine-name",
								"agg-id",
								"instance-id",
							},
						},
					},
				},
			},
		},
		{
			name: "reduceMachineChangedEvent description",
			args: args{
				event: getEvent(testEvent(
					repository.EventType(user.MachineChangedEventType),
					user.AggregateType,
					[]byte(`{
						"description": "description"
					}`),
				), user.MachineChangedEventMapper),
			},
			reduce: (&userProjection{}).reduceMachineChanged,
			want: wantReduce{
				aggregateType:    user.AggregateType,
				sequence:         15,
				previousSequence: 10,
				executer: &testExecuter{
					executions: []execution{
						{
							expectedStmt: "UPDATE projections.users6 SET (change_date, sequence) = ($1, $2) WHERE (id = $3) AND (instance_id = $4)",
							expectedArgs: []interface{}{
								anyArg{},
								uint64(15),
								"agg-id",
								"instance-id",
							},
						},
						{
							expectedStmt: "UPDATE projections.users6_machines SET description = $1 WHERE (user_id = $2) AND (instance_id = $3)",
							expectedArgs: []interface{}{
								"description",
								"agg-id",
								"instance-id",
							},
						},
					},
				},
			},
		},
		{
			name: "reduceMachineChangedEvent no values",
			args: args{
				event: getEvent(testEvent(
					repository.EventType(user.MachineChangedEventType),
					user.AggregateType,
					[]byte(`{}`),
				), user.MachineChangedEventMapper),
			},
			reduce: (&userProjection{}).reduceMachineChanged,
			want: wantReduce{
				aggregateType:    user.AggregateType,
				sequence:         15,
				previousSequence: 10,
				executer: &testExecuter{
					executions: []execution{},
				},
			},
		},
		{
<<<<<<< HEAD
			name:   "org.reduceOwnerRemoved",
			reduce: (&userProjection{}).reduceOwnerRemoved,
			args: args{
				event: getEvent(testEvent(
					repository.EventType(org.OrgRemovedEventType),
					org.AggregateType,
					nil,
				), org.OrgRemovedEventMapper),
			},
			want: wantReduce{
				aggregateType:    eventstore.AggregateType("org"),
				sequence:         15,
				previousSequence: 10,
				executer: &testExecuter{
					executions: []execution{
						{
							expectedStmt: "UPDATE projections.users6 SET (change_date, sequence, owner_removed) = ($1, $2, $3) WHERE (instance_id = $4) AND (resource_owner = $5)",
							expectedArgs: []interface{}{
								anyArg{},
								uint64(15),
								true,
								"instance-id",
								"agg-id",
							},
						},
					},
				},
			},
		},
		{
			name: "instance.reduceInstanceRemoved",
=======
			name: "instance reduceInstanceRemoved",
>>>>>>> 6c7a05ea
			args: args{
				event: getEvent(testEvent(
					repository.EventType(instance.InstanceRemovedEventType),
					instance.AggregateType,
					nil,
				), instance.InstanceRemovedEventMapper),
			},
			reduce: reduceInstanceRemovedHelper(UserInstanceIDCol),
			want: wantReduce{
				aggregateType:    eventstore.AggregateType("instance"),
				sequence:         15,
				previousSequence: 10,
				executer: &testExecuter{
					executions: []execution{
						{
							expectedStmt: "DELETE FROM projections.users6 WHERE (instance_id = $1)",
							expectedArgs: []interface{}{
								"agg-id",
							},
						},
					},
				},
			},
		},
	}
	for _, tt := range tests {
		t.Run(tt.name, func(t *testing.T) {
			event := baseEvent(t)
			got, err := tt.reduce(event)
			if _, ok := err.(errors.InvalidArgument); !ok {
				t.Errorf("no wrong event mapping: %v, got: %v", err, got)
			}

			event = tt.args.event(t)
			got, err = tt.reduce(event)
			assertReduce(t, got, err, UserTable, tt.want)
		})
	}
}<|MERGE_RESOLUTION|>--- conflicted
+++ resolved
@@ -1619,8 +1619,7 @@
 			},
 		},
 		{
-<<<<<<< HEAD
-			name:   "org.reduceOwnerRemoved",
+			name:   "org reduceOwnerRemoved",
 			reduce: (&userProjection{}).reduceOwnerRemoved,
 			args: args{
 				event: getEvent(testEvent(
@@ -1650,10 +1649,7 @@
 			},
 		},
 		{
-			name: "instance.reduceInstanceRemoved",
-=======
 			name: "instance reduceInstanceRemoved",
->>>>>>> 6c7a05ea
 			args: args{
 				event: getEvent(testEvent(
 					repository.EventType(instance.InstanceRemovedEventType),
