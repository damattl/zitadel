package projection

import (
	"context"

	"github.com/zitadel/zitadel/internal/domain"
	"github.com/zitadel/zitadel/internal/errors"
	"github.com/zitadel/zitadel/internal/eventstore"
	old_handler "github.com/zitadel/zitadel/internal/eventstore/handler"
	"github.com/zitadel/zitadel/internal/eventstore/handler/v2"
	"github.com/zitadel/zitadel/internal/repository/instance"
	"github.com/zitadel/zitadel/internal/repository/org"
	"github.com/zitadel/zitadel/internal/repository/policy"
)

const (
	LabelPolicyTable = "projections.label_policies2"

	LabelPolicyIDCol                  = "id"
	LabelPolicyCreationDateCol        = "creation_date"
	LabelPolicyChangeDateCol          = "change_date"
	LabelPolicySequenceCol            = "sequence"
	LabelPolicyStateCol               = "state"
	LabelPolicyIsDefaultCol           = "is_default"
	LabelPolicyResourceOwnerCol       = "resource_owner"
	LabelPolicyInstanceIDCol          = "instance_id"
	LabelPolicyHideLoginNameSuffixCol = "hide_login_name_suffix"
	LabelPolicyWatermarkDisabledCol   = "watermark_disabled"
	LabelPolicyShouldErrorPopupCol    = "should_error_popup"
	LabelPolicyFontURLCol             = "font_url"
	LabelPolicyOwnerRemovedCol        = "owner_removed"

	LabelPolicyLightPrimaryColorCol    = "light_primary_color"
	LabelPolicyLightWarnColorCol       = "light_warn_color"
	LabelPolicyLightBackgroundColorCol = "light_background_color"
	LabelPolicyLightFontColorCol       = "light_font_color"
	LabelPolicyLightLogoURLCol         = "light_logo_url"
	LabelPolicyLightIconURLCol         = "light_icon_url"

	LabelPolicyDarkPrimaryColorCol    = "dark_primary_color"
	LabelPolicyDarkWarnColorCol       = "dark_warn_color"
	LabelPolicyDarkBackgroundColorCol = "dark_background_color"
	LabelPolicyDarkFontColorCol       = "dark_font_color"
	LabelPolicyDarkLogoURLCol         = "dark_logo_url"
	LabelPolicyDarkIconURLCol         = "dark_icon_url"
)

type labelPolicyProjection struct{}

func newLabelPolicyProjection(ctx context.Context, config handler.Config) *handler.Handler {
	return handler.NewHandler(ctx, &config, new(labelPolicyProjection))
}

func (*labelPolicyProjection) Name() string {
	return LabelPolicyTable
}

func (*labelPolicyProjection) Init() *old_handler.Check {
	return handler.NewTableCheck(
		handler.NewTable([]*handler.InitColumn{
			handler.NewColumn(LabelPolicyIDCol, handler.ColumnTypeText),
			handler.NewColumn(LabelPolicyCreationDateCol, handler.ColumnTypeTimestamp),
			handler.NewColumn(LabelPolicyChangeDateCol, handler.ColumnTypeTimestamp),
			handler.NewColumn(LabelPolicySequenceCol, handler.ColumnTypeInt64),
			handler.NewColumn(LabelPolicyStateCol, handler.ColumnTypeEnum),
			handler.NewColumn(LabelPolicyIsDefaultCol, handler.ColumnTypeBool, handler.Default(false)),
			handler.NewColumn(LabelPolicyResourceOwnerCol, handler.ColumnTypeText),
			handler.NewColumn(LabelPolicyInstanceIDCol, handler.ColumnTypeText),
			handler.NewColumn(LabelPolicyHideLoginNameSuffixCol, handler.ColumnTypeBool, handler.Default(false)),
			handler.NewColumn(LabelPolicyWatermarkDisabledCol, handler.ColumnTypeBool, handler.Default(false)),
			handler.NewColumn(LabelPolicyShouldErrorPopupCol, handler.ColumnTypeBool, handler.Default(false)),
			handler.NewColumn(LabelPolicyFontURLCol, handler.ColumnTypeText, handler.Nullable()),
			handler.NewColumn(LabelPolicyLightPrimaryColorCol, handler.ColumnTypeText, handler.Nullable()),
			handler.NewColumn(LabelPolicyLightWarnColorCol, handler.ColumnTypeText, handler.Nullable()),
			handler.NewColumn(LabelPolicyLightBackgroundColorCol, handler.ColumnTypeText, handler.Nullable()),
			handler.NewColumn(LabelPolicyLightFontColorCol, handler.ColumnTypeText, handler.Nullable()),
			handler.NewColumn(LabelPolicyLightLogoURLCol, handler.ColumnTypeText, handler.Nullable()),
			handler.NewColumn(LabelPolicyLightIconURLCol, handler.ColumnTypeText, handler.Nullable()),
			handler.NewColumn(LabelPolicyDarkPrimaryColorCol, handler.ColumnTypeText, handler.Nullable()),
			handler.NewColumn(LabelPolicyDarkWarnColorCol, handler.ColumnTypeText, handler.Nullable()),
			handler.NewColumn(LabelPolicyDarkBackgroundColorCol, handler.ColumnTypeText, handler.Nullable()),
			handler.NewColumn(LabelPolicyDarkFontColorCol, handler.ColumnTypeText, handler.Nullable()),
			handler.NewColumn(LabelPolicyDarkLogoURLCol, handler.ColumnTypeText, handler.Nullable()),
			handler.NewColumn(LabelPolicyDarkIconURLCol, handler.ColumnTypeText, handler.Nullable()),
			handler.NewColumn(LabelPolicyOwnerRemovedCol, handler.ColumnTypeBool, handler.Default(false)),
		},
			handler.NewPrimaryKey(LabelPolicyInstanceIDCol, LabelPolicyIDCol, LabelPolicyStateCol),
			handler.WithIndex(handler.NewIndex("owner_removed", []string{LabelPolicyOwnerRemovedCol})),
		),
	)
}

func (p *labelPolicyProjection) Reducers() []handler.AggregateReducer {
	return []handler.AggregateReducer{
		{
			Aggregate: org.AggregateType,
			EventRedusers: []handler.EventReducer{
				{
					Event:  org.LabelPolicyAddedEventType,
					Reduce: p.reduceAdded,
				},
				{
					Event:  org.LabelPolicyChangedEventType,
					Reduce: p.reduceChanged,
				},
				{
					Event:  org.LabelPolicyRemovedEventType,
					Reduce: p.reduceRemoved,
				},
				{
					Event:  org.LabelPolicyActivatedEventType,
					Reduce: p.reduceActivated,
				},
				{
					Event:  org.LabelPolicyLogoAddedEventType,
					Reduce: p.reduceLogoAdded,
				},
				{
					Event:  org.LabelPolicyLogoRemovedEventType,
					Reduce: p.reduceLogoRemoved,
				},
				{
					Event:  org.LabelPolicyIconAddedEventType,
					Reduce: p.reduceIconAdded,
				},
				{
					Event:  org.LabelPolicyIconRemovedEventType,
					Reduce: p.reduceIconRemoved,
				},
				{
					Event:  org.LabelPolicyLogoDarkAddedEventType,
					Reduce: p.reduceLogoAdded,
				},
				{
					Event:  org.LabelPolicyLogoDarkRemovedEventType,
					Reduce: p.reduceLogoRemoved,
				},
				{
					Event:  org.LabelPolicyIconDarkAddedEventType,
					Reduce: p.reduceIconAdded,
				},
				{
					Event:  org.LabelPolicyIconDarkRemovedEventType,
					Reduce: p.reduceIconRemoved,
				},
				{
					Event:  org.LabelPolicyFontAddedEventType,
					Reduce: p.reduceFontAdded,
				},
				{
					Event:  org.LabelPolicyFontRemovedEventType,
					Reduce: p.reduceFontRemoved,
				},
				{
					Event:  org.LabelPolicyAssetsRemovedEventType,
					Reduce: p.reduceAssetsRemoved,
				},
				{
					Event:  org.OrgRemovedEventType,
					Reduce: p.reduceOwnerRemoved,
				},
			},
		},
		{
			Aggregate: instance.AggregateType,
			EventRedusers: []handler.EventReducer{
				{
					Event:  instance.LabelPolicyAddedEventType,
					Reduce: p.reduceAdded,
				},
				{
					Event:  instance.LabelPolicyChangedEventType,
					Reduce: p.reduceChanged,
				},
				{
					Event:  instance.LabelPolicyActivatedEventType,
					Reduce: p.reduceActivated,
				},
				{
					Event:  instance.LabelPolicyLogoAddedEventType,
					Reduce: p.reduceLogoAdded,
				},
				{
					Event:  instance.LabelPolicyLogoRemovedEventType,
					Reduce: p.reduceLogoRemoved,
				},
				{
					Event:  instance.LabelPolicyIconAddedEventType,
					Reduce: p.reduceIconAdded,
				},
				{
					Event:  instance.LabelPolicyIconRemovedEventType,
					Reduce: p.reduceIconRemoved,
				},
				{
					Event:  instance.LabelPolicyLogoDarkAddedEventType,
					Reduce: p.reduceLogoAdded,
				},
				{
					Event:  instance.LabelPolicyLogoDarkRemovedEventType,
					Reduce: p.reduceLogoRemoved,
				},
				{
					Event:  instance.LabelPolicyIconDarkAddedEventType,
					Reduce: p.reduceIconAdded,
				},
				{
					Event:  instance.LabelPolicyIconDarkRemovedEventType,
					Reduce: p.reduceIconRemoved,
				},
				{
					Event:  instance.LabelPolicyFontAddedEventType,
					Reduce: p.reduceFontAdded,
				},
				{
					Event:  instance.LabelPolicyFontRemovedEventType,
					Reduce: p.reduceFontRemoved,
				},
				{
					Event:  instance.LabelPolicyAssetsRemovedEventType,
					Reduce: p.reduceAssetsRemoved,
				},
				{
					Event:  instance.InstanceRemovedEventType,
					Reduce: reduceInstanceRemovedHelper(LabelPolicyInstanceIDCol),
				},
			},
		},
	}
}

func (p *labelPolicyProjection) reduceAdded(event eventstore.Event) (*handler.Statement, error) {
	var policyEvent policy.LabelPolicyAddedEvent
	var isDefault bool
	switch e := event.(type) {
	case *org.LabelPolicyAddedEvent:
		policyEvent = e.LabelPolicyAddedEvent
		isDefault = false
	case *instance.LabelPolicyAddedEvent:
		policyEvent = e.LabelPolicyAddedEvent
		isDefault = true
	default:
		return nil, errors.ThrowInvalidArgumentf(nil, "PROJE-CSE7A", "reduce.wrong.event.type %v", []eventstore.EventType{org.LabelPolicyAddedEventType, instance.LabelPolicyAddedEventType})
	}
	return handler.NewCreateStatement(
		&policyEvent,
		[]handler.Column{
			handler.NewCol(LabelPolicyCreationDateCol, policyEvent.CreatedAt()),
			handler.NewCol(LabelPolicyChangeDateCol, policyEvent.CreatedAt()),
			handler.NewCol(LabelPolicySequenceCol, policyEvent.Sequence()),
			handler.NewCol(LabelPolicyIDCol, policyEvent.Aggregate().ID),
			handler.NewCol(LabelPolicyStateCol, domain.LabelPolicyStatePreview),
			handler.NewCol(LabelPolicyIsDefaultCol, isDefault),
			handler.NewCol(LabelPolicyResourceOwnerCol, policyEvent.Aggregate().ResourceOwner),
			handler.NewCol(LabelPolicyInstanceIDCol, policyEvent.Aggregate().InstanceID),
			handler.NewCol(LabelPolicyLightPrimaryColorCol, policyEvent.PrimaryColor),
			handler.NewCol(LabelPolicyLightBackgroundColorCol, policyEvent.BackgroundColor),
			handler.NewCol(LabelPolicyLightWarnColorCol, policyEvent.WarnColor),
			handler.NewCol(LabelPolicyLightFontColorCol, policyEvent.FontColor),
			handler.NewCol(LabelPolicyDarkPrimaryColorCol, policyEvent.PrimaryColorDark),
			handler.NewCol(LabelPolicyDarkBackgroundColorCol, policyEvent.BackgroundColorDark),
			handler.NewCol(LabelPolicyDarkWarnColorCol, policyEvent.WarnColorDark),
			handler.NewCol(LabelPolicyDarkFontColorCol, policyEvent.FontColorDark),
			handler.NewCol(LabelPolicyHideLoginNameSuffixCol, policyEvent.HideLoginNameSuffix),
			handler.NewCol(LabelPolicyShouldErrorPopupCol, policyEvent.ErrorMsgPopup),
			handler.NewCol(LabelPolicyWatermarkDisabledCol, policyEvent.DisableWatermark),
		}), nil
}

func (p *labelPolicyProjection) reduceChanged(event eventstore.Event) (*handler.Statement, error) {
	var policyEvent policy.LabelPolicyChangedEvent
	switch e := event.(type) {
	case *org.LabelPolicyChangedEvent:
		policyEvent = e.LabelPolicyChangedEvent
	case *instance.LabelPolicyChangedEvent:
		policyEvent = e.LabelPolicyChangedEvent
	default:
		return nil, errors.ThrowInvalidArgumentf(nil, "PROJE-qgVug", "reduce.wrong.event.type %v", []eventstore.EventType{org.LabelPolicyChangedEventType, instance.LabelPolicyChangedEventType})
	}
	cols := []handler.Column{
		handler.NewCol(LabelPolicyChangeDateCol, policyEvent.CreatedAt()),
		handler.NewCol(LabelPolicySequenceCol, policyEvent.Sequence()),
	}
	if policyEvent.PrimaryColor != nil {
		cols = append(cols, handler.NewCol(LabelPolicyLightPrimaryColorCol, *policyEvent.PrimaryColor))
	}
	if policyEvent.BackgroundColor != nil {
		cols = append(cols, handler.NewCol(LabelPolicyLightBackgroundColorCol, *policyEvent.BackgroundColor))
	}
	if policyEvent.WarnColor != nil {
		cols = append(cols, handler.NewCol(LabelPolicyLightWarnColorCol, *policyEvent.WarnColor))
	}
	if policyEvent.FontColor != nil {
		cols = append(cols, handler.NewCol(LabelPolicyLightFontColorCol, *policyEvent.FontColor))
	}
	if policyEvent.PrimaryColorDark != nil {
		cols = append(cols, handler.NewCol(LabelPolicyDarkPrimaryColorCol, *policyEvent.PrimaryColorDark))
	}
	if policyEvent.BackgroundColorDark != nil {
		cols = append(cols, handler.NewCol(LabelPolicyDarkBackgroundColorCol, *policyEvent.BackgroundColorDark))
	}
	if policyEvent.WarnColorDark != nil {
		cols = append(cols, handler.NewCol(LabelPolicyDarkWarnColorCol, *policyEvent.WarnColorDark))
	}
	if policyEvent.FontColorDark != nil {
		cols = append(cols, handler.NewCol(LabelPolicyDarkFontColorCol, *policyEvent.FontColorDark))
	}
	if policyEvent.HideLoginNameSuffix != nil {
		cols = append(cols, handler.NewCol(LabelPolicyHideLoginNameSuffixCol, *policyEvent.HideLoginNameSuffix))
	}
	if policyEvent.ErrorMsgPopup != nil {
		cols = append(cols, handler.NewCol(LabelPolicyShouldErrorPopupCol, *policyEvent.ErrorMsgPopup))
	}
	if policyEvent.DisableWatermark != nil {
		cols = append(cols, handler.NewCol(LabelPolicyWatermarkDisabledCol, *policyEvent.DisableWatermark))
	}
	return handler.NewUpdateStatement(
		&policyEvent,
		cols,
		[]handler.Condition{
			handler.NewCond(LabelPolicyIDCol, policyEvent.Aggregate().ID),
			handler.NewCond(LabelPolicyStateCol, domain.LabelPolicyStatePreview),
			handler.NewCond(LabelPolicyInstanceIDCol, event.Aggregate().InstanceID),
		}), nil
}

func (p *labelPolicyProjection) reduceRemoved(event eventstore.Event) (*handler.Statement, error) {
	policyEvent, ok := event.(*org.LabelPolicyRemovedEvent)
	if !ok {
		return nil, errors.ThrowInvalidArgumentf(nil, "PROJE-ATMBz", "reduce.wrong.event.type %s", org.LabelPolicyRemovedEventType)
	}
	return handler.NewDeleteStatement(
		policyEvent,
		[]handler.Condition{
			handler.NewCond(LabelPolicyIDCol, policyEvent.Aggregate().ID),
			handler.NewCond(LabelPolicyInstanceIDCol, event.Aggregate().InstanceID),
		}), nil
}

func (p *labelPolicyProjection) reduceActivated(event eventstore.Event) (*handler.Statement, error) {
	switch event.(type) {
	case *org.LabelPolicyActivatedEvent, *instance.LabelPolicyActivatedEvent:
		// everything ok
	default:
		return nil, errors.ThrowInvalidArgumentf(nil, "PROJE-dldEU", "reduce.wrong.event.type %v", []eventstore.EventType{org.LabelPolicyActivatedEventType, instance.LabelPolicyActivatedEventType})
	}
	return handler.NewCopyStatement(
		event,
		[]handler.Column{
			handler.NewCol(LabelPolicyInstanceIDCol, nil),
			handler.NewCol(LabelPolicyIDCol, nil),
			handler.NewCol(LabelPolicyStateCol, nil),
		},
		[]handler.Column{
			handler.NewCol(LabelPolicyChangeDateCol, event.CreatedAt()),
			handler.NewCol(LabelPolicySequenceCol, event.Sequence()),
			handler.NewCol(LabelPolicyStateCol, domain.LabelPolicyStateActive),
			handler.NewCol(LabelPolicyCreationDateCol, nil),
			handler.NewCol(LabelPolicyResourceOwnerCol, nil),
			handler.NewCol(LabelPolicyInstanceIDCol, nil),
			handler.NewCol(LabelPolicyIDCol, nil),
			handler.NewCol(LabelPolicyIsDefaultCol, nil),
			handler.NewCol(LabelPolicyHideLoginNameSuffixCol, nil),
			handler.NewCol(LabelPolicyFontURLCol, nil),
			handler.NewCol(LabelPolicyWatermarkDisabledCol, nil),
			handler.NewCol(LabelPolicyShouldErrorPopupCol, nil),
			handler.NewCol(LabelPolicyLightPrimaryColorCol, nil),
			handler.NewCol(LabelPolicyLightWarnColorCol, nil),
			handler.NewCol(LabelPolicyLightBackgroundColorCol, nil),
			handler.NewCol(LabelPolicyLightFontColorCol, nil),
			handler.NewCol(LabelPolicyLightLogoURLCol, nil),
			handler.NewCol(LabelPolicyLightIconURLCol, nil),
			handler.NewCol(LabelPolicyDarkPrimaryColorCol, nil),
			handler.NewCol(LabelPolicyDarkWarnColorCol, nil),
			handler.NewCol(LabelPolicyDarkBackgroundColorCol, nil),
			handler.NewCol(LabelPolicyDarkFontColorCol, nil),
			handler.NewCol(LabelPolicyDarkLogoURLCol, nil),
			handler.NewCol(LabelPolicyDarkIconURLCol, nil),
		},
		[]handler.Column{
			handler.NewCol(LabelPolicyChangeDateCol, nil),
			handler.NewCol(LabelPolicySequenceCol, nil),
			handler.NewCol(LabelPolicyStateCol, nil),
			handler.NewCol(LabelPolicyCreationDateCol, nil),
			handler.NewCol(LabelPolicyResourceOwnerCol, nil),
			handler.NewCol(LabelPolicyInstanceIDCol, nil),
			handler.NewCol(LabelPolicyIDCol, nil),
			handler.NewCol(LabelPolicyIsDefaultCol, nil),
			handler.NewCol(LabelPolicyHideLoginNameSuffixCol, nil),
			handler.NewCol(LabelPolicyFontURLCol, nil),
			handler.NewCol(LabelPolicyWatermarkDisabledCol, nil),
			handler.NewCol(LabelPolicyShouldErrorPopupCol, nil),
			handler.NewCol(LabelPolicyLightPrimaryColorCol, nil),
			handler.NewCol(LabelPolicyLightWarnColorCol, nil),
			handler.NewCol(LabelPolicyLightBackgroundColorCol, nil),
			handler.NewCol(LabelPolicyLightFontColorCol, nil),
			handler.NewCol(LabelPolicyLightLogoURLCol, nil),
			handler.NewCol(LabelPolicyLightIconURLCol, nil),
			handler.NewCol(LabelPolicyDarkPrimaryColorCol, nil),
			handler.NewCol(LabelPolicyDarkWarnColorCol, nil),
			handler.NewCol(LabelPolicyDarkBackgroundColorCol, nil),
			handler.NewCol(LabelPolicyDarkFontColorCol, nil),
			handler.NewCol(LabelPolicyDarkLogoURLCol, nil),
			handler.NewCol(LabelPolicyDarkIconURLCol, nil),
		},
		[]handler.NamespacedCondition{
			handler.NewNamespacedCondition(LabelPolicyIDCol, event.Aggregate().ID),
			handler.NewNamespacedCondition(LabelPolicyStateCol, domain.LabelPolicyStatePreview),
			handler.NewNamespacedCondition(LabelPolicyInstanceIDCol, event.Aggregate().InstanceID),
		}), nil
}

func (p *labelPolicyProjection) reduceLogoAdded(event eventstore.Event) (*handler.Statement, error) {
	var storeKey handler.Column
	switch e := event.(type) {
	case *org.LabelPolicyLogoAddedEvent:
		storeKey = handler.NewCol(LabelPolicyLightLogoURLCol, e.StoreKey)
	case *instance.LabelPolicyLogoAddedEvent:
		storeKey = handler.NewCol(LabelPolicyLightLogoURLCol, e.StoreKey)
	case *org.LabelPolicyLogoDarkAddedEvent:
		storeKey = handler.NewCol(LabelPolicyDarkLogoURLCol, e.StoreKey)
	case *instance.LabelPolicyLogoDarkAddedEvent:
		storeKey = handler.NewCol(LabelPolicyDarkLogoURLCol, e.StoreKey)
	default:
		return nil, errors.ThrowInvalidArgumentf(nil, "PROJE-4wbOI", "reduce.wrong.event.type %v", []eventstore.EventType{org.LabelPolicyLogoAddedEventType, instance.LabelPolicyLogoAddedEventType, org.LabelPolicyLogoDarkAddedEventType, instance.LabelPolicyLogoDarkAddedEventType})
	}

	return handler.NewUpdateStatement(
		event,
		[]handler.Column{
			handler.NewCol(LabelPolicyChangeDateCol, event.CreatedAt()),
			handler.NewCol(LabelPolicySequenceCol, event.Sequence()),
			storeKey,
		},
		[]handler.Condition{
			handler.NewCond(LabelPolicyIDCol, event.Aggregate().ID),
			handler.NewCond(LabelPolicyStateCol, domain.LabelPolicyStatePreview),
			handler.NewCond(LabelPolicyInstanceIDCol, event.Aggregate().InstanceID),
		}), nil
}

func (p *labelPolicyProjection) reduceLogoRemoved(event eventstore.Event) (*handler.Statement, error) {
	var col string
	switch event.(type) {
	case *org.LabelPolicyLogoRemovedEvent:
		col = LabelPolicyLightLogoURLCol
	case *instance.LabelPolicyLogoRemovedEvent:
		col = LabelPolicyLightLogoURLCol
	case *org.LabelPolicyLogoDarkRemovedEvent:
		col = LabelPolicyDarkLogoURLCol
	case *instance.LabelPolicyLogoDarkRemovedEvent:
		col = LabelPolicyDarkLogoURLCol
	default:
		return nil, errors.ThrowInvalidArgumentf(nil, "PROJE-kg8H4", "reduce.wrong.event.type %v", []eventstore.EventType{org.LabelPolicyLogoRemovedEventType, instance.LabelPolicyLogoRemovedEventType, org.LabelPolicyLogoDarkRemovedEventType, instance.LabelPolicyLogoDarkRemovedEventType})
	}

	return handler.NewUpdateStatement(
		event,
		[]handler.Column{
			handler.NewCol(LabelPolicyChangeDateCol, event.CreatedAt()),
			handler.NewCol(LabelPolicySequenceCol, event.Sequence()),
			handler.NewCol(col, nil),
		},
		[]handler.Condition{
			handler.NewCond(LabelPolicyIDCol, event.Aggregate().ID),
			handler.NewCond(LabelPolicyStateCol, domain.LabelPolicyStatePreview),
			handler.NewCond(LabelPolicyInstanceIDCol, event.Aggregate().InstanceID),
		}), nil
}

func (p *labelPolicyProjection) reduceIconAdded(event eventstore.Event) (*handler.Statement, error) {
	var storeKey handler.Column
	switch e := event.(type) {
	case *org.LabelPolicyIconAddedEvent:
		storeKey = handler.NewCol(LabelPolicyLightIconURLCol, e.StoreKey)
	case *instance.LabelPolicyIconAddedEvent:
		storeKey = handler.NewCol(LabelPolicyLightIconURLCol, e.StoreKey)
	case *org.LabelPolicyIconDarkAddedEvent:
		storeKey = handler.NewCol(LabelPolicyDarkIconURLCol, e.StoreKey)
	case *instance.LabelPolicyIconDarkAddedEvent:
		storeKey = handler.NewCol(LabelPolicyDarkIconURLCol, e.StoreKey)
	default:
		return nil, errors.ThrowInvalidArgumentf(nil, "PROJE-e2JFz", "reduce.wrong.event.type %v", []eventstore.EventType{org.LabelPolicyIconAddedEventType, instance.LabelPolicyIconAddedEventType, org.LabelPolicyIconDarkAddedEventType, instance.LabelPolicyIconDarkAddedEventType})
	}

	return handler.NewUpdateStatement(
		event,
		[]handler.Column{
			handler.NewCol(LabelPolicyChangeDateCol, event.CreatedAt()),
			handler.NewCol(LabelPolicySequenceCol, event.Sequence()),
			storeKey,
		},
		[]handler.Condition{
			handler.NewCond(LabelPolicyIDCol, event.Aggregate().ID),
			handler.NewCond(LabelPolicyStateCol, domain.LabelPolicyStatePreview),
			handler.NewCond(LabelPolicyInstanceIDCol, event.Aggregate().InstanceID),
		}), nil
}

func (p *labelPolicyProjection) reduceIconRemoved(event eventstore.Event) (*handler.Statement, error) {
	var col string
	switch event.(type) {
	case *org.LabelPolicyIconRemovedEvent:
		col = LabelPolicyLightIconURLCol
	case *instance.LabelPolicyIconRemovedEvent:
		col = LabelPolicyLightIconURLCol
	case *org.LabelPolicyIconDarkRemovedEvent:
		col = LabelPolicyDarkIconURLCol
	case *instance.LabelPolicyIconDarkRemovedEvent:
		col = LabelPolicyDarkIconURLCol
	default:
		return nil, errors.ThrowInvalidArgumentf(nil, "PROJE-gfgbY", "reduce.wrong.event.type %v", []eventstore.EventType{org.LabelPolicyIconRemovedEventType, instance.LabelPolicyIconRemovedEventType, org.LabelPolicyIconDarkRemovedEventType, instance.LabelPolicyIconDarkRemovedEventType})
	}

	return handler.NewUpdateStatement(
		event,
		[]handler.Column{
			handler.NewCol(LabelPolicyChangeDateCol, event.CreatedAt()),
			handler.NewCol(LabelPolicySequenceCol, event.Sequence()),
			handler.NewCol(col, nil),
		},
		[]handler.Condition{
			handler.NewCond(LabelPolicyIDCol, event.Aggregate().ID),
			handler.NewCond(LabelPolicyStateCol, domain.LabelPolicyStatePreview),
			handler.NewCond(LabelPolicyInstanceIDCol, event.Aggregate().InstanceID),
		}), nil
}

func (p *labelPolicyProjection) reduceFontAdded(event eventstore.Event) (*handler.Statement, error) {
	var storeKey handler.Column
	switch e := event.(type) {
	case *org.LabelPolicyFontAddedEvent:
		storeKey = handler.NewCol(LabelPolicyFontURLCol, e.StoreKey)
	case *instance.LabelPolicyFontAddedEvent:
		storeKey = handler.NewCol(LabelPolicyFontURLCol, e.StoreKey)
	default:
		return nil, errors.ThrowInvalidArgumentf(nil, "PROJE-65i9W", "reduce.wrong.event.type %v", []eventstore.EventType{org.LabelPolicyFontAddedEventType, instance.LabelPolicyFontAddedEventType})
	}

	return handler.NewUpdateStatement(
		event,
		[]handler.Column{
			handler.NewCol(LabelPolicyChangeDateCol, event.CreatedAt()),
			handler.NewCol(LabelPolicySequenceCol, event.Sequence()),
			storeKey,
		},
		[]handler.Condition{
			handler.NewCond(LabelPolicyIDCol, event.Aggregate().ID),
			handler.NewCond(LabelPolicyStateCol, domain.LabelPolicyStatePreview),
			handler.NewCond(LabelPolicyInstanceIDCol, event.Aggregate().InstanceID),
		}), nil
}

func (p *labelPolicyProjection) reduceFontRemoved(event eventstore.Event) (*handler.Statement, error) {
	var col string
	switch event.(type) {
	case *org.LabelPolicyFontRemovedEvent:
		col = LabelPolicyFontURLCol
	case *instance.LabelPolicyFontRemovedEvent:
		col = LabelPolicyFontURLCol
	default:
		return nil, errors.ThrowInvalidArgumentf(nil, "PROJE-xf32J", "reduce.wrong.event.type %v", []eventstore.EventType{org.LabelPolicyFontRemovedEventType, instance.LabelPolicyFontRemovedEventType})
	}

	return handler.NewUpdateStatement(
		event,
		[]handler.Column{
			handler.NewCol(LabelPolicyChangeDateCol, event.CreatedAt()),
			handler.NewCol(LabelPolicySequenceCol, event.Sequence()),
			handler.NewCol(col, nil),
		},
		[]handler.Condition{
			handler.NewCond(LabelPolicyIDCol, event.Aggregate().ID),
			handler.NewCond(LabelPolicyStateCol, domain.LabelPolicyStatePreview),
			handler.NewCond(LabelPolicyInstanceIDCol, event.Aggregate().InstanceID),
		}), nil
}

func (p *labelPolicyProjection) reduceAssetsRemoved(event eventstore.Event) (*handler.Statement, error) {
	switch event.(type) {
	case *org.LabelPolicyAssetsRemovedEvent, *instance.LabelPolicyAssetsRemovedEvent:
		//ok
	default:
		return nil, errors.ThrowInvalidArgumentf(nil, "PROJE-qi39A", "reduce.wrong.event.type %v", []eventstore.EventType{org.LabelPolicyAssetsRemovedEventType, instance.LabelPolicyAssetsRemovedEventType})
	}

	return handler.NewUpdateStatement(
		event,
		[]handler.Column{
			handler.NewCol(LabelPolicyChangeDateCol, event.CreatedAt()),
			handler.NewCol(LabelPolicySequenceCol, event.Sequence()),
			handler.NewCol(LabelPolicyLightLogoURLCol, nil),
			handler.NewCol(LabelPolicyLightIconURLCol, nil),
			handler.NewCol(LabelPolicyDarkLogoURLCol, nil),
			handler.NewCol(LabelPolicyDarkIconURLCol, nil),
			handler.NewCol(LabelPolicyFontURLCol, nil),
		},
		[]handler.Condition{
			handler.NewCond(LabelPolicyIDCol, event.Aggregate().ID),
			handler.NewCond(LabelPolicyStateCol, domain.LabelPolicyStatePreview),
			handler.NewCond(LabelPolicyInstanceIDCol, event.Aggregate().InstanceID),
		}), nil
}

func (p *labelPolicyProjection) reduceOwnerRemoved(event eventstore.Event) (*handler.Statement, error) {
	e, ok := event.(*org.OrgRemovedEvent)
	if !ok {
		return nil, errors.ThrowInvalidArgumentf(nil, "PROJE-Su6pX", "reduce.wrong.event.type %s", org.OrgRemovedEventType)
	}

<<<<<<< HEAD
	return handler.NewUpdateStatement(
		e,
		[]handler.Column{
			handler.NewCol(LabelPolicyChangeDateCol, e.CreatedAt()),
			handler.NewCol(LabelPolicySequenceCol, e.Sequence()),
			handler.NewCol(LabelPolicyOwnerRemovedCol, true),
		},
=======
	return crdb.NewDeleteStatement(
		e,
>>>>>>> c3c2a43d
		[]handler.Condition{
			handler.NewCond(LabelPolicyInstanceIDCol, e.Aggregate().InstanceID),
			handler.NewCond(LabelPolicyResourceOwnerCol, e.Aggregate().ID),
		},
	), nil
}<|MERGE_RESOLUTION|>--- conflicted
+++ resolved
@@ -608,18 +608,8 @@
 		return nil, errors.ThrowInvalidArgumentf(nil, "PROJE-Su6pX", "reduce.wrong.event.type %s", org.OrgRemovedEventType)
 	}
 
-<<<<<<< HEAD
-	return handler.NewUpdateStatement(
+	return handler.NewDeleteStatement(
 		e,
-		[]handler.Column{
-			handler.NewCol(LabelPolicyChangeDateCol, e.CreatedAt()),
-			handler.NewCol(LabelPolicySequenceCol, e.Sequence()),
-			handler.NewCol(LabelPolicyOwnerRemovedCol, true),
-		},
-=======
-	return crdb.NewDeleteStatement(
-		e,
->>>>>>> c3c2a43d
 		[]handler.Condition{
 			handler.NewCond(LabelPolicyInstanceIDCol, e.Aggregate().InstanceID),
 			handler.NewCond(LabelPolicyResourceOwnerCol, e.Aggregate().ID),
