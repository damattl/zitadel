package projection

import (
	"testing"

	"github.com/zitadel/zitadel/internal/domain"
	"github.com/zitadel/zitadel/internal/errors"
	"github.com/zitadel/zitadel/internal/eventstore"
	"github.com/zitadel/zitadel/internal/eventstore/handler"
	"github.com/zitadel/zitadel/internal/eventstore/repository"
	"github.com/zitadel/zitadel/internal/repository/instance"
	"github.com/zitadel/zitadel/internal/repository/org"
	"github.com/zitadel/zitadel/internal/repository/project"
	"github.com/zitadel/zitadel/internal/repository/user"
)

func TestAuthNKeyProjection_reduces(t *testing.T) {
	type args struct {
		event func(t *testing.T) eventstore.Event
	}
	tests := []struct {
		name   string
		args   args
		reduce func(event eventstore.Event) (*handler.Statement, error)
		want   wantReduce
	}{
		{
			name: "reduceAuthNKeyAdded app",
			args: args{
				event: getEvent(testEvent(
					repository.EventType(project.ApplicationKeyAddedEventType),
					project.AggregateType,
					[]byte(`{"applicationId": "appId", "clientId":"clientId","keyId": "keyId", "type": 1, "expirationDate": "2021-11-30T15:00:00Z", "publicKey": "cHVibGljS2V5"}`),
				), project.ApplicationKeyAddedEventMapper),
			},
			reduce: (&authNKeyProjection{}).reduceAuthNKeyAdded,
			want: wantReduce{
				aggregateType:    eventstore.AggregateType("project"),
				sequence:         15,
				previousSequence: 10,
				executer: &testExecuter{
					executions: []execution{
						{
							expectedStmt: "INSERT INTO projections.authn_keys2 (id, creation_date, change_date, resource_owner, instance_id, aggregate_id, sequence, object_id, expiration, identifier, public_key, type) VALUES ($1, $2, $3, $4, $5, $6, $7, $8, $9, $10, $11, $12)",
							expectedArgs: []interface{}{
								"keyId",
								anyArg{},
								anyArg{},
								"ro-id",
								"instance-id",
								"agg-id",
								uint64(15),
								"appId",
								anyArg{},
								"clientId",
								[]byte("publicKey"),
								domain.AuthNKeyTypeJSON,
							},
						},
					},
				},
			},
		},
		{
			name: "reduceAuthNKeyAdded user",
			args: args{
				event: getEvent(testEvent(
					repository.EventType(user.MachineKeyAddedEventType),
					user.AggregateType,
					[]byte(`{"keyId": "keyId", "type": 1, "expirationDate": "2021-11-30T15:00:00Z", "publicKey": "cHVibGljS2V5"}`),
				), user.MachineKeyAddedEventMapper),
			},
			reduce: (&authNKeyProjection{}).reduceAuthNKeyAdded,
			want: wantReduce{
				aggregateType:    eventstore.AggregateType("user"),
				sequence:         15,
				previousSequence: 10,
				executer: &testExecuter{
					executions: []execution{
						{
							expectedStmt: "INSERT INTO projections.authn_keys2 (id, creation_date, change_date, resource_owner, instance_id, aggregate_id, sequence, object_id, expiration, identifier, public_key, type) VALUES ($1, $2, $3, $4, $5, $6, $7, $8, $9, $10, $11, $12)",
							expectedArgs: []interface{}{
								"keyId",
								anyArg{},
								anyArg{},
								"ro-id",
								"instance-id",
								"agg-id",
								uint64(15),
								"agg-id",
								anyArg{},
								"agg-id",
								[]byte("publicKey"),
								domain.AuthNKeyTypeJSON,
							},
						},
					},
				},
			},
		},
		{
			name: "reduceAuthNKeyRemoved app key",
			args: args{
				event: getEvent(testEvent(
					repository.EventType(project.ApplicationKeyRemovedEventType),
					project.AggregateType,
					[]byte(`{"keyId": "keyId"}`),
				), project.ApplicationKeyRemovedEventMapper),
			},
			reduce: (&authNKeyProjection{}).reduceAuthNKeyRemoved,
			want: wantReduce{
				aggregateType:    eventstore.AggregateType("project"),
				sequence:         15,
				previousSequence: 10,
				executer: &testExecuter{
					executions: []execution{
						{
<<<<<<< HEAD
							expectedStmt: "DELETE FROM projections.authn_keys2 WHERE (id = $1)",
=======
							expectedStmt: "DELETE FROM projections.authn_keys WHERE (id = $1) AND (instance_id = $2)",
>>>>>>> 6c7a05ea
							expectedArgs: []interface{}{
								"keyId",
								"instance-id",
							},
						},
					},
				},
			},
		},
		{
			name: "reduceAuthNKeyEnabledChanged api no change",
			args: args{
				event: getEvent(testEvent(
					repository.EventType(project.APIConfigChangedType),
					project.AggregateType,
					[]byte(`{"appId": "appId"}`),
				), project.APIConfigChangedEventMapper),
			},
			reduce: (&authNKeyProjection{}).reduceAuthNKeyEnabledChanged,
			want: wantReduce{
				aggregateType:    eventstore.AggregateType("project"),
				sequence:         15,
				previousSequence: 10,
				executer: &testExecuter{
					executions: []execution{},
				},
			},
		},
		{
			name: "reduceAuthNKeyEnabledChanged api config basic",
			args: args{
				event: getEvent(testEvent(
					repository.EventType(project.APIConfigChangedType),
					project.AggregateType,
					[]byte(`{"appId": "appId", "authMethodType": 0}`),
				), project.APIConfigChangedEventMapper),
			},
			reduce: (&authNKeyProjection{}).reduceAuthNKeyEnabledChanged,
			want: wantReduce{
				aggregateType:    eventstore.AggregateType("project"),
				sequence:         15,
				previousSequence: 10,
				executer: &testExecuter{
					executions: []execution{
						{
<<<<<<< HEAD
							expectedStmt: "UPDATE projections.authn_keys2 SET (change_date, sequence, enabled) = ($1, $2, $3) WHERE (object_id = $4)",
=======
							expectedStmt: "UPDATE projections.authn_keys SET enabled = $1 WHERE (object_id = $2) AND (instance_id = $3)",
>>>>>>> 6c7a05ea
							expectedArgs: []interface{}{
								anyArg{},
								uint64(15),
								false,
								"appId",
								"instance-id",
							},
						},
					},
				},
			},
		},
		{
			name: "reduceAuthNKeyEnabledChanged api config jwt",
			args: args{
				event: getEvent(testEvent(
					repository.EventType(project.APIConfigChangedType),
					project.AggregateType,
					[]byte(`{"appId": "appId", "authMethodType": 1}`),
				), project.APIConfigChangedEventMapper),
			},
			reduce: (&authNKeyProjection{}).reduceAuthNKeyEnabledChanged,
			want: wantReduce{
				aggregateType:    eventstore.AggregateType("project"),
				sequence:         15,
				previousSequence: 10,
				executer: &testExecuter{
					executions: []execution{
						{
<<<<<<< HEAD
							expectedStmt: "UPDATE projections.authn_keys2 SET (change_date, sequence, enabled) = ($1, $2, $3) WHERE (object_id = $4)",
=======
							expectedStmt: "UPDATE projections.authn_keys SET enabled = $1 WHERE (object_id = $2) AND (instance_id = $3)",
>>>>>>> 6c7a05ea
							expectedArgs: []interface{}{
								anyArg{},
								uint64(15),
								true,
								"appId",
								"instance-id",
							},
						},
					},
				},
			},
		},
		{
			name: "reduceAuthNKeyRemoved app key",
			args: args{
				event: getEvent(testEvent(
					repository.EventType(user.MachineKeyRemovedEventType),
					user.AggregateType,
					[]byte(`{"keyId": "keyId"}`),
				), user.MachineKeyRemovedEventMapper),
			},
			reduce: (&authNKeyProjection{}).reduceAuthNKeyRemoved,
			want: wantReduce{
				aggregateType:    eventstore.AggregateType("user"),
				sequence:         15,
				previousSequence: 10,
				executer: &testExecuter{
					executions: []execution{
						{
<<<<<<< HEAD
							expectedStmt: "DELETE FROM projections.authn_keys2 WHERE (id = $1)",
=======
							expectedStmt: "DELETE FROM projections.authn_keys WHERE (id = $1) AND (instance_id = $2)",
>>>>>>> 6c7a05ea
							expectedArgs: []interface{}{
								"keyId",
								"instance-id",
							},
						},
					},
				},
			},
		},
		{
			name: "reduceInstanceRemoved",
			args: args{
				event: getEvent(testEvent(
					repository.EventType(instance.InstanceRemovedEventType),
					instance.AggregateType,
					nil,
				), instance.InstanceRemovedEventMapper),
			},
			reduce: reduceInstanceRemovedHelper(AuthNKeyInstanceIDCol),
			want: wantReduce{
				aggregateType:    eventstore.AggregateType("instance"),
				sequence:         15,
				previousSequence: 10,
				executer: &testExecuter{
					executions: []execution{
						{
							expectedStmt: "DELETE FROM projections.authn_keys2 WHERE (instance_id = $1)",
							expectedArgs: []interface{}{
								"agg-id",
							},
						},
					},
				},
			},
		},
		{
			name: "reduceAuthNKeyEnabledChanged oidc no change",
			args: args{
				event: getEvent(testEvent(
					repository.EventType(project.OIDCConfigChangedType),
					project.AggregateType,
					[]byte(`{"appId": "appId"}`),
				), project.OIDCConfigChangedEventMapper),
			},
			reduce: (&authNKeyProjection{}).reduceAuthNKeyEnabledChanged,
			want: wantReduce{
				aggregateType:    eventstore.AggregateType("project"),
				sequence:         15,
				previousSequence: 10,
				executer: &testExecuter{
					executions: []execution{},
				},
			},
		},
		{
			name: "reduceAuthNKeyEnabledChanged oidc config basic",
			args: args{
				event: getEvent(testEvent(
					repository.EventType(project.OIDCConfigChangedType),
					project.AggregateType,
					[]byte(`{"appId": "appId", "authMethodType": 0}`),
				), project.OIDCConfigChangedEventMapper),
			},
			reduce: (&authNKeyProjection{}).reduceAuthNKeyEnabledChanged,
			want: wantReduce{
				aggregateType:    eventstore.AggregateType("project"),
				sequence:         15,
				previousSequence: 10,
				executer: &testExecuter{
					executions: []execution{
						{
<<<<<<< HEAD
							expectedStmt: "UPDATE projections.authn_keys2 SET (change_date, sequence, enabled) = ($1, $2, $3) WHERE (object_id = $4)",
=======
							expectedStmt: "UPDATE projections.authn_keys SET enabled = $1 WHERE (object_id = $2) AND (instance_id = $3)",
>>>>>>> 6c7a05ea
							expectedArgs: []interface{}{
								anyArg{},
								uint64(15),
								false,
								"appId",
								"instance-id",
							},
						},
					},
				},
			},
		},
		{
			name: "reduceAuthNKeyEnabledChanged oidc config jwt",
			args: args{
				event: getEvent(testEvent(
					repository.EventType(project.OIDCConfigChangedType),
					project.AggregateType,
					[]byte(`{"appId": "appId", "authMethodType": 3}`),
				), project.OIDCConfigChangedEventMapper),
			},
			reduce: (&authNKeyProjection{}).reduceAuthNKeyEnabledChanged,
			want: wantReduce{
				aggregateType:    eventstore.AggregateType("project"),
				sequence:         15,
				previousSequence: 10,
				executer: &testExecuter{
					executions: []execution{
						{
<<<<<<< HEAD
							expectedStmt: "UPDATE projections.authn_keys2 SET (change_date, sequence, enabled) = ($1, $2, $3) WHERE (object_id = $4)",
=======
							expectedStmt: "UPDATE projections.authn_keys SET enabled = $1 WHERE (object_id = $2) AND (instance_id = $3)",
>>>>>>> 6c7a05ea
							expectedArgs: []interface{}{
								anyArg{},
								uint64(15),
								true,
								"appId",
								"instance-id",
							},
						},
					},
				},
			},
		},
		{
			name: "reduceAuthNKeyRemoved app key removed",
			args: args{
				event: getEvent(testEvent(
					repository.EventType(project.ApplicationKeyRemovedEventType),
					project.AggregateType,
					[]byte(`{"keyId": "keyId"}`),
				), project.ApplicationKeyRemovedEventMapper),
			},
			reduce: (&authNKeyProjection{}).reduceAuthNKeyRemoved,
			want: wantReduce{
				aggregateType:    eventstore.AggregateType("project"),
				sequence:         15,
				previousSequence: 10,
				executer: &testExecuter{
					executions: []execution{
						{
<<<<<<< HEAD
							expectedStmt: "DELETE FROM projections.authn_keys2 WHERE (id = $1)",
=======
							expectedStmt: "DELETE FROM projections.authn_keys WHERE (id = $1) AND (instance_id = $2)",
>>>>>>> 6c7a05ea
							expectedArgs: []interface{}{
								"keyId",
								"instance-id",
							},
						},
					},
				},
			},
		},
		{
			name: "reduceAuthNKeyRemoved app removed",
			args: args{
				event: getEvent(testEvent(
					repository.EventType(project.ApplicationRemovedType),
					project.AggregateType,
					[]byte(`{"appId": "appId"}`),
				), project.ApplicationRemovedEventMapper),
			},
			reduce: (&authNKeyProjection{}).reduceAuthNKeyRemoved,
			want: wantReduce{
				aggregateType:    eventstore.AggregateType("project"),
				sequence:         15,
				previousSequence: 10,
				executer: &testExecuter{
					executions: []execution{
						{
<<<<<<< HEAD
							expectedStmt: "DELETE FROM projections.authn_keys2 WHERE (object_id = $1)",
=======
							expectedStmt: "DELETE FROM projections.authn_keys WHERE (object_id = $1) AND (instance_id = $2)",
>>>>>>> 6c7a05ea
							expectedArgs: []interface{}{
								"appId",
								"instance-id",
							},
						},
					},
				},
			},
		},
		{
			name: "reduceAuthNKeyRemoved project removed",
			args: args{
				event: getEvent(testEvent(
					repository.EventType(project.ProjectRemovedType),
					project.AggregateType,
					nil,
				), project.ProjectRemovedEventMapper),
			},
			reduce: (&authNKeyProjection{}).reduceAuthNKeyRemoved,
			want: wantReduce{
				aggregateType:    eventstore.AggregateType("project"),
				sequence:         15,
				previousSequence: 10,
				executer: &testExecuter{
					executions: []execution{
						{
<<<<<<< HEAD
							expectedStmt: "DELETE FROM projections.authn_keys2 WHERE (aggregate_id = $1)",
=======
							expectedStmt: "DELETE FROM projections.authn_keys WHERE (aggregate_id = $1) AND (instance_id = $2)",
>>>>>>> 6c7a05ea
							expectedArgs: []interface{}{
								"agg-id",
								"instance-id",
							},
						},
					},
				},
			},
		},
		{
			name: "reduceAuthNKeyRemoved machine key removed",
			args: args{
				event: getEvent(testEvent(
					repository.EventType(user.MachineKeyRemovedEventType),
					user.AggregateType,
					[]byte(`{"keyId": "keyId"}`),
				), user.MachineKeyRemovedEventMapper),
			},
			reduce: (&authNKeyProjection{}).reduceAuthNKeyRemoved,
			want: wantReduce{
				aggregateType:    eventstore.AggregateType("user"),
				sequence:         15,
				previousSequence: 10,
				executer: &testExecuter{
					executions: []execution{
						{
<<<<<<< HEAD
							expectedStmt: "DELETE FROM projections.authn_keys2 WHERE (id = $1)",
=======
							expectedStmt: "DELETE FROM projections.authn_keys WHERE (id = $1) AND (instance_id = $2)",
>>>>>>> 6c7a05ea
							expectedArgs: []interface{}{
								"keyId",
								"instance-id",
							},
						},
					},
				},
			},
		},
		{
			name: "reduceAuthNKeyRemoved user removed",
			args: args{
				event: getEvent(testEvent(
					repository.EventType(user.UserRemovedType),
					user.AggregateType,
					[]byte(`{"keyId": "keyId"}`),
				), user.UserRemovedEventMapper),
			},
			reduce: (&authNKeyProjection{}).reduceAuthNKeyRemoved,
			want: wantReduce{
				aggregateType:    eventstore.AggregateType("user"),
				sequence:         15,
				previousSequence: 10,
				executer: &testExecuter{
					executions: []execution{
						{
<<<<<<< HEAD
							expectedStmt: "DELETE FROM projections.authn_keys2 WHERE (aggregate_id = $1)",
=======
							expectedStmt: "DELETE FROM projections.authn_keys WHERE (aggregate_id = $1) AND (instance_id = $2)",
>>>>>>> 6c7a05ea
							expectedArgs: []interface{}{
								"agg-id",
								"instance-id",
							},
						},
					},
				},
			},
		},
		{
			name: "reduceOwnerRemoved",
			args: args{
				event: getEvent(testEvent(
					repository.EventType(org.OrgRemovedEventType),
					org.AggregateType,
					nil,
				), org.OrgRemovedEventMapper),
			},
			reduce: (&authNKeyProjection{}).reduceOwnerRemoved,
			want: wantReduce{
				aggregateType:    eventstore.AggregateType("org"),
				sequence:         15,
				previousSequence: 10,
				executer: &testExecuter{
					executions: []execution{
						{
							expectedStmt: "UPDATE projections.authn_keys2 SET (change_date, sequence, owner_removed) = ($1, $2, $3) WHERE (instance_id = $4) AND (resource_owner = $5)",
							expectedArgs: []interface{}{
								anyArg{},
								uint64(15),
								true,
								"instance-id",
								"agg-id",
							},
						},
					},
				},
			},
		},
	}
	for _, tt := range tests {
		t.Run(tt.name, func(t *testing.T) {
			event := baseEvent(t)
			got, err := tt.reduce(event)
			if !errors.IsErrorInvalidArgument(err) {
				t.Errorf("no wrong event mapping: %v, got: %v", err, got)
			}

			event = tt.args.event(t)
			got, err = tt.reduce(event)
			assertReduce(t, got, err, AuthNKeyTable, tt.want)
		})
	}
}<|MERGE_RESOLUTION|>--- conflicted
+++ resolved
@@ -115,11 +115,7 @@
 				executer: &testExecuter{
 					executions: []execution{
 						{
-<<<<<<< HEAD
-							expectedStmt: "DELETE FROM projections.authn_keys2 WHERE (id = $1)",
-=======
-							expectedStmt: "DELETE FROM projections.authn_keys WHERE (id = $1) AND (instance_id = $2)",
->>>>>>> 6c7a05ea
+							expectedStmt: "DELETE FROM projections.authn_keys2 WHERE (id = $1) AND (instance_id = $2)",
 							expectedArgs: []interface{}{
 								"keyId",
 								"instance-id",
@@ -165,11 +161,7 @@
 				executer: &testExecuter{
 					executions: []execution{
 						{
-<<<<<<< HEAD
-							expectedStmt: "UPDATE projections.authn_keys2 SET (change_date, sequence, enabled) = ($1, $2, $3) WHERE (object_id = $4)",
-=======
-							expectedStmt: "UPDATE projections.authn_keys SET enabled = $1 WHERE (object_id = $2) AND (instance_id = $3)",
->>>>>>> 6c7a05ea
+							expectedStmt: "UPDATE projections.authn_keys2 SET (change_date, sequence, enabled) = ($1, $2, $3) WHERE (object_id = $4) AND (instance_id = $5)",
 							expectedArgs: []interface{}{
 								anyArg{},
 								uint64(15),
@@ -199,11 +191,7 @@
 				executer: &testExecuter{
 					executions: []execution{
 						{
-<<<<<<< HEAD
-							expectedStmt: "UPDATE projections.authn_keys2 SET (change_date, sequence, enabled) = ($1, $2, $3) WHERE (object_id = $4)",
-=======
-							expectedStmt: "UPDATE projections.authn_keys SET enabled = $1 WHERE (object_id = $2) AND (instance_id = $3)",
->>>>>>> 6c7a05ea
+							expectedStmt: "UPDATE projections.authn_keys2 SET (change_date, sequence, enabled) = ($1, $2, $3) WHERE (object_id = $4) AND (instance_id = $5)",
 							expectedArgs: []interface{}{
 								anyArg{},
 								uint64(15),
@@ -233,11 +221,7 @@
 				executer: &testExecuter{
 					executions: []execution{
 						{
-<<<<<<< HEAD
-							expectedStmt: "DELETE FROM projections.authn_keys2 WHERE (id = $1)",
-=======
-							expectedStmt: "DELETE FROM projections.authn_keys WHERE (id = $1) AND (instance_id = $2)",
->>>>>>> 6c7a05ea
+							expectedStmt: "DELETE FROM projections.authn_keys2 WHERE (id = $1) AND (instance_id = $2)",
 							expectedArgs: []interface{}{
 								"keyId",
 								"instance-id",
@@ -309,11 +293,7 @@
 				executer: &testExecuter{
 					executions: []execution{
 						{
-<<<<<<< HEAD
-							expectedStmt: "UPDATE projections.authn_keys2 SET (change_date, sequence, enabled) = ($1, $2, $3) WHERE (object_id = $4)",
-=======
-							expectedStmt: "UPDATE projections.authn_keys SET enabled = $1 WHERE (object_id = $2) AND (instance_id = $3)",
->>>>>>> 6c7a05ea
+							expectedStmt: "UPDATE projections.authn_keys2 SET (change_date, sequence, enabled) = ($1, $2, $3) WHERE (object_id = $4) AND (instance_id = $5)",
 							expectedArgs: []interface{}{
 								anyArg{},
 								uint64(15),
@@ -343,11 +323,7 @@
 				executer: &testExecuter{
 					executions: []execution{
 						{
-<<<<<<< HEAD
-							expectedStmt: "UPDATE projections.authn_keys2 SET (change_date, sequence, enabled) = ($1, $2, $3) WHERE (object_id = $4)",
-=======
-							expectedStmt: "UPDATE projections.authn_keys SET enabled = $1 WHERE (object_id = $2) AND (instance_id = $3)",
->>>>>>> 6c7a05ea
+							expectedStmt: "UPDATE projections.authn_keys2 SET (change_date, sequence, enabled) = ($1, $2, $3) WHERE (object_id = $4) AND (instance_id = $5)",
 							expectedArgs: []interface{}{
 								anyArg{},
 								uint64(15),
@@ -377,11 +353,7 @@
 				executer: &testExecuter{
 					executions: []execution{
 						{
-<<<<<<< HEAD
-							expectedStmt: "DELETE FROM projections.authn_keys2 WHERE (id = $1)",
-=======
-							expectedStmt: "DELETE FROM projections.authn_keys WHERE (id = $1) AND (instance_id = $2)",
->>>>>>> 6c7a05ea
+							expectedStmt: "DELETE FROM projections.authn_keys2 WHERE (id = $1) AND (instance_id = $2)",
 							expectedArgs: []interface{}{
 								"keyId",
 								"instance-id",
@@ -408,11 +380,7 @@
 				executer: &testExecuter{
 					executions: []execution{
 						{
-<<<<<<< HEAD
-							expectedStmt: "DELETE FROM projections.authn_keys2 WHERE (object_id = $1)",
-=======
-							expectedStmt: "DELETE FROM projections.authn_keys WHERE (object_id = $1) AND (instance_id = $2)",
->>>>>>> 6c7a05ea
+							expectedStmt: "DELETE FROM projections.authn_keys2 WHERE (object_id = $1) AND (instance_id = $2)",
 							expectedArgs: []interface{}{
 								"appId",
 								"instance-id",
@@ -439,11 +407,7 @@
 				executer: &testExecuter{
 					executions: []execution{
 						{
-<<<<<<< HEAD
-							expectedStmt: "DELETE FROM projections.authn_keys2 WHERE (aggregate_id = $1)",
-=======
-							expectedStmt: "DELETE FROM projections.authn_keys WHERE (aggregate_id = $1) AND (instance_id = $2)",
->>>>>>> 6c7a05ea
+							expectedStmt: "DELETE FROM projections.authn_keys2 WHERE (aggregate_id = $1) AND (instance_id = $2)",
 							expectedArgs: []interface{}{
 								"agg-id",
 								"instance-id",
@@ -470,11 +434,7 @@
 				executer: &testExecuter{
 					executions: []execution{
 						{
-<<<<<<< HEAD
-							expectedStmt: "DELETE FROM projections.authn_keys2 WHERE (id = $1)",
-=======
-							expectedStmt: "DELETE FROM projections.authn_keys WHERE (id = $1) AND (instance_id = $2)",
->>>>>>> 6c7a05ea
+							expectedStmt: "DELETE FROM projections.authn_keys2 WHERE (id = $1) AND (instance_id = $2)",
 							expectedArgs: []interface{}{
 								"keyId",
 								"instance-id",
@@ -501,11 +461,7 @@
 				executer: &testExecuter{
 					executions: []execution{
 						{
-<<<<<<< HEAD
-							expectedStmt: "DELETE FROM projections.authn_keys2 WHERE (aggregate_id = $1)",
-=======
-							expectedStmt: "DELETE FROM projections.authn_keys WHERE (aggregate_id = $1) AND (instance_id = $2)",
->>>>>>> 6c7a05ea
+							expectedStmt: "DELETE FROM projections.authn_keys2 WHERE (aggregate_id = $1) AND (instance_id = $2)",
 							expectedArgs: []interface{}{
 								"agg-id",
 								"instance-id",
