--- conflicted
+++ resolved
@@ -162,11 +162,7 @@
 				executer: &testExecuter{
 					executions: []execution{
 						{
-<<<<<<< HEAD
-							expectedStmt: "UPDATE projections.authn_keys2 SET (enabled) = ($1) WHERE (object_id = $2)",
-=======
-							expectedStmt: "UPDATE projections.authn_keys SET enabled = $1 WHERE (object_id = $2)",
->>>>>>> 2d6281ce
+							expectedStmt: "UPDATE projections.authn_keys2 SET enabled = $1 WHERE (object_id = $2)",
 							expectedArgs: []interface{}{
 								false,
 								"appId",
@@ -194,11 +190,7 @@
 				executer: &testExecuter{
 					executions: []execution{
 						{
-<<<<<<< HEAD
-							expectedStmt: "UPDATE projections.authn_keys2 SET (enabled) = ($1) WHERE (object_id = $2)",
-=======
-							expectedStmt: "UPDATE projections.authn_keys SET enabled = $1 WHERE (object_id = $2)",
->>>>>>> 2d6281ce
+							expectedStmt: "UPDATE projections.authn_keys2 SET enabled = $1 WHERE (object_id = $2)",
 							expectedArgs: []interface{}{
 								true,
 								"appId",
@@ -273,11 +265,7 @@
 				executer: &testExecuter{
 					executions: []execution{
 						{
-<<<<<<< HEAD
-							expectedStmt: "UPDATE projections.authn_keys2 SET (enabled) = ($1) WHERE (object_id = $2)",
-=======
-							expectedStmt: "UPDATE projections.authn_keys SET enabled = $1 WHERE (object_id = $2)",
->>>>>>> 2d6281ce
+							expectedStmt: "UPDATE projections.authn_keys2 SET enabled = $1 WHERE (object_id = $2)",
 							expectedArgs: []interface{}{
 								false,
 								"appId",
@@ -305,11 +293,7 @@
 				executer: &testExecuter{
 					executions: []execution{
 						{
-<<<<<<< HEAD
-							expectedStmt: "UPDATE projections.authn_keys2 SET (enabled) = ($1) WHERE (object_id = $2)",
-=======
-							expectedStmt: "UPDATE projections.authn_keys SET enabled = $1 WHERE (object_id = $2)",
->>>>>>> 2d6281ce
+							expectedStmt: "UPDATE projections.authn_keys2 SET enabled = $1 WHERE (object_id = $2)",
 							expectedArgs: []interface{}{
 								true,
 								"appId",
@@ -472,7 +456,7 @@
 				executer: &testExecuter{
 					executions: []execution{
 						{
-							expectedStmt: "UPDATE projections.authn_keys2 SET (owner_removed) = ($1) WHERE (instance_id = $2) AND (resource_owner = $3)",
+							expectedStmt: "UPDATE projections.authn_keys2 SET owner_removed = $1 WHERE (instance_id = $2) AND (resource_owner = $3)",
 							expectedArgs: []interface{}{
 								true,
 								"instance-id",
