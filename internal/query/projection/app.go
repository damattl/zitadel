--- conflicted
+++ resolved
@@ -14,11 +14,7 @@
 )
 
 const (
-<<<<<<< HEAD
-	AppProjectionTable = "projections.apps2"
-=======
-	AppProjectionTable = "projections.apps3"
->>>>>>> 2d6281ce
+	AppProjectionTable = "projections.apps4"
 	AppAPITable        = AppProjectionTable + "_" + appAPITableSuffix
 	AppOIDCTable       = AppProjectionTable + "_" + appOIDCTableSuffix
 	AppSAMLTable       = AppProjectionTable + "_" + appSAMLTableSuffix
@@ -88,10 +84,11 @@
 			crdb.NewColumn(AppColumnInstanceID, crdb.ColumnTypeText),
 			crdb.NewColumn(AppColumnState, crdb.ColumnTypeEnum),
 			crdb.NewColumn(AppColumnSequence, crdb.ColumnTypeInt64),
+			crdb.NewColumn(AppColumnOwnerRemoved, crdb.ColumnTypeBool),
 		},
 			crdb.NewPrimaryKey(AppColumnInstanceID, AppColumnID),
-			crdb.WithIndex(crdb.NewIndex("app3_project_id_idx", []string{AppColumnProjectID})),
-			crdb.WithConstraint(crdb.NewConstraint("app3_id_unique", []string{AppColumnID})),
+			crdb.WithIndex(crdb.NewIndex("app4_project_id_idx", []string{AppColumnProjectID})),
+			crdb.WithConstraint(crdb.NewConstraint("app4_id_unique", []string{AppColumnID})),
 		),
 		crdb.NewSuffixedTable([]*crdb.Column{
 			crdb.NewColumn(AppAPIConfigColumnAppID, crdb.ColumnTypeText),
@@ -102,8 +99,8 @@
 		},
 			crdb.NewPrimaryKey(AppAPIConfigColumnInstanceID, AppAPIConfigColumnAppID),
 			appAPITableSuffix,
-			crdb.WithForeignKey(crdb.NewForeignKeyOfPublicKeys("fk_api_ref_apps3")),
-			crdb.WithIndex(crdb.NewIndex("api_client_id3_idx", []string{AppAPIConfigColumnClientID})),
+			crdb.WithForeignKey(crdb.NewForeignKeyOfPublicKeys("fk_api_ref_apps4")),
+			crdb.WithIndex(crdb.NewIndex("api_client_id4_idx", []string{AppAPIConfigColumnClientID})),
 		),
 		crdb.NewSuffixedTable([]*crdb.Column{
 			crdb.NewColumn(AppOIDCConfigColumnAppID, crdb.ColumnTypeText),
@@ -127,7 +124,7 @@
 		},
 			crdb.NewPrimaryKey(AppOIDCConfigColumnInstanceID, AppOIDCConfigColumnAppID),
 			appOIDCTableSuffix,
-			crdb.WithForeignKey(crdb.NewForeignKeyOfPublicKeys("fk_oidc_ref_apps3")),
+			crdb.WithForeignKey(crdb.NewForeignKeyOfPublicKeys("fk_oidc_ref_apps4")),
 			crdb.WithIndex(crdb.NewIndex("oidc_client_id_idx3", []string{AppOIDCConfigColumnClientID})),
 		),
 		crdb.NewSuffixedTable([]*crdb.Column{
@@ -579,7 +576,6 @@
 	), nil
 }
 
-<<<<<<< HEAD
 func (p *appProjection) reduceOwnerRemoved(event eventstore.Event) (*handler.Statement, error) {
 	e, ok := event.(*org.OrgRemovedEvent)
 	if !ok {
@@ -595,7 +591,9 @@
 			handler.NewCond(AppColumnInstanceID, e.Aggregate().InstanceID),
 			handler.NewCond(AppColumnResourceOwner, e.Aggregate().ID),
 		},
-=======
+	), nil
+}
+
 func (p *appProjection) reduceSAMLConfigAdded(event eventstore.Event) (*handler.Statement, error) {
 	e, ok := event.(*project.SAMLConfigAddedEvent)
 	if !ok {
@@ -667,6 +665,5 @@
 				handler.NewCond(AppColumnInstanceID, e.Aggregate().InstanceID),
 			},
 		),
->>>>>>> 2d6281ce
 	), nil
 }