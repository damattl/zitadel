package projection

import (
	"context"

	"github.com/zitadel/zitadel/internal/errors"
	"github.com/zitadel/zitadel/internal/eventstore"
	old_handler "github.com/zitadel/zitadel/internal/eventstore/handler"
	"github.com/zitadel/zitadel/internal/eventstore/handler/v2"
	"github.com/zitadel/zitadel/internal/repository/instance"
	"github.com/zitadel/zitadel/internal/repository/org"
)

const (
	FlowTriggerTable             = "projections.flow_triggers2"
	FlowTypeCol                  = "flow_type"
	FlowChangeDateCol            = "change_date"
	FlowSequenceCol              = "sequence"
	FlowTriggerTypeCol           = "trigger_type"
	FlowResourceOwnerCol         = "resource_owner"
	FlowInstanceIDCol            = "instance_id"
	FlowActionTriggerSequenceCol = "trigger_sequence"
	FlowActionIDCol              = "action_id"
	FlowOwnerRemovedCol          = "owner_removed"
)

type flowProjection struct{}

func newFlowProjection(ctx context.Context, config handler.Config) *handler.Handler {
	return handler.NewHandler(ctx, &config, new(flowProjection))
}

func (*flowProjection) Name() string {
	return FlowTriggerTable
}

func (*flowProjection) Init() *old_handler.Check {
	return handler.NewTableCheck(
		handler.NewTable([]*handler.InitColumn{
			handler.NewColumn(FlowTypeCol, handler.ColumnTypeEnum),
			handler.NewColumn(FlowChangeDateCol, handler.ColumnTypeTimestamp),
			handler.NewColumn(FlowSequenceCol, handler.ColumnTypeInt64),
			handler.NewColumn(FlowTriggerTypeCol, handler.ColumnTypeEnum),
			handler.NewColumn(FlowResourceOwnerCol, handler.ColumnTypeText),
			handler.NewColumn(FlowInstanceIDCol, handler.ColumnTypeText),
			handler.NewColumn(FlowActionTriggerSequenceCol, handler.ColumnTypeInt64),
			handler.NewColumn(FlowActionIDCol, handler.ColumnTypeText),
			handler.NewColumn(FlowOwnerRemovedCol, handler.ColumnTypeBool, handler.Default(false)),
		},
			handler.NewPrimaryKey(FlowInstanceIDCol, FlowTypeCol, FlowTriggerTypeCol, FlowResourceOwnerCol, FlowActionIDCol),
			handler.WithIndex(handler.NewIndex("owner_removed", []string{FlowOwnerRemovedCol})),
		),
	)
}

func (p *flowProjection) Reducers() []handler.AggregateReducer {
	return []handler.AggregateReducer{
		{
			Aggregate: org.AggregateType,
			EventRedusers: []handler.EventReducer{
				{
					Event:  org.TriggerActionsSetEventType,
					Reduce: p.reduceTriggerActionsSetEventType,
				},
				{
					Event:  org.FlowClearedEventType,
					Reduce: p.reduceFlowClearedEventType,
				},
				{
					Event:  org.OrgRemovedEventType,
					Reduce: p.reduceOwnerRemoved,
				},
			},
		},
		{
			Aggregate: instance.AggregateType,
			EventRedusers: []handler.EventReducer{
				{
					Event:  instance.InstanceRemovedEventType,
					Reduce: reduceInstanceRemovedHelper(FlowInstanceIDCol),
				},
			},
		},
	}
}

func (p *flowProjection) reduceTriggerActionsSetEventType(event eventstore.Event) (*handler.Statement, error) {
	e, ok := event.(*org.TriggerActionsSetEvent)
	if !ok {
		return nil, errors.ThrowInvalidArgumentf(nil, "HANDL-uYq4r", "reduce.wrong.event.type %s", org.TriggerActionsSetEventType)
	}
	stmts := make([]func(reader eventstore.Event) handler.Exec, len(e.ActionIDs)+1)
	stmts[0] = handler.AddDeleteStatement(
		[]handler.Condition{
			handler.NewCond(FlowTypeCol, e.FlowType),
			handler.NewCond(FlowTriggerTypeCol, e.TriggerType),
			handler.NewCond(FlowResourceOwnerCol, e.Aggregate().ResourceOwner),
			handler.NewCond(FlowInstanceIDCol, e.Aggregate().InstanceID),
		},
	)
	for i, id := range e.ActionIDs {
		stmts[i+1] = handler.AddCreateStatement(
			[]handler.Column{
				handler.NewCol(FlowResourceOwnerCol, e.Aggregate().ResourceOwner),
				handler.NewCol(FlowInstanceIDCol, e.Aggregate().InstanceID),
				handler.NewCol(FlowTypeCol, e.FlowType),
				handler.NewCol(FlowChangeDateCol, e.CreationDate()),
				handler.NewCol(FlowSequenceCol, e.Sequence()),
				handler.NewCol(FlowTriggerTypeCol, e.TriggerType),
				handler.NewCol(FlowActionIDCol, id),
				handler.NewCol(FlowActionTriggerSequenceCol, i),
			},
		)
	}
	return handler.NewMultiStatement(e, stmts...), nil
}

func (p *flowProjection) reduceFlowClearedEventType(event eventstore.Event) (*handler.Statement, error) {
	e, ok := event.(*org.FlowClearedEvent)
	if !ok {
		return nil, errors.ThrowInvalidArgumentf(nil, "HANDL-uYq4r", "reduce.wrong.event.type %s", org.FlowClearedEventType)
	}
	return handler.NewDeleteStatement(
		e,
		[]handler.Condition{
			handler.NewCond(FlowTypeCol, e.FlowType),
			handler.NewCond(FlowResourceOwnerCol, e.Aggregate().ResourceOwner),
			handler.NewCond(FlowInstanceIDCol, e.Aggregate().InstanceID),
		},
	), nil
}

func (p *flowProjection) reduceOwnerRemoved(event eventstore.Event) (*handler.Statement, error) {
	e, ok := event.(*org.OrgRemovedEvent)
	if !ok {
		return nil, errors.ThrowInvalidArgumentf(nil, "PROJE-Yd7WC", "reduce.wrong.event.type %s", org.OrgRemovedEventType)
	}

<<<<<<< HEAD
	return handler.NewUpdateStatement(
=======
	return crdb.NewDeleteStatement(
>>>>>>> c3c2a43d
		e,
		[]handler.Condition{
			handler.NewCond(FlowInstanceIDCol, e.Aggregate().InstanceID),
			handler.NewCond(FlowResourceOwnerCol, e.Aggregate().ID),
		},
	), nil
}<|MERGE_RESOLUTION|>--- conflicted
+++ resolved
@@ -136,11 +136,7 @@
 		return nil, errors.ThrowInvalidArgumentf(nil, "PROJE-Yd7WC", "reduce.wrong.event.type %s", org.OrgRemovedEventType)
 	}
 
-<<<<<<< HEAD
-	return handler.NewUpdateStatement(
-=======
-	return crdb.NewDeleteStatement(
->>>>>>> c3c2a43d
+	return handler.NewDeleteStatement(
 		e,
 		[]handler.Condition{
 			handler.NewCond(FlowInstanceIDCol, e.Aggregate().InstanceID),
