--- conflicted
+++ resolved
@@ -47,13 +47,6 @@
 		newUser(
 			handler{view, bulkLimit, configs.cycleDuration("User"), errorCount, es},
 			defaults),
-<<<<<<< HEAD
-		newPasswordComplexityPolicy(
-			handler{view, bulkLimit, configs.cycleDuration("PasswordComplexityPolicy"), errorCount, es}),
-=======
-		newPasswordAgePolicy(
-			handler{view, bulkLimit, configs.cycleDuration("PasswordAgePolicy"), errorCount, es}),
->>>>>>> 5b756ab4
 		newLockoutPolicy(
 			handler{view, bulkLimit, configs.cycleDuration("LockoutPolicy"), errorCount, es}),
 		newOrgIAMPolicy(
