package handlers

import (
	"context"
	"strings"
	"time"

	http_util "github.com/zitadel/zitadel/internal/api/http"
	"github.com/zitadel/zitadel/internal/api/ui/login"
	"github.com/zitadel/zitadel/internal/crypto"
	"github.com/zitadel/zitadel/internal/domain"
	"github.com/zitadel/zitadel/internal/errors"
	"github.com/zitadel/zitadel/internal/eventstore"
	"github.com/zitadel/zitadel/internal/eventstore/handler/v2"
	"github.com/zitadel/zitadel/internal/notification/types"
	"github.com/zitadel/zitadel/internal/query"
	"github.com/zitadel/zitadel/internal/repository/session"
	"github.com/zitadel/zitadel/internal/repository/user"
)

const (
	UserNotificationsProjectionTable = "projections.notifications"
)

type userNotifier struct {
<<<<<<< HEAD
	commands     *command.Commands
=======
	crdb.StatementHandler
	commands     Commands
>>>>>>> 898787c4
	queries      *NotificationQueries
	channels     types.ChannelChains
	otpEmailTmpl string
}

func NewUserNotifier(
	ctx context.Context,
<<<<<<< HEAD
	config handler.Config,
	commands *command.Commands,
=======
	config crdb.StatementHandlerConfig,
	commands Commands,
>>>>>>> 898787c4
	queries *NotificationQueries,
	channels types.ChannelChains,
	otpEmailTmpl string,
<<<<<<< HEAD
	metricSuccessfulDeliveriesEmail,
	metricFailedDeliveriesEmail,
	metricSuccessfulDeliveriesSMS,
	metricFailedDeliveriesSMS string,
) *handler.Handler {
	return handler.NewHandler(ctx, &config, &userNotifier{
		commands:                        commands,
		queries:                         queries,
		assetsPrefix:                    assetsPrefix,
		metricSuccessfulDeliveriesEmail: metricSuccessfulDeliveriesEmail,
		metricFailedDeliveriesEmail:     metricFailedDeliveriesEmail,
		metricSuccessfulDeliveriesSMS:   metricSuccessfulDeliveriesSMS,
		metricFailedDeliveriesSMS:       metricFailedDeliveriesSMS,
		otpEmailTmpl:                    otpEmailTmpl,
	})
=======
) *userNotifier {
	p := new(userNotifier)
	config.ProjectionName = UserNotificationsProjectionTable
	config.Reducers = p.reducers()
	p.StatementHandler = crdb.NewStatementHandler(ctx, config)
	p.commands = commands
	p.queries = queries
	p.channels = channels
	p.otpEmailTmpl = otpEmailTmpl
	projection.NotificationsProjection = p
	return p
>>>>>>> 898787c4
}

func (u *userNotifier) Name() string {
	return UserNotificationsProjectionTable
}

func (u *userNotifier) Reducers() []handler.AggregateReducer {
	return []handler.AggregateReducer{
		{
			Aggregate: user.AggregateType,
			EventReducers: []handler.EventReducer{
				{
					Event:  user.UserV1InitialCodeAddedType,
					Reduce: u.reduceInitCodeAdded,
				},
				{
					Event:  user.HumanInitialCodeAddedType,
					Reduce: u.reduceInitCodeAdded,
				},
				{
					Event:  user.UserV1EmailCodeAddedType,
					Reduce: u.reduceEmailCodeAdded,
				},
				{
					Event:  user.HumanEmailCodeAddedType,
					Reduce: u.reduceEmailCodeAdded,
				},
				{
					Event:  user.UserV1PasswordCodeAddedType,
					Reduce: u.reducePasswordCodeAdded,
				},
				{
					Event:  user.HumanPasswordCodeAddedType,
					Reduce: u.reducePasswordCodeAdded,
				},
				{
					Event:  user.UserDomainClaimedType,
					Reduce: u.reduceDomainClaimed,
				},
				{
					Event:  user.HumanPasswordlessInitCodeRequestedType,
					Reduce: u.reducePasswordlessCodeRequested,
				},
				{
					Event:  user.UserV1PhoneCodeAddedType,
					Reduce: u.reducePhoneCodeAdded,
				},
				{
					Event:  user.HumanPhoneCodeAddedType,
					Reduce: u.reducePhoneCodeAdded,
				},
				{
					Event:  user.HumanPasswordChangedType,
					Reduce: u.reducePasswordChanged,
				},
				{
					Event:  user.HumanOTPSMSCodeAddedType,
					Reduce: u.reduceOTPSMSCodeAdded,
				},
				{
					Event:  user.HumanOTPEmailCodeAddedType,
					Reduce: u.reduceOTPEmailCodeAdded,
				},
			},
		},
		{
			Aggregate: session.AggregateType,
			EventReducers: []handler.EventReducer{
				{
					Event:  session.OTPSMSChallengedType,
					Reduce: u.reduceSessionOTPSMSChallenged,
				},
				{
					Event:  session.OTPEmailChallengedType,
					Reduce: u.reduceSessionOTPEmailChallenged,
				},
			},
		},
	}
}

func (u *userNotifier) reduceInitCodeAdded(event eventstore.Event) (*handler.Statement, error) {
	e, ok := event.(*user.HumanInitialCodeAddedEvent)
	if !ok {
		return nil, errors.ThrowInvalidArgumentf(nil, "HANDL-EFe2f", "reduce.wrong.event.type %s", user.HumanInitialCodeAddedType)
	}

	return handler.NewStatement(event, func(ex handler.Executer, projectionName string) error {
		ctx := HandlerContext(event.Aggregate())
		alreadyHandled, err := u.checkIfCodeAlreadyHandledOrExpired(ctx, event, e.Expiry, nil,
			user.UserV1InitialCodeAddedType, user.UserV1InitialCodeSentType,
			user.HumanInitialCodeAddedType, user.HumanInitialCodeSentType)
		if err != nil {
			return err
		}
		if alreadyHandled {
			return nil
		}
		code, err := crypto.DecryptString(e.Code, u.queries.UserDataCrypto)
		if err != nil {
			return err
		}
		colors, err := u.queries.ActiveLabelPolicyByOrg(ctx, e.Aggregate().ResourceOwner, false)
		if err != nil {
			return err
		}

<<<<<<< HEAD
		template, err := u.queries.MailTemplateByOrg(ctx, e.Aggregate().ResourceOwner, false)
		if err != nil {
			return err
		}

		notifyUser, err := u.queries.GetNotifyUserByID(ctx, true, e.Aggregate().ID, false)
		if err != nil {
			return err
		}
		translator, err := u.queries.GetTranslatorWithOrgTexts(ctx, notifyUser.ResourceOwner, domain.InitCodeMessageType)
		if err != nil {
			return err
		}

		ctx, origin, err := u.queries.Origin(ctx)
		if err != nil {
			return err
		}
		err = types.SendEmail(
			ctx,
			string(template.Template),
			translator,
			notifyUser,
			u.queries.GetSMTPConfig,
			u.queries.GetFileSystemProvider,
			u.queries.GetLogProvider,
			colors,
			u.assetsPrefix(ctx),
			e,
			u.metricSuccessfulDeliveriesEmail,
			u.metricFailedDeliveriesEmail,
		).SendUserInitCode(notifyUser, origin, code)
		if err != nil {
			return err
		}
		return u.commands.HumanInitCodeSent(ctx, e.Aggregate().ResourceOwner, e.Aggregate().ID)
	}), nil
=======
	notifyUser, err := u.queries.GetNotifyUserByID(ctx, true, e.Aggregate().ID, false)
	if err != nil {
		return nil, err
	}
	translator, err := u.queries.GetTranslatorWithOrgTexts(ctx, notifyUser.ResourceOwner, domain.InitCodeMessageType)
	if err != nil {
		return nil, err
	}
	ctx, err = u.queries.Origin(ctx, e)
	if err != nil {
		return nil, err
	}
	err = types.SendEmail(ctx, u.channels, string(template.Template), translator, notifyUser, colors, e).
		SendUserInitCode(ctx, notifyUser, code)
	if err != nil {
		return nil, err
	}
	err = u.commands.HumanInitCodeSent(ctx, e.Aggregate().ResourceOwner, e.Aggregate().ID)
	if err != nil {
		return nil, err
	}
	return crdb.NewNoOpStatement(e), nil
>>>>>>> 898787c4
}

func (u *userNotifier) reduceEmailCodeAdded(event eventstore.Event) (*handler.Statement, error) {
	e, ok := event.(*user.HumanEmailCodeAddedEvent)
	if !ok {
		return nil, errors.ThrowInvalidArgumentf(nil, "HANDL-SWf3g", "reduce.wrong.event.type %s", user.HumanEmailCodeAddedType)
	}

	if e.CodeReturned {
		return handler.NewNoOpStatement(e), nil
	}

	return handler.NewStatement(event, func(ex handler.Executer, projectionName string) error {
		ctx := HandlerContext(event.Aggregate())
		alreadyHandled, err := u.checkIfCodeAlreadyHandledOrExpired(ctx, event, e.Expiry, nil,
			user.UserV1EmailCodeAddedType, user.UserV1EmailCodeSentType,
			user.HumanEmailCodeAddedType, user.HumanEmailCodeSentType)
		if err != nil {
			return err
		}
		if alreadyHandled {
			return nil
		}
		code, err := crypto.DecryptString(e.Code, u.queries.UserDataCrypto)
		if err != nil {
			return err
		}
		colors, err := u.queries.ActiveLabelPolicyByOrg(ctx, e.Aggregate().ResourceOwner, false)
		if err != nil {
			return err
		}

<<<<<<< HEAD
		template, err := u.queries.MailTemplateByOrg(ctx, e.Aggregate().ResourceOwner, false)
		if err != nil {
			return err
		}

		notifyUser, err := u.queries.GetNotifyUserByID(ctx, true, e.Aggregate().ID, false)
		if err != nil {
			return err
		}
		translator, err := u.queries.GetTranslatorWithOrgTexts(ctx, notifyUser.ResourceOwner, domain.VerifyEmailMessageType)
		if err != nil {
			return err
		}

		ctx, origin, err := u.queries.Origin(ctx)
		if err != nil {
			return err
		}
		err = types.SendEmail(
			ctx,
			string(template.Template),
			translator,
			notifyUser,
			u.queries.GetSMTPConfig,
			u.queries.GetFileSystemProvider,
			u.queries.GetLogProvider,
			colors,
			u.assetsPrefix(ctx),
			e,
			u.metricSuccessfulDeliveriesEmail,
			u.metricFailedDeliveriesEmail,
		).SendEmailVerificationCode(notifyUser, origin, code, e.URLTemplate)
		if err != nil {
			return err
		}
		return u.commands.HumanEmailVerificationCodeSent(ctx, e.Aggregate().ResourceOwner, e.Aggregate().ID)
	}), nil
=======
	notifyUser, err := u.queries.GetNotifyUserByID(ctx, true, e.Aggregate().ID, false)
	if err != nil {
		return nil, err
	}
	translator, err := u.queries.GetTranslatorWithOrgTexts(ctx, notifyUser.ResourceOwner, domain.VerifyEmailMessageType)
	if err != nil {
		return nil, err
	}
	ctx, err = u.queries.Origin(ctx, e)
	if err != nil {
		return nil, err
	}
	err = types.SendEmail(ctx, u.channels, string(template.Template), translator, notifyUser, colors, e).
		SendEmailVerificationCode(ctx, notifyUser, code, e.URLTemplate)
	if err != nil {
		return nil, err
	}
	err = u.commands.HumanEmailVerificationCodeSent(ctx, e.Aggregate().ResourceOwner, e.Aggregate().ID)
	if err != nil {
		return nil, err
	}
	return crdb.NewNoOpStatement(e), nil
>>>>>>> 898787c4
}

func (u *userNotifier) reducePasswordCodeAdded(event eventstore.Event) (*handler.Statement, error) {
	e, ok := event.(*user.HumanPasswordCodeAddedEvent)
	if !ok {
		return nil, errors.ThrowInvalidArgumentf(nil, "HANDL-Eeg3s", "reduce.wrong.event.type %s", user.HumanPasswordCodeAddedType)
	}
	if e.CodeReturned {
		return handler.NewNoOpStatement(e), nil
	}

	return handler.NewStatement(event, func(ex handler.Executer, projectionName string) error {
		ctx := HandlerContext(event.Aggregate())
		alreadyHandled, err := u.checkIfCodeAlreadyHandledOrExpired(ctx, event, e.Expiry, nil,
			user.UserV1PasswordCodeAddedType, user.UserV1PasswordCodeSentType,
			user.HumanPasswordCodeAddedType, user.HumanPasswordCodeSentType)
		if err != nil {
			return err
		}
		if alreadyHandled {
			return nil
		}
		code, err := crypto.DecryptString(e.Code, u.queries.UserDataCrypto)
		if err != nil {
			return err
		}
		colors, err := u.queries.ActiveLabelPolicyByOrg(ctx, e.Aggregate().ResourceOwner, false)
		if err != nil {
			return err
		}

<<<<<<< HEAD
		template, err := u.queries.MailTemplateByOrg(ctx, e.Aggregate().ResourceOwner, false)
		if err != nil {
			return err
		}

		notifyUser, err := u.queries.GetNotifyUserByID(ctx, true, e.Aggregate().ID, false)
		if err != nil {
			return err
		}
		translator, err := u.queries.GetTranslatorWithOrgTexts(ctx, notifyUser.ResourceOwner, domain.PasswordResetMessageType)
		if err != nil {
			return err
		}

		ctx, origin, err := u.queries.Origin(ctx)
		if err != nil {
			return err
		}
		notify := types.SendEmail(
			ctx,
			string(template.Template),
			translator,
			notifyUser,
			u.queries.GetSMTPConfig,
			u.queries.GetFileSystemProvider,
			u.queries.GetLogProvider,
			colors,
			u.assetsPrefix(ctx),
			e,
			u.metricSuccessfulDeliveriesEmail,
			u.metricFailedDeliveriesEmail,
		)
		if e.NotificationType == domain.NotificationTypeSms {
			notify = types.SendSMSTwilio(
				ctx,
				translator,
				notifyUser,
				u.queries.GetTwilioConfig,
				u.queries.GetFileSystemProvider,
				u.queries.GetLogProvider,
				colors,
				u.assetsPrefix(ctx),
				e,
				u.metricSuccessfulDeliveriesSMS,
				u.metricFailedDeliveriesSMS,
			)
		}
		err = notify.SendPasswordCode(notifyUser, origin, code, e.URLTemplate)
		if err != nil {
			return err
		}
		return u.commands.PasswordCodeSent(ctx, e.Aggregate().ResourceOwner, e.Aggregate().ID)
	}), nil
=======
	notifyUser, err := u.queries.GetNotifyUserByID(ctx, true, e.Aggregate().ID, false)
	if err != nil {
		return nil, err
	}
	translator, err := u.queries.GetTranslatorWithOrgTexts(ctx, notifyUser.ResourceOwner, domain.PasswordResetMessageType)
	if err != nil {
		return nil, err
	}
	ctx, err = u.queries.Origin(ctx, e)
	if err != nil {
		return nil, err
	}
	notify := types.SendEmail(ctx, u.channels, string(template.Template), translator, notifyUser, colors, e)
	if e.NotificationType == domain.NotificationTypeSms {
		notify = types.SendSMSTwilio(ctx, u.channels, translator, notifyUser, colors, e)
	}
	err = notify.SendPasswordCode(ctx, notifyUser, code, e.URLTemplate)
	if err != nil {
		return nil, err
	}
	err = u.commands.PasswordCodeSent(ctx, e.Aggregate().ResourceOwner, e.Aggregate().ID)
	if err != nil {
		return nil, err
	}
	return crdb.NewNoOpStatement(e), nil
>>>>>>> 898787c4
}

func (u *userNotifier) reduceOTPSMSCodeAdded(event eventstore.Event) (*handler.Statement, error) {
	e, ok := event.(*user.HumanOTPSMSCodeAddedEvent)
	if !ok {
		return nil, errors.ThrowInvalidArgumentf(nil, "HANDL-ASF3g", "reduce.wrong.event.type %s", user.HumanOTPSMSCodeAddedType)
	}
	return u.reduceOTPSMS(
		e,
		e.Code,
		e.Expiry,
		e.Aggregate().ID,
		e.Aggregate().ResourceOwner,
		u.commands.HumanOTPSMSCodeSent,
		user.HumanOTPSMSCodeAddedType,
		user.HumanOTPSMSCodeSentType,
	)
}

func (u *userNotifier) reduceSessionOTPSMSChallenged(event eventstore.Event) (*handler.Statement, error) {
	e, ok := event.(*session.OTPSMSChallengedEvent)
	if !ok {
		return nil, errors.ThrowInvalidArgumentf(nil, "HANDL-Sk32L", "reduce.wrong.event.type %s", session.OTPSMSChallengedType)
	}
	if e.CodeReturned {
		return handler.NewNoOpStatement(e), nil
	}
	ctx := HandlerContext(event.Aggregate())
	s, err := u.queries.SessionByID(ctx, true, e.Aggregate().ID, "")
	if err != nil {
		return nil, err
	}
	return u.reduceOTPSMS(
		e,
		e.Code,
		e.Expiry,
		s.UserFactor.UserID,
		s.UserFactor.ResourceOwner,
		u.commands.OTPSMSSent,
		session.OTPSMSChallengedType,
		session.OTPSMSSentType,
	)
}

func (u *userNotifier) reduceOTPSMS(
	event eventstore.Event,
	code *crypto.CryptoValue,
	expiry time.Duration,
	userID,
	resourceOwner string,
	sentCommand func(ctx context.Context, userID string, resourceOwner string) (err error),
	eventTypes ...eventstore.EventType,
) (*handler.Statement, error) {
	ctx := HandlerContext(event.Aggregate())
	alreadyHandled, err := u.checkIfCodeAlreadyHandledOrExpired(ctx, event, expiry, nil, eventTypes...)
	if err != nil {
		return nil, err
	}
	if alreadyHandled {
		return handler.NewNoOpStatement(event), nil
	}
	plainCode, err := crypto.DecryptString(code, u.queries.UserDataCrypto)
	if err != nil {
		return nil, err
	}
	colors, err := u.queries.ActiveLabelPolicyByOrg(ctx, resourceOwner, false)
	if err != nil {
		return nil, err
	}

	notifyUser, err := u.queries.GetNotifyUserByID(ctx, true, userID, false)
	if err != nil {
		return nil, err
	}
	translator, err := u.queries.GetTranslatorWithOrgTexts(ctx, notifyUser.ResourceOwner, domain.VerifySMSOTPMessageType)
	if err != nil {
		return nil, err
	}
	ctx, err = u.queries.Origin(ctx, event)
	if err != nil {
		return nil, err
	}
	notify := types.SendSMSTwilio(ctx, u.channels, translator, notifyUser, colors, event)
	err = notify.SendOTPSMSCode(ctx, plainCode, expiry)
	if err != nil {
		return nil, err
	}
	err = sentCommand(ctx, userID, resourceOwner)
	if err != nil {
		return nil, err
	}
	return handler.NewNoOpStatement(event), nil
}

func (u *userNotifier) reduceOTPEmailCodeAdded(event eventstore.Event) (*handler.Statement, error) {
	e, ok := event.(*user.HumanOTPEmailCodeAddedEvent)
	if !ok {
		return nil, errors.ThrowInvalidArgumentf(nil, "HANDL-JL3hw", "reduce.wrong.event.type %s", user.HumanOTPEmailCodeAddedType)
	}
	var authRequestID string
	if e.AuthRequestInfo != nil {
		authRequestID = e.AuthRequestInfo.ID
	}
	url := func(code, origin string, _ *query.NotifyUser) (string, error) {
		return login.OTPLink(origin, authRequestID, code, domain.MFATypeOTPEmail), nil
	}
	return u.reduceOTPEmail(
		e,
		e.Code,
		e.Expiry,
		e.Aggregate().ID,
		e.Aggregate().ResourceOwner,
		url,
		u.commands.HumanOTPEmailCodeSent,
		user.HumanOTPEmailCodeAddedType,
		user.HumanOTPEmailCodeSentType,
	)
}

func (u *userNotifier) reduceSessionOTPEmailChallenged(event eventstore.Event) (*handler.Statement, error) {
	e, ok := event.(*session.OTPEmailChallengedEvent)
	if !ok {
		return nil, errors.ThrowInvalidArgumentf(nil, "HANDL-zbsgt", "reduce.wrong.event.type %s", session.OTPEmailChallengedType)
	}
	if e.ReturnCode {
		return handler.NewNoOpStatement(e), nil
	}
	ctx := HandlerContext(event.Aggregate())
	s, err := u.queries.SessionByID(ctx, true, e.Aggregate().ID, "")
	if err != nil {
		return nil, err
	}
	url := func(code, origin string, user *query.NotifyUser) (string, error) {
		var buf strings.Builder
		urlTmpl := origin + u.otpEmailTmpl
		if e.URLTmpl != "" {
			urlTmpl = e.URLTmpl
		}
		if err := domain.RenderOTPEmailURLTemplate(&buf, urlTmpl, code, user.ID, user.PreferredLoginName, user.DisplayName, user.PreferredLanguage); err != nil {
			return "", err
		}
		return buf.String(), nil
	}
	return u.reduceOTPEmail(
		e,
		e.Code,
		e.Expiry,
		s.UserFactor.UserID,
		s.UserFactor.ResourceOwner,
		url,
		u.commands.OTPEmailSent,
		user.HumanOTPEmailCodeAddedType,
		user.HumanOTPEmailCodeSentType,
	)
}

func (u *userNotifier) reduceOTPEmail(
	event eventstore.Event,
	code *crypto.CryptoValue,
	expiry time.Duration,
	userID,
	resourceOwner string,
	urlTmpl func(code, origin string, user *query.NotifyUser) (string, error),
	sentCommand func(ctx context.Context, userID string, resourceOwner string) (err error),
	eventTypes ...eventstore.EventType,
) (*handler.Statement, error) {
	ctx := HandlerContext(event.Aggregate())
	alreadyHandled, err := u.checkIfCodeAlreadyHandledOrExpired(ctx, event, expiry, nil, eventTypes...)
	if err != nil {
		return nil, err
	}
	if alreadyHandled {
		return handler.NewNoOpStatement(event), nil
	}
	plainCode, err := crypto.DecryptString(code, u.queries.UserDataCrypto)
	if err != nil {
		return nil, err
	}
	colors, err := u.queries.ActiveLabelPolicyByOrg(ctx, resourceOwner, false)
	if err != nil {
		return nil, err
	}

	template, err := u.queries.MailTemplateByOrg(ctx, resourceOwner, false)
	if err != nil {
		return nil, err
	}

	notifyUser, err := u.queries.GetNotifyUserByID(ctx, true, userID, false)
	if err != nil {
		return nil, err
	}
	translator, err := u.queries.GetTranslatorWithOrgTexts(ctx, resourceOwner, domain.VerifyEmailOTPMessageType)
	if err != nil {
		return nil, err
	}
	ctx, err = u.queries.Origin(ctx, event)
	if err != nil {
		return nil, err
	}
	url, err := urlTmpl(plainCode, http_util.ComposedOrigin(ctx), notifyUser)
	if err != nil {
		return nil, err
	}
	notify := types.SendEmail(ctx, u.channels, string(template.Template), translator, notifyUser, colors, event)
	err = notify.SendOTPEmailCode(ctx, url, plainCode, expiry)
	if err != nil {
		return nil, err
	}
	err = sentCommand(ctx, event.Aggregate().ID, event.Aggregate().ResourceOwner)
	if err != nil {
		return nil, err
	}
	return handler.NewNoOpStatement(event), nil
}

func (u *userNotifier) reduceDomainClaimed(event eventstore.Event) (*handler.Statement, error) {
	e, ok := event.(*user.DomainClaimedEvent)
	if !ok {
		return nil, errors.ThrowInvalidArgumentf(nil, "HANDL-Drh5w", "reduce.wrong.event.type %s", user.UserDomainClaimedType)
	}
	return handler.NewStatement(event, func(ex handler.Executer, projectionName string) error {
		ctx := HandlerContext(event.Aggregate())
		alreadyHandled, err := u.queries.IsAlreadyHandled(ctx, event, nil, user.AggregateType,
			user.UserDomainClaimedType, user.UserDomainClaimedSentType)
		if err != nil {
			return err
		}
		if alreadyHandled {
			return nil
		}
		colors, err := u.queries.ActiveLabelPolicyByOrg(ctx, e.Aggregate().ResourceOwner, false)
		if err != nil {
			return err
		}

		template, err := u.queries.MailTemplateByOrg(ctx, e.Aggregate().ResourceOwner, false)
		if err != nil {
			return err
		}

<<<<<<< HEAD
		notifyUser, err := u.queries.GetNotifyUserByID(ctx, true, e.Aggregate().ID, false)
		if err != nil {
			return err
		}
		translator, err := u.queries.GetTranslatorWithOrgTexts(ctx, notifyUser.ResourceOwner, domain.DomainClaimedMessageType)
		if err != nil {
			return err
		}

		ctx, origin, err := u.queries.Origin(ctx)
		if err != nil {
			return err
		}
		err = types.SendEmail(
			ctx,
			string(template.Template),
			translator,
			notifyUser,
			u.queries.GetSMTPConfig,
			u.queries.GetFileSystemProvider,
			u.queries.GetLogProvider,
			colors,
			u.assetsPrefix(ctx),
			e,
			u.metricSuccessfulDeliveriesEmail,
			u.metricFailedDeliveriesEmail,
		).SendDomainClaimed(notifyUser, origin, e.UserName)
		if err != nil {
			return err
		}
		return u.commands.UserDomainClaimedSent(ctx, e.Aggregate().ResourceOwner, e.Aggregate().ID)
	}), nil
=======
	notifyUser, err := u.queries.GetNotifyUserByID(ctx, true, e.Aggregate().ID, false)
	if err != nil {
		return nil, err
	}
	translator, err := u.queries.GetTranslatorWithOrgTexts(ctx, notifyUser.ResourceOwner, domain.DomainClaimedMessageType)
	if err != nil {
		return nil, err
	}
	ctx, err = u.queries.Origin(ctx, e)
	if err != nil {
		return nil, err
	}
	err = types.SendEmail(ctx, u.channels, string(template.Template), translator, notifyUser, colors, e).
		SendDomainClaimed(ctx, notifyUser, e.UserName)
	if err != nil {
		return nil, err
	}
	err = u.commands.UserDomainClaimedSent(ctx, e.Aggregate().ResourceOwner, e.Aggregate().ID)
	if err != nil {
		return nil, err
	}
	return crdb.NewNoOpStatement(e), nil
>>>>>>> 898787c4
}

func (u *userNotifier) reducePasswordlessCodeRequested(event eventstore.Event) (*handler.Statement, error) {
	e, ok := event.(*user.HumanPasswordlessInitCodeRequestedEvent)
	if !ok {
		return nil, errors.ThrowInvalidArgumentf(nil, "HANDL-EDtjd", "reduce.wrong.event.type %s", user.HumanPasswordlessInitCodeAddedType)
	}
	if e.CodeReturned {
		return handler.NewNoOpStatement(e), nil
	}

	return handler.NewStatement(event, func(ex handler.Executer, projectionName string) error {
		ctx := HandlerContext(event.Aggregate())
		alreadyHandled, err := u.checkIfCodeAlreadyHandledOrExpired(ctx, event, e.Expiry, map[string]interface{}{"id": e.ID}, user.HumanPasswordlessInitCodeSentType)
		if err != nil {
			return err
		}
		if alreadyHandled {
			return nil
		}
		code, err := crypto.DecryptString(e.Code, u.queries.UserDataCrypto)
		if err != nil {
			return err
		}
		colors, err := u.queries.ActiveLabelPolicyByOrg(ctx, e.Aggregate().ResourceOwner, false)
		if err != nil {
			return err
		}

<<<<<<< HEAD
		template, err := u.queries.MailTemplateByOrg(ctx, e.Aggregate().ResourceOwner, false)
		if err != nil {
			return err
		}

		notifyUser, err := u.queries.GetNotifyUserByID(ctx, true, e.Aggregate().ID, false)
		if err != nil {
			return err
		}
		translator, err := u.queries.GetTranslatorWithOrgTexts(ctx, notifyUser.ResourceOwner, domain.PasswordlessRegistrationMessageType)
		if err != nil {
			return err
		}

		ctx, origin, err := u.queries.Origin(ctx)
		if err != nil {
			return err
		}
		err = types.SendEmail(
			ctx,
			string(template.Template),
			translator,
			notifyUser,
			u.queries.GetSMTPConfig,
			u.queries.GetFileSystemProvider,
			u.queries.GetLogProvider,
			colors,
			u.assetsPrefix(ctx),
			e,
			u.metricSuccessfulDeliveriesEmail,
			u.metricFailedDeliveriesEmail,
		).SendPasswordlessRegistrationLink(notifyUser, origin, code, e.ID, e.URLTemplate)
		if err != nil {
			return err
		}
		return u.commands.HumanPasswordlessInitCodeSent(ctx, e.Aggregate().ID, e.Aggregate().ResourceOwner, e.ID)
	}), nil
=======
	notifyUser, err := u.queries.GetNotifyUserByID(ctx, true, e.Aggregate().ID, false)
	if err != nil {
		return nil, err
	}
	translator, err := u.queries.GetTranslatorWithOrgTexts(ctx, notifyUser.ResourceOwner, domain.PasswordlessRegistrationMessageType)
	if err != nil {
		return nil, err
	}
	ctx, err = u.queries.Origin(ctx, e)
	if err != nil {
		return nil, err
	}
	err = types.SendEmail(ctx, u.channels, string(template.Template), translator, notifyUser, colors, e).
		SendPasswordlessRegistrationLink(ctx, notifyUser, code, e.ID, e.URLTemplate)
	if err != nil {
		return nil, err
	}
	err = u.commands.HumanPasswordlessInitCodeSent(ctx, e.Aggregate().ID, e.Aggregate().ResourceOwner, e.ID)
	if err != nil {
		return nil, err
	}
	return crdb.NewNoOpStatement(e), nil
>>>>>>> 898787c4
}

func (u *userNotifier) reducePasswordChanged(event eventstore.Event) (*handler.Statement, error) {
	e, ok := event.(*user.HumanPasswordChangedEvent)
	if !ok {
		return nil, errors.ThrowInvalidArgumentf(nil, "HANDL-Yko2z8", "reduce.wrong.event.type %s", user.HumanPasswordChangedType)
	}

	return handler.NewStatement(event, func(ex handler.Executer, projectionName string) error {
		ctx := HandlerContext(event.Aggregate())
		alreadyHandled, err := u.queries.IsAlreadyHandled(ctx, event, nil, user.AggregateType, user.HumanPasswordChangeSentType)
		if err != nil {
			return err
		}
		if alreadyHandled {
			return nil
		}

		notificationPolicy, err := u.queries.NotificationPolicyByOrg(ctx, true, e.Aggregate().ResourceOwner, false)
		if errors.IsNotFound(err) {
			return nil
		}
		if err != nil {
			return err
		}

		if !notificationPolicy.PasswordChange {
			return nil
		}

		colors, err := u.queries.ActiveLabelPolicyByOrg(ctx, e.Aggregate().ResourceOwner, false)
		if err != nil {
			return err
		}

		template, err := u.queries.MailTemplateByOrg(ctx, e.Aggregate().ResourceOwner, false)
		if err != nil {
			return err
		}

		notifyUser, err := u.queries.GetNotifyUserByID(ctx, true, e.Aggregate().ID, false)
		if err != nil {
			return err
		}
		translator, err := u.queries.GetTranslatorWithOrgTexts(ctx, notifyUser.ResourceOwner, domain.PasswordChangeMessageType)
		if err != nil {
			return err
		}
		ctx, err = u.queries.Origin(ctx, e)
		if err != nil {
			return err
		}
		err = types.SendEmail(ctx, u.channels, string(template.Template), translator, notifyUser, colors, e).
			SendPasswordChange(ctx, notifyUser)
		if err != nil {
			return err
		}
		return u.commands.PasswordChangeSent(ctx, e.Aggregate().ResourceOwner, e.Aggregate().ID)
	}), nil
}

func (u *userNotifier) reducePhoneCodeAdded(event eventstore.Event) (*handler.Statement, error) {
	e, ok := event.(*user.HumanPhoneCodeAddedEvent)
	if !ok {
		return nil, errors.ThrowInvalidArgumentf(nil, "HANDL-He83g", "reduce.wrong.event.type %s", user.HumanPhoneCodeAddedType)
	}
	if e.CodeReturned {
		return handler.NewNoOpStatement(e), nil
	}

<<<<<<< HEAD
	return handler.NewStatement(event, func(ex handler.Executer, projectionName string) error {
		ctx := HandlerContext(event.Aggregate())
		alreadyHandled, err := u.checkIfCodeAlreadyHandledOrExpired(ctx, event, e.Expiry, nil,
			user.UserV1PhoneCodeAddedType, user.UserV1PhoneCodeSentType,
			user.HumanPhoneCodeAddedType, user.HumanPhoneCodeSentType)
		if err != nil {
			return err
		}
		if alreadyHandled {
			return nil
		}
		code, err := crypto.DecryptString(e.Code, u.queries.UserDataCrypto)
		if err != nil {
			return err
		}
		colors, err := u.queries.ActiveLabelPolicyByOrg(ctx, e.Aggregate().ResourceOwner, false)
		if err != nil {
			return err
		}

		notifyUser, err := u.queries.GetNotifyUserByID(ctx, true, e.Aggregate().ID, false)
		if err != nil {
			return err
		}
		translator, err := u.queries.GetTranslatorWithOrgTexts(ctx, notifyUser.ResourceOwner, domain.VerifyPhoneMessageType)
		if err != nil {
			return err
		}

		ctx, origin, err := u.queries.Origin(ctx)
		if err != nil {
			return err
		}
		err = types.SendSMSTwilio(
			ctx,
			translator,
			notifyUser,
			u.queries.GetTwilioConfig,
			u.queries.GetFileSystemProvider,
			u.queries.GetLogProvider,
			colors,
			u.assetsPrefix(ctx),
			e,
			u.metricSuccessfulDeliveriesSMS,
			u.metricFailedDeliveriesSMS,
		).SendPhoneVerificationCode(notifyUser, origin, code, authz.GetInstance(ctx).RequestedDomain())
		if err != nil {
			return err
		}
		return u.commands.HumanPhoneVerificationCodeSent(ctx, e.Aggregate().ResourceOwner, e.Aggregate().ID)
	}), nil
=======
	notifyUser, err := u.queries.GetNotifyUserByID(ctx, true, e.Aggregate().ID, false)
	if err != nil {
		return nil, err
	}
	translator, err := u.queries.GetTranslatorWithOrgTexts(ctx, notifyUser.ResourceOwner, domain.VerifyPhoneMessageType)
	if err != nil {
		return nil, err
	}
	ctx, err = u.queries.Origin(ctx, e)
	if err != nil {
		return nil, err
	}
	err = types.SendSMSTwilio(ctx, u.channels, translator, notifyUser, colors, e).
		SendPhoneVerificationCode(ctx, code)
	if err != nil {
		return nil, err
	}
	err = u.commands.HumanPhoneVerificationCodeSent(ctx, e.Aggregate().ResourceOwner, e.Aggregate().ID)
	if err != nil {
		return nil, err
	}
	return crdb.NewNoOpStatement(e), nil
>>>>>>> 898787c4
}

func (u *userNotifier) checkIfCodeAlreadyHandledOrExpired(ctx context.Context, event eventstore.Event, expiry time.Duration, data map[string]interface{}, eventTypes ...eventstore.EventType) (bool, error) {
	if event.CreatedAt().Add(expiry).Before(time.Now().UTC()) {
		return true, nil
	}
	return u.queries.IsAlreadyHandled(ctx, event, data, user.AggregateType, eventTypes...)
}<|MERGE_RESOLUTION|>--- conflicted
+++ resolved
@@ -23,12 +23,7 @@
 )
 
 type userNotifier struct {
-<<<<<<< HEAD
-	commands     *command.Commands
-=======
-	crdb.StatementHandler
 	commands     Commands
->>>>>>> 898787c4
 	queries      *NotificationQueries
 	channels     types.ChannelChains
 	otpEmailTmpl string
@@ -36,45 +31,18 @@
 
 func NewUserNotifier(
 	ctx context.Context,
-<<<<<<< HEAD
 	config handler.Config,
-	commands *command.Commands,
-=======
-	config crdb.StatementHandlerConfig,
 	commands Commands,
->>>>>>> 898787c4
 	queries *NotificationQueries,
 	channels types.ChannelChains,
 	otpEmailTmpl string,
-<<<<<<< HEAD
-	metricSuccessfulDeliveriesEmail,
-	metricFailedDeliveriesEmail,
-	metricSuccessfulDeliveriesSMS,
-	metricFailedDeliveriesSMS string,
 ) *handler.Handler {
 	return handler.NewHandler(ctx, &config, &userNotifier{
-		commands:                        commands,
-		queries:                         queries,
-		assetsPrefix:                    assetsPrefix,
-		metricSuccessfulDeliveriesEmail: metricSuccessfulDeliveriesEmail,
-		metricFailedDeliveriesEmail:     metricFailedDeliveriesEmail,
-		metricSuccessfulDeliveriesSMS:   metricSuccessfulDeliveriesSMS,
-		metricFailedDeliveriesSMS:       metricFailedDeliveriesSMS,
-		otpEmailTmpl:                    otpEmailTmpl,
+		commands:     commands,
+		queries:      queries,
+		otpEmailTmpl: otpEmailTmpl,
+		channels:     channels,
 	})
-=======
-) *userNotifier {
-	p := new(userNotifier)
-	config.ProjectionName = UserNotificationsProjectionTable
-	config.Reducers = p.reducers()
-	p.StatementHandler = crdb.NewStatementHandler(ctx, config)
-	p.commands = commands
-	p.queries = queries
-	p.channels = channels
-	p.otpEmailTmpl = otpEmailTmpl
-	projection.NotificationsProjection = p
-	return p
->>>>>>> 898787c4
 }
 
 func (u *userNotifier) Name() string {
@@ -182,7 +150,6 @@
 			return err
 		}
 
-<<<<<<< HEAD
 		template, err := u.queries.MailTemplateByOrg(ctx, e.Aggregate().ResourceOwner, false)
 		if err != nil {
 			return err
@@ -197,53 +164,17 @@
 			return err
 		}
 
-		ctx, origin, err := u.queries.Origin(ctx)
-		if err != nil {
-			return err
-		}
-		err = types.SendEmail(
-			ctx,
-			string(template.Template),
-			translator,
-			notifyUser,
-			u.queries.GetSMTPConfig,
-			u.queries.GetFileSystemProvider,
-			u.queries.GetLogProvider,
-			colors,
-			u.assetsPrefix(ctx),
-			e,
-			u.metricSuccessfulDeliveriesEmail,
-			u.metricFailedDeliveriesEmail,
-		).SendUserInitCode(notifyUser, origin, code)
+		ctx, err = u.queries.Origin(ctx, e)
+		if err != nil {
+			return err
+		}
+		err = types.SendEmail(ctx, u.channels, string(template.Template), translator, notifyUser, colors, e).
+			SendUserInitCode(ctx, notifyUser, code)
 		if err != nil {
 			return err
 		}
 		return u.commands.HumanInitCodeSent(ctx, e.Aggregate().ResourceOwner, e.Aggregate().ID)
 	}), nil
-=======
-	notifyUser, err := u.queries.GetNotifyUserByID(ctx, true, e.Aggregate().ID, false)
-	if err != nil {
-		return nil, err
-	}
-	translator, err := u.queries.GetTranslatorWithOrgTexts(ctx, notifyUser.ResourceOwner, domain.InitCodeMessageType)
-	if err != nil {
-		return nil, err
-	}
-	ctx, err = u.queries.Origin(ctx, e)
-	if err != nil {
-		return nil, err
-	}
-	err = types.SendEmail(ctx, u.channels, string(template.Template), translator, notifyUser, colors, e).
-		SendUserInitCode(ctx, notifyUser, code)
-	if err != nil {
-		return nil, err
-	}
-	err = u.commands.HumanInitCodeSent(ctx, e.Aggregate().ResourceOwner, e.Aggregate().ID)
-	if err != nil {
-		return nil, err
-	}
-	return crdb.NewNoOpStatement(e), nil
->>>>>>> 898787c4
 }
 
 func (u *userNotifier) reduceEmailCodeAdded(event eventstore.Event) (*handler.Statement, error) {
@@ -276,7 +207,6 @@
 			return err
 		}
 
-<<<<<<< HEAD
 		template, err := u.queries.MailTemplateByOrg(ctx, e.Aggregate().ResourceOwner, false)
 		if err != nil {
 			return err
@@ -291,53 +221,17 @@
 			return err
 		}
 
-		ctx, origin, err := u.queries.Origin(ctx)
-		if err != nil {
-			return err
-		}
-		err = types.SendEmail(
-			ctx,
-			string(template.Template),
-			translator,
-			notifyUser,
-			u.queries.GetSMTPConfig,
-			u.queries.GetFileSystemProvider,
-			u.queries.GetLogProvider,
-			colors,
-			u.assetsPrefix(ctx),
-			e,
-			u.metricSuccessfulDeliveriesEmail,
-			u.metricFailedDeliveriesEmail,
-		).SendEmailVerificationCode(notifyUser, origin, code, e.URLTemplate)
+		ctx, err = u.queries.Origin(ctx, e)
+		if err != nil {
+			return err
+		}
+		err = types.SendEmail(ctx, u.channels, string(template.Template), translator, notifyUser, colors, e).
+			SendEmailVerificationCode(ctx, notifyUser, code, e.URLTemplate)
 		if err != nil {
 			return err
 		}
 		return u.commands.HumanEmailVerificationCodeSent(ctx, e.Aggregate().ResourceOwner, e.Aggregate().ID)
 	}), nil
-=======
-	notifyUser, err := u.queries.GetNotifyUserByID(ctx, true, e.Aggregate().ID, false)
-	if err != nil {
-		return nil, err
-	}
-	translator, err := u.queries.GetTranslatorWithOrgTexts(ctx, notifyUser.ResourceOwner, domain.VerifyEmailMessageType)
-	if err != nil {
-		return nil, err
-	}
-	ctx, err = u.queries.Origin(ctx, e)
-	if err != nil {
-		return nil, err
-	}
-	err = types.SendEmail(ctx, u.channels, string(template.Template), translator, notifyUser, colors, e).
-		SendEmailVerificationCode(ctx, notifyUser, code, e.URLTemplate)
-	if err != nil {
-		return nil, err
-	}
-	err = u.commands.HumanEmailVerificationCodeSent(ctx, e.Aggregate().ResourceOwner, e.Aggregate().ID)
-	if err != nil {
-		return nil, err
-	}
-	return crdb.NewNoOpStatement(e), nil
->>>>>>> 898787c4
 }
 
 func (u *userNotifier) reducePasswordCodeAdded(event eventstore.Event) (*handler.Statement, error) {
@@ -369,7 +263,6 @@
 			return err
 		}
 
-<<<<<<< HEAD
 		template, err := u.queries.MailTemplateByOrg(ctx, e.Aggregate().ResourceOwner, false)
 		if err != nil {
 			return err
@@ -384,72 +277,20 @@
 			return err
 		}
 
-		ctx, origin, err := u.queries.Origin(ctx)
-		if err != nil {
-			return err
-		}
-		notify := types.SendEmail(
-			ctx,
-			string(template.Template),
-			translator,
-			notifyUser,
-			u.queries.GetSMTPConfig,
-			u.queries.GetFileSystemProvider,
-			u.queries.GetLogProvider,
-			colors,
-			u.assetsPrefix(ctx),
-			e,
-			u.metricSuccessfulDeliveriesEmail,
-			u.metricFailedDeliveriesEmail,
-		)
+		ctx, err = u.queries.Origin(ctx, e)
+		if err != nil {
+			return err
+		}
+		notify := types.SendEmail(ctx, u.channels, string(template.Template), translator, notifyUser, colors, e)
 		if e.NotificationType == domain.NotificationTypeSms {
-			notify = types.SendSMSTwilio(
-				ctx,
-				translator,
-				notifyUser,
-				u.queries.GetTwilioConfig,
-				u.queries.GetFileSystemProvider,
-				u.queries.GetLogProvider,
-				colors,
-				u.assetsPrefix(ctx),
-				e,
-				u.metricSuccessfulDeliveriesSMS,
-				u.metricFailedDeliveriesSMS,
-			)
-		}
-		err = notify.SendPasswordCode(notifyUser, origin, code, e.URLTemplate)
+			notify = types.SendSMSTwilio(ctx, u.channels, translator, notifyUser, colors, e)
+		}
+		err = notify.SendPasswordCode(ctx, notifyUser, code, e.URLTemplate)
 		if err != nil {
 			return err
 		}
 		return u.commands.PasswordCodeSent(ctx, e.Aggregate().ResourceOwner, e.Aggregate().ID)
 	}), nil
-=======
-	notifyUser, err := u.queries.GetNotifyUserByID(ctx, true, e.Aggregate().ID, false)
-	if err != nil {
-		return nil, err
-	}
-	translator, err := u.queries.GetTranslatorWithOrgTexts(ctx, notifyUser.ResourceOwner, domain.PasswordResetMessageType)
-	if err != nil {
-		return nil, err
-	}
-	ctx, err = u.queries.Origin(ctx, e)
-	if err != nil {
-		return nil, err
-	}
-	notify := types.SendEmail(ctx, u.channels, string(template.Template), translator, notifyUser, colors, e)
-	if e.NotificationType == domain.NotificationTypeSms {
-		notify = types.SendSMSTwilio(ctx, u.channels, translator, notifyUser, colors, e)
-	}
-	err = notify.SendPasswordCode(ctx, notifyUser, code, e.URLTemplate)
-	if err != nil {
-		return nil, err
-	}
-	err = u.commands.PasswordCodeSent(ctx, e.Aggregate().ResourceOwner, e.Aggregate().ID)
-	if err != nil {
-		return nil, err
-	}
-	return crdb.NewNoOpStatement(e), nil
->>>>>>> 898787c4
 }
 
 func (u *userNotifier) reduceOTPSMSCodeAdded(event eventstore.Event) (*handler.Statement, error) {
@@ -691,7 +532,6 @@
 			return err
 		}
 
-<<<<<<< HEAD
 		notifyUser, err := u.queries.GetNotifyUserByID(ctx, true, e.Aggregate().ID, false)
 		if err != nil {
 			return err
@@ -701,53 +541,17 @@
 			return err
 		}
 
-		ctx, origin, err := u.queries.Origin(ctx)
-		if err != nil {
-			return err
-		}
-		err = types.SendEmail(
-			ctx,
-			string(template.Template),
-			translator,
-			notifyUser,
-			u.queries.GetSMTPConfig,
-			u.queries.GetFileSystemProvider,
-			u.queries.GetLogProvider,
-			colors,
-			u.assetsPrefix(ctx),
-			e,
-			u.metricSuccessfulDeliveriesEmail,
-			u.metricFailedDeliveriesEmail,
-		).SendDomainClaimed(notifyUser, origin, e.UserName)
+		ctx, err = u.queries.Origin(ctx, e)
+		if err != nil {
+			return err
+		}
+		err = types.SendEmail(ctx, u.channels, string(template.Template), translator, notifyUser, colors, e).
+			SendDomainClaimed(ctx, notifyUser, e.UserName)
 		if err != nil {
 			return err
 		}
 		return u.commands.UserDomainClaimedSent(ctx, e.Aggregate().ResourceOwner, e.Aggregate().ID)
 	}), nil
-=======
-	notifyUser, err := u.queries.GetNotifyUserByID(ctx, true, e.Aggregate().ID, false)
-	if err != nil {
-		return nil, err
-	}
-	translator, err := u.queries.GetTranslatorWithOrgTexts(ctx, notifyUser.ResourceOwner, domain.DomainClaimedMessageType)
-	if err != nil {
-		return nil, err
-	}
-	ctx, err = u.queries.Origin(ctx, e)
-	if err != nil {
-		return nil, err
-	}
-	err = types.SendEmail(ctx, u.channels, string(template.Template), translator, notifyUser, colors, e).
-		SendDomainClaimed(ctx, notifyUser, e.UserName)
-	if err != nil {
-		return nil, err
-	}
-	err = u.commands.UserDomainClaimedSent(ctx, e.Aggregate().ResourceOwner, e.Aggregate().ID)
-	if err != nil {
-		return nil, err
-	}
-	return crdb.NewNoOpStatement(e), nil
->>>>>>> 898787c4
 }
 
 func (u *userNotifier) reducePasswordlessCodeRequested(event eventstore.Event) (*handler.Statement, error) {
@@ -777,7 +581,6 @@
 			return err
 		}
 
-<<<<<<< HEAD
 		template, err := u.queries.MailTemplateByOrg(ctx, e.Aggregate().ResourceOwner, false)
 		if err != nil {
 			return err
@@ -792,53 +595,17 @@
 			return err
 		}
 
-		ctx, origin, err := u.queries.Origin(ctx)
-		if err != nil {
-			return err
-		}
-		err = types.SendEmail(
-			ctx,
-			string(template.Template),
-			translator,
-			notifyUser,
-			u.queries.GetSMTPConfig,
-			u.queries.GetFileSystemProvider,
-			u.queries.GetLogProvider,
-			colors,
-			u.assetsPrefix(ctx),
-			e,
-			u.metricSuccessfulDeliveriesEmail,
-			u.metricFailedDeliveriesEmail,
-		).SendPasswordlessRegistrationLink(notifyUser, origin, code, e.ID, e.URLTemplate)
+		ctx, err = u.queries.Origin(ctx, e)
+		if err != nil {
+			return err
+		}
+		err = types.SendEmail(ctx, u.channels, string(template.Template), translator, notifyUser, colors, e).
+			SendPasswordlessRegistrationLink(ctx, notifyUser, code, e.ID, e.URLTemplate)
 		if err != nil {
 			return err
 		}
 		return u.commands.HumanPasswordlessInitCodeSent(ctx, e.Aggregate().ID, e.Aggregate().ResourceOwner, e.ID)
 	}), nil
-=======
-	notifyUser, err := u.queries.GetNotifyUserByID(ctx, true, e.Aggregate().ID, false)
-	if err != nil {
-		return nil, err
-	}
-	translator, err := u.queries.GetTranslatorWithOrgTexts(ctx, notifyUser.ResourceOwner, domain.PasswordlessRegistrationMessageType)
-	if err != nil {
-		return nil, err
-	}
-	ctx, err = u.queries.Origin(ctx, e)
-	if err != nil {
-		return nil, err
-	}
-	err = types.SendEmail(ctx, u.channels, string(template.Template), translator, notifyUser, colors, e).
-		SendPasswordlessRegistrationLink(ctx, notifyUser, code, e.ID, e.URLTemplate)
-	if err != nil {
-		return nil, err
-	}
-	err = u.commands.HumanPasswordlessInitCodeSent(ctx, e.Aggregate().ID, e.Aggregate().ResourceOwner, e.ID)
-	if err != nil {
-		return nil, err
-	}
-	return crdb.NewNoOpStatement(e), nil
->>>>>>> 898787c4
 }
 
 func (u *userNotifier) reducePasswordChanged(event eventstore.Event) (*handler.Statement, error) {
@@ -909,7 +676,6 @@
 		return handler.NewNoOpStatement(e), nil
 	}
 
-<<<<<<< HEAD
 	return handler.NewStatement(event, func(ex handler.Executer, projectionName string) error {
 		ctx := HandlerContext(event.Aggregate())
 		alreadyHandled, err := u.checkIfCodeAlreadyHandledOrExpired(ctx, event, e.Expiry, nil,
@@ -939,52 +705,17 @@
 			return err
 		}
 
-		ctx, origin, err := u.queries.Origin(ctx)
-		if err != nil {
-			return err
-		}
-		err = types.SendSMSTwilio(
-			ctx,
-			translator,
-			notifyUser,
-			u.queries.GetTwilioConfig,
-			u.queries.GetFileSystemProvider,
-			u.queries.GetLogProvider,
-			colors,
-			u.assetsPrefix(ctx),
-			e,
-			u.metricSuccessfulDeliveriesSMS,
-			u.metricFailedDeliveriesSMS,
-		).SendPhoneVerificationCode(notifyUser, origin, code, authz.GetInstance(ctx).RequestedDomain())
+		ctx, err = u.queries.Origin(ctx, e)
+		if err != nil {
+			return err
+		}
+		err = types.SendSMSTwilio(ctx, u.channels, translator, notifyUser, colors, e).
+			SendPhoneVerificationCode(ctx, code)
 		if err != nil {
 			return err
 		}
 		return u.commands.HumanPhoneVerificationCodeSent(ctx, e.Aggregate().ResourceOwner, e.Aggregate().ID)
 	}), nil
-=======
-	notifyUser, err := u.queries.GetNotifyUserByID(ctx, true, e.Aggregate().ID, false)
-	if err != nil {
-		return nil, err
-	}
-	translator, err := u.queries.GetTranslatorWithOrgTexts(ctx, notifyUser.ResourceOwner, domain.VerifyPhoneMessageType)
-	if err != nil {
-		return nil, err
-	}
-	ctx, err = u.queries.Origin(ctx, e)
-	if err != nil {
-		return nil, err
-	}
-	err = types.SendSMSTwilio(ctx, u.channels, translator, notifyUser, colors, e).
-		SendPhoneVerificationCode(ctx, code)
-	if err != nil {
-		return nil, err
-	}
-	err = u.commands.HumanPhoneVerificationCodeSent(ctx, e.Aggregate().ResourceOwner, e.Aggregate().ID)
-	if err != nil {
-		return nil, err
-	}
-	return crdb.NewNoOpStatement(e), nil
->>>>>>> 898787c4
 }
 
 func (u *userNotifier) checkIfCodeAlreadyHandledOrExpired(ctx context.Context, event eventstore.Event, expiry time.Duration, data map[string]interface{}, eventTypes ...eventstore.EventType) (bool, error) {
