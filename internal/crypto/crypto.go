package crypto

import (
	"database/sql/driver"
	"encoding/base64"
	"encoding/json"

	"github.com/zitadel/zitadel/internal/zerrors"
)

const (
	TypeEncryption CryptoType = iota
	TypeHash                  // Depcrecated: use [passwap.Swapper] instead
)

type EncryptionAlgorithm interface {
	Algorithm() string
	EncryptionKeyID() string
	DecryptionKeyIDs() []string
	Encrypt(value []byte) ([]byte, error)
	Decrypt(hashed []byte, keyID string) ([]byte, error)

	// DecryptString decrypts the value using the key identified by keyID.
	// When the decrypted value contains non-UTF8 characters an error is returned.
	DecryptString(hashed []byte, keyID string) (string, error)
}

type CryptoValue struct {
	CryptoType CryptoType
	Algorithm  string
	KeyID      string
	Crypted    []byte
}

func (c *CryptoValue) Value() (driver.Value, error) {
	if c == nil {
		return nil, nil
	}
	return json.Marshal(c)
}

func (c *CryptoValue) Scan(src interface{}) error {
	if b, ok := src.([]byte); ok {
		return json.Unmarshal(b, c)
	}
	if s, ok := src.(string); ok {
		return json.Unmarshal([]byte(s), c)
	}
	return nil
}

type CryptoType int

func Crypt(value []byte, alg EncryptionAlgorithm) (*CryptoValue, error) {
	return Encrypt(value, alg)
}

func Encrypt(value []byte, alg EncryptionAlgorithm) (*CryptoValue, error) {
	encrypted, err := alg.Encrypt(value)
	if err != nil {
		return nil, zerrors.ThrowInternal(err, "CRYPT-qCD0JB", "error encrypting value")
	}
	return &CryptoValue{
		CryptoType: TypeEncryption,
		Algorithm:  alg.Algorithm(),
		KeyID:      alg.EncryptionKeyID(),
		Crypted:    encrypted,
	}, nil
}

func EncryptJSON(obj any, alg EncryptionAlgorithm) (*CryptoValue, error) {
	data, err := json.Marshal(obj)
	if err != nil {
		return nil, zerrors.ThrowInternal(err, "CRYPT-Ei6doF", "error encrypting value")
	}
	return Encrypt(data, alg)
}

func Decrypt(value *CryptoValue, alg EncryptionAlgorithm) ([]byte, error) {
	if err := checkEncryptionAlgorithm(value, alg); err != nil {
		return nil, err
	}
	return alg.Decrypt(value.Crypted, value.KeyID)
}

<<<<<<< HEAD
=======
func DecryptJSON(value *CryptoValue, dst any, alg EncryptionAlgorithm) error {
	data, err := Decrypt(value, alg)
	if err != nil {
		return err
	}
	if err = json.Unmarshal(data, dst); err != nil {
		return zerrors.ThrowInternal(err, "CRYPT-Jaik2R", "error decrypting value")
	}
	return nil
}

>>>>>>> c8e2a3bd
// DecryptString decrypts the value using the key identified by keyID.
// When the decrypted value contains non-UTF8 characters an error is returned.
func DecryptString(value *CryptoValue, alg EncryptionAlgorithm) (string, error) {
	if err := checkEncryptionAlgorithm(value, alg); err != nil {
		return "", err
	}
	return alg.DecryptString(value.Crypted, value.KeyID)
}

func checkEncryptionAlgorithm(value *CryptoValue, alg EncryptionAlgorithm) error {
	if value.Algorithm != alg.Algorithm() {
		return zerrors.ThrowInvalidArgument(nil, "CRYPT-Nx7XlT", "value was encrypted with a different key")
	}
	for _, id := range alg.DecryptionKeyIDs() {
		if id == value.KeyID {
			return nil
		}
	}
	return zerrors.ThrowInvalidArgument(nil, "CRYPT-Kq12vn", "value was encrypted with a different key")
}

func CheckToken(alg EncryptionAlgorithm, token string, content string) error {
	if token == "" {
		return zerrors.ThrowPermissionDenied(nil, "CRYPTO-Sfefs", "Errors.Intent.InvalidToken")
	}
	data, err := base64.RawURLEncoding.DecodeString(token)
	if err != nil {
		return zerrors.ThrowPermissionDenied(err, "CRYPTO-Swg31", "Errors.Intent.InvalidToken")
	}
	decryptedToken, err := alg.DecryptString(data, alg.EncryptionKeyID())
	if err != nil {
		return zerrors.ThrowPermissionDenied(err, "CRYPTO-Sf4gt", "Errors.Intent.InvalidToken")
	}
	if decryptedToken != content {
		return zerrors.ThrowPermissionDenied(nil, "CRYPTO-CRYPTO", "Errors.Intent.InvalidToken")
	}
	return nil
}

// SecretOrEncodedHash returns the Crypted value from legacy [CryptoValue] if it is not nil.
// otherwise it will returns the encoded hash string.
func SecretOrEncodedHash(secret *CryptoValue, encoded string) string {
	if secret != nil {
		return string(secret.Crypted)
	}
	return encoded
}<|MERGE_RESOLUTION|>--- conflicted
+++ resolved
@@ -83,8 +83,6 @@
 	return alg.Decrypt(value.Crypted, value.KeyID)
 }
 
-<<<<<<< HEAD
-=======
 func DecryptJSON(value *CryptoValue, dst any, alg EncryptionAlgorithm) error {
 	data, err := Decrypt(value, alg)
 	if err != nil {
@@ -96,7 +94,6 @@
 	return nil
 }
 
->>>>>>> c8e2a3bd
 // DecryptString decrypts the value using the key identified by keyID.
 // When the decrypted value contains non-UTF8 characters an error is returned.
 func DecryptString(value *CryptoValue, alg EncryptionAlgorithm) (string, error) {
