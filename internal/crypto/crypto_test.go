package crypto

import (
	"bytes"
	"errors"
	"reflect"
	"testing"
)

type mockEncCrypto struct {
}

func (m *mockEncCrypto) Algorithm() string {
	return "enc"
}

func (m *mockEncCrypto) Encrypt(value []byte) ([]byte, error) {
	return value, nil
}

func (m *mockEncCrypto) Decrypt(value []byte, _ string) ([]byte, error) {
	return value, nil
}

func (m *mockEncCrypto) DecryptString(value []byte, _ string) (string, error) {
	return string(value), nil
}

func (m *mockEncCrypto) EncryptionKeyID() string {
	return "keyID"
}
func (m *mockEncCrypto) DecryptionKeyIDs() []string {
	return []string{"keyID"}
}

type mockHashCrypto struct {
}

func (m *mockHashCrypto) Algorithm() string {
	return "hash"
}

func (m *mockHashCrypto) Hash(value []byte) ([]byte, error) {
	return value, nil
}

func (m *mockHashCrypto) CompareHash(hashed, comparer []byte) error {
	if !bytes.Equal(hashed, comparer) {
		return errors.New("not equal")
	}
	return nil
}

type alg struct{}

func (a *alg) Algorithm() string {
	return "alg"
}

func TestCrypt(t *testing.T) {
	type args struct {
		value []byte
		c     EncryptionAlgorithm
	}
	tests := []struct {
		name    string
		args    args
		want    *CryptoValue
		wantErr bool
	}{
		{
			"encrypt",
			args{[]byte("test"), &mockEncCrypto{}},
			&CryptoValue{CryptoType: TypeEncryption, Algorithm: "enc", KeyID: "keyID", Crypted: []byte("test")},
			false,
		},
	}
	for _, tt := range tests {
		t.Run(tt.name, func(t *testing.T) {
			got, err := Crypt(tt.args.value, tt.args.c)
			if (err != nil) != tt.wantErr {
				t.Errorf("Crypt() error = %v, wantErr %v", err, tt.wantErr)
				return
			}
			if !reflect.DeepEqual(got, tt.want) {
				t.Errorf("Crypt() = %v, want %v", got, tt.want)
			}
		})
	}
}

func TestEncrypt(t *testing.T) {
	type args struct {
		value []byte
		c     EncryptionAlgorithm
	}
	tests := []struct {
		name    string
		args    args
		want    *CryptoValue
		wantErr bool
	}{
		{
			"ok",
			args{[]byte("test"), &mockEncCrypto{}},
			&CryptoValue{CryptoType: TypeEncryption, Algorithm: "enc", KeyID: "keyID", Crypted: []byte("test")},
			false,
		},
	}
	for _, tt := range tests {
		t.Run(tt.name, func(t *testing.T) {
			got, err := Encrypt(tt.args.value, tt.args.c)
			if (err != nil) != tt.wantErr {
				t.Errorf("Encrypt() error = %v, wantErr %v", err, tt.wantErr)
				return
			}
			if !reflect.DeepEqual(got, tt.want) {
				t.Errorf("Encrypt() = %v, want %v", got, tt.want)
			}
		})
	}
}

func TestDecrypt(t *testing.T) {
	type args struct {
		value *CryptoValue
		c     EncryptionAlgorithm
	}
	tests := []struct {
		name    string
		args    args
		want    []byte
		wantErr bool
	}{
		{
			"ok",
			args{&CryptoValue{CryptoType: TypeEncryption, Algorithm: "enc", KeyID: "keyID", Crypted: []byte("test")}, &mockEncCrypto{}},
			[]byte("test"),
			false,
		},
		{
			"wrong id",
			args{&CryptoValue{CryptoType: TypeEncryption, Algorithm: "enc", KeyID: "keyID2", Crypted: []byte("test")}, &mockEncCrypto{}},
			nil,
			true,
		},
	}
	for _, tt := range tests {
		t.Run(tt.name, func(t *testing.T) {
			got, err := Decrypt(tt.args.value, tt.args.c)
			if (err != nil) != tt.wantErr {
				t.Errorf("Decrypt() error = %v, wantErr %v", err, tt.wantErr)
				return
			}
			if !reflect.DeepEqual(got, tt.want) {
				t.Errorf("Decrypt() = %v, want %v", got, tt.want)
			}
		})
	}
}

func TestDecryptString(t *testing.T) {
	type args struct {
		value *CryptoValue
		c     EncryptionAlgorithm
	}
	tests := []struct {
		name    string
		args    args
		want    string
		wantErr bool
	}{
		{
			"ok",
			args{&CryptoValue{CryptoType: TypeEncryption, Algorithm: "enc", KeyID: "keyID", Crypted: []byte("test")}, &mockEncCrypto{}},
			"test",
			false,
		},
		{
			"wrong id",
			args{&CryptoValue{CryptoType: TypeEncryption, Algorithm: "enc", KeyID: "keyID2", Crypted: []byte("test")}, &mockEncCrypto{}},
			"",
			true,
		},
	}
	for _, tt := range tests {
		t.Run(tt.name, func(t *testing.T) {
			got, err := DecryptString(tt.args.value, tt.args.c)
			if (err != nil) != tt.wantErr {
				t.Errorf("DecryptString() error = %v, wantErr %v", err, tt.wantErr)
				return
			}
			if !reflect.DeepEqual(got, tt.want) {
				t.Errorf("DecryptString() = %v, want %v", got, tt.want)
			}
		})
	}
<<<<<<< HEAD
}

func TestHash(t *testing.T) {
	type args struct {
		value []byte
		c     HashAlgorithm
	}
	tests := []struct {
		name    string
		args    args
		want    *CryptoValue
		wantErr bool
	}{
		{
			"ok",
			args{[]byte("test"), &mockHashCrypto{}},
			&CryptoValue{CryptoType: TypeHash, Algorithm: "hash", Crypted: []byte("test")},
			false,
		},
	}
	for _, tt := range tests {
		t.Run(tt.name, func(t *testing.T) {
			got, err := Hash(tt.args.value, tt.args.c)
			if (err != nil) != tt.wantErr {
				t.Errorf("Hash() error = %v, wantErr %v", err, tt.wantErr)
				return
			}
			if !reflect.DeepEqual(got, tt.want) {
				t.Errorf("Hash() = %v, want %v", got, tt.want)
			}
		})
	}
}

func TestCompareHash(t *testing.T) {
	type args struct {
		value    *CryptoValue
		comparer []byte
		c        HashAlgorithm
	}
	tests := []struct {
		name    string
		args    args
		wantErr bool
	}{
		{
			"ok",
			args{&CryptoValue{CryptoType: TypeHash, Algorithm: "hash", Crypted: []byte("test")}, []byte("test"), &mockHashCrypto{}},
			false,
		},
		{
			"wrong",
			args{&CryptoValue{CryptoType: TypeHash, Algorithm: "hash", Crypted: []byte("test")}, []byte("test"), &mockHashCrypto{}},
			false,
		},
		{
			"nil",
			args{nil, []byte("test2"), &mockHashCrypto{}},
			true,
		},
	}
	for _, tt := range tests {
		t.Run(tt.name, func(t *testing.T) {
			if err := CompareHash(tt.args.value, tt.args.comparer, tt.args.c); (err != nil) != tt.wantErr {
				t.Errorf("CompareHash() error = %v, wantErr %v", err, tt.wantErr)
			}
		})
	}
=======
>>>>>>> 2061d1ac
}<|MERGE_RESOLUTION|>--- conflicted
+++ resolved
@@ -195,75 +195,4 @@
 			}
 		})
 	}
-<<<<<<< HEAD
-}
-
-func TestHash(t *testing.T) {
-	type args struct {
-		value []byte
-		c     HashAlgorithm
-	}
-	tests := []struct {
-		name    string
-		args    args
-		want    *CryptoValue
-		wantErr bool
-	}{
-		{
-			"ok",
-			args{[]byte("test"), &mockHashCrypto{}},
-			&CryptoValue{CryptoType: TypeHash, Algorithm: "hash", Crypted: []byte("test")},
-			false,
-		},
-	}
-	for _, tt := range tests {
-		t.Run(tt.name, func(t *testing.T) {
-			got, err := Hash(tt.args.value, tt.args.c)
-			if (err != nil) != tt.wantErr {
-				t.Errorf("Hash() error = %v, wantErr %v", err, tt.wantErr)
-				return
-			}
-			if !reflect.DeepEqual(got, tt.want) {
-				t.Errorf("Hash() = %v, want %v", got, tt.want)
-			}
-		})
-	}
-}
-
-func TestCompareHash(t *testing.T) {
-	type args struct {
-		value    *CryptoValue
-		comparer []byte
-		c        HashAlgorithm
-	}
-	tests := []struct {
-		name    string
-		args    args
-		wantErr bool
-	}{
-		{
-			"ok",
-			args{&CryptoValue{CryptoType: TypeHash, Algorithm: "hash", Crypted: []byte("test")}, []byte("test"), &mockHashCrypto{}},
-			false,
-		},
-		{
-			"wrong",
-			args{&CryptoValue{CryptoType: TypeHash, Algorithm: "hash", Crypted: []byte("test")}, []byte("test"), &mockHashCrypto{}},
-			false,
-		},
-		{
-			"nil",
-			args{nil, []byte("test2"), &mockHashCrypto{}},
-			true,
-		},
-	}
-	for _, tt := range tests {
-		t.Run(tt.name, func(t *testing.T) {
-			if err := CompareHash(tt.args.value, tt.args.comparer, tt.args.c); (err != nil) != tt.wantErr {
-				t.Errorf("CompareHash() error = %v, wantErr %v", err, tt.wantErr)
-			}
-		})
-	}
-=======
->>>>>>> 2061d1ac
 }