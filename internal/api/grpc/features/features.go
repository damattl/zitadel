package features

import (
	"google.golang.org/protobuf/types/known/durationpb"

	object_grpc "github.com/caos/zitadel/internal/api/grpc/object"
	"github.com/caos/zitadel/internal/domain"
	features_model "github.com/caos/zitadel/internal/features/model"
	features_pb "github.com/caos/zitadel/pkg/grpc/features"
)

func FeaturesFromModel(features *features_model.FeaturesView) *features_pb.Features {
	return &features_pb.Features{
		Details:   object_grpc.ToViewDetailsPb(features.Sequence, features.CreationDate, features.ChangeDate, features.AggregateID),
		Tier:      FeatureTierToPb(features.TierName, features.TierDescription, features.State, features.StateDescription),
		IsDefault: features.Default,

		AuditLogRetention:        durationpb.New(features.AuditLogRetention),
		LoginPolicyFactors:       features.LoginPolicyFactors,
		LoginPolicyIdp:           features.LoginPolicyIDP,
		LoginPolicyPasswordless:  features.LoginPolicyPasswordless,
		LoginPolicyRegistration:  features.LoginPolicyRegistration,
		LoginPolicyUsernameLogin: features.LoginPolicyUsernameLogin,
		LoginPolicyPasswordReset: features.LoginPolicyPasswordReset,
		PasswordComplexityPolicy: features.PasswordComplexityPolicy,
		LabelPolicy:              features.LabelPolicyPrivateLabel,
		CustomDomain:             features.CustomDomain,
<<<<<<< HEAD
		CustomText:               features.CustomText,
=======
		LabelPolicyPrivateLabel:  features.LabelPolicyPrivateLabel,
		LabelPolicyWatermark:     features.LabelPolicyWatermark,
>>>>>>> 73d37459
	}
}

func FeatureTierToPb(name, description string, status domain.FeaturesState, statusDescription string) *features_pb.FeatureTier {
	return &features_pb.FeatureTier{
		Name:        name,
		Description: description,
		State:       FeaturesStateToPb(status),
		StatusInfo:  statusDescription,
	}
}

func FeaturesStateToPb(status domain.FeaturesState) features_pb.FeaturesState {
	switch status {
	case domain.FeaturesStateActive:
		return features_pb.FeaturesState_FEATURES_STATE_ACTIVE
	case domain.FeaturesStateActionRequired:
		return features_pb.FeaturesState_FEATURES_STATE_ACTION_REQUIRED
	case domain.FeaturesStateCanceled:
		return features_pb.FeaturesState_FEATURES_STATE_CANCELED
	case domain.FeaturesStateGrandfathered:
		return features_pb.FeaturesState_FEATURES_STATE_GRANDFATHERED
	default:
		return features_pb.FeaturesState_FEATURES_STATE_ACTIVE
	}
}

func FeaturesStateToDomain(status features_pb.FeaturesState) domain.FeaturesState {
	switch status {
	case features_pb.FeaturesState_FEATURES_STATE_ACTIVE:
		return domain.FeaturesStateActive
	case features_pb.FeaturesState_FEATURES_STATE_ACTION_REQUIRED:
		return domain.FeaturesStateActionRequired
	case features_pb.FeaturesState_FEATURES_STATE_CANCELED:
		return domain.FeaturesStateCanceled
	case features_pb.FeaturesState_FEATURES_STATE_GRANDFATHERED:
		return domain.FeaturesStateGrandfathered
	default:
		return -1
	}
}<|MERGE_RESOLUTION|>--- conflicted
+++ resolved
@@ -25,12 +25,9 @@
 		PasswordComplexityPolicy: features.PasswordComplexityPolicy,
 		LabelPolicy:              features.LabelPolicyPrivateLabel,
 		CustomDomain:             features.CustomDomain,
-<<<<<<< HEAD
-		CustomText:               features.CustomText,
-=======
 		LabelPolicyPrivateLabel:  features.LabelPolicyPrivateLabel,
 		LabelPolicyWatermark:     features.LabelPolicyWatermark,
->>>>>>> 73d37459
+		CustomText:               features.CustomText,
 	}
 }
 
