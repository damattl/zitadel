package auth

import (
	"context"

	idp_grpc "github.com/caos/zitadel/internal/api/grpc/idp"
	"github.com/caos/zitadel/internal/api/grpc/object"
	auth_pb "github.com/caos/zitadel/pkg/grpc/auth"
)

func (s *Server) ListMyLinkedIDPs(ctx context.Context, req *auth_pb.ListMyLinkedIDPsRequest) (*auth_pb.ListMyLinkedIDPsResponse, error) {
	q, err := ListMyLinkedIDPsRequestToQuery(ctx, req)
	if err != nil {
		return nil, err
	}
<<<<<<< HEAD
	idps, err := s.query.IDPUserLinks(ctx, q)
=======
	idps, err := s.query.UserIDPLinks(ctx, q)
>>>>>>> 303d4945
	if err != nil {
		return nil, err
	}
	return &auth_pb.ListMyLinkedIDPsResponse{
		Result: idp_grpc.IDPUserLinksToPb(idps.Links),
		Details: object.ToListDetails(
			idps.Count,
			idps.Sequence,
			idps.Timestamp,
		),
	}, nil
}

func (s *Server) RemoveMyLinkedIDP(ctx context.Context, req *auth_pb.RemoveMyLinkedIDPRequest) (*auth_pb.RemoveMyLinkedIDPResponse, error) {
	objectDetails, err := s.command.RemoveUserIDPLink(ctx, RemoveMyLinkedIDPRequestToDomain(ctx, req))
	if err != nil {
		return nil, err
	}
	return &auth_pb.RemoveMyLinkedIDPResponse{
		Details: object.DomainToChangeDetailsPb(objectDetails),
	}, nil
}<|MERGE_RESOLUTION|>--- conflicted
+++ resolved
@@ -13,20 +13,16 @@
 	if err != nil {
 		return nil, err
 	}
-<<<<<<< HEAD
-	idps, err := s.query.IDPUserLinks(ctx, q)
-=======
-	idps, err := s.query.UserIDPLinks(ctx, q)
->>>>>>> 303d4945
+	links, err := s.query.IDPUserLinks(ctx, q)
 	if err != nil {
 		return nil, err
 	}
 	return &auth_pb.ListMyLinkedIDPsResponse{
-		Result: idp_grpc.IDPUserLinksToPb(idps.Links),
+		Result: idp_grpc.IDPUserLinksToPb(links.Links),
 		Details: object.ToListDetails(
-			idps.Count,
-			idps.Sequence,
-			idps.Timestamp,
+			links.Count,
+			links.Sequence,
+			links.Timestamp,
 		),
 	}, nil
 }
