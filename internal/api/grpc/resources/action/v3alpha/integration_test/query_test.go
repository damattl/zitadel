--- conflicted
+++ resolved
@@ -223,13 +223,9 @@
 					assert.Error(ttt, err, "Error: "+err.Error())
 					return
 				}
-<<<<<<< HEAD
-				assert.NoError(ttt, err)
-=======
 				if !assert.NoError(ttt, err) {
 					return
 				}
->>>>>>> 6780c5a0
 
 				wantTarget := tt.want.GetTarget()
 				gotTarget := got.GetTarget()
