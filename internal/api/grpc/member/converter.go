--- conflicted
+++ resolved
@@ -15,26 +15,15 @@
 	}
 }
 
-<<<<<<< HEAD
-func MembersToPb(members []*query.Member) []*member_pb.Member {
-	m := make([]*member_pb.Member, len(members))
-	for i, member := range members {
-		m[i] = MemberToPb(member)
-=======
 func MembersToPb(assetAPIPrefix string, members []*query.Member) []*member_pb.Member {
 	m := make([]*member_pb.Member, len(members))
 	for i, member := range members {
 		m[i] = MemberToPb(assetAPIPrefix, member)
->>>>>>> db355fac
 	}
 	return m
 }
 
-<<<<<<< HEAD
-func MemberToPb(m *query.Member) *member_pb.Member {
-=======
 func MemberToPb(assetAPIPrefix string, m *query.Member) *member_pb.Member {
->>>>>>> db355fac
 	return &member_pb.Member{
 		UserId:             m.UserID,
 		Roles:              m.Roles,
@@ -43,11 +32,7 @@
 		FirstName:          m.FirstName,
 		LastName:           m.LastName,
 		DisplayName:        m.DisplayName,
-<<<<<<< HEAD
-		AvatarUrl:          m.AvatarURL,
-=======
 		AvatarUrl:          domain.AvatarURL(assetAPIPrefix, m.ResourceOwner, m.AvatarURL),
->>>>>>> db355fac
 		Details: object.ToViewDetailsPb(
 			m.Sequence,
 			m.CreationDate,
