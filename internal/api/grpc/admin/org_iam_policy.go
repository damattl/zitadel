package admin

import (
	"context"

	"github.com/caos/zitadel/internal/api/grpc/object"
	policy_grpc "github.com/caos/zitadel/internal/api/grpc/policy"
	"github.com/caos/zitadel/internal/domain"
	"github.com/caos/zitadel/internal/eventstore/v1/models"
	admin_pb "github.com/caos/zitadel/pkg/grpc/admin"
)

func (s *Server) GetOrgIAMPolicy(ctx context.Context, _ *admin_pb.GetOrgIAMPolicyRequest) (*admin_pb.GetOrgIAMPolicyResponse, error) {
	policy, err := s.query.DefaultOrgIAMPolicy(ctx)
	if err != nil {
		return nil, err
	}
	return &admin_pb.GetOrgIAMPolicyResponse{Policy: policy_grpc.OrgIAMPolicyToPb(policy)}, nil
}

func (s *Server) GetCustomOrgIAMPolicy(ctx context.Context, req *admin_pb.GetCustomOrgIAMPolicyRequest) (*admin_pb.GetCustomOrgIAMPolicyResponse, error) {
<<<<<<< HEAD
	policy, err := s.query.MyOrgIAMPolicy(ctx, req.OrgId)
=======
	policy, err := s.query.OrgIAMPolicyByOrg(ctx, req.OrgId)
>>>>>>> 7b38158c
	if err != nil {
		return nil, err
	}
	return &admin_pb.GetCustomOrgIAMPolicyResponse{Policy: policy_grpc.OrgIAMPolicyToPb(policy)}, nil
}

func (s *Server) AddCustomOrgIAMPolicy(ctx context.Context, req *admin_pb.AddCustomOrgIAMPolicyRequest) (*admin_pb.AddCustomOrgIAMPolicyResponse, error) {
	policy, err := s.command.AddOrgIAMPolicy(ctx, req.OrgId, toDomainOrgIAMPolicy(req.UserLoginMustBeDomain))
	if err != nil {
		return nil, err
	}
	return &admin_pb.AddCustomOrgIAMPolicyResponse{
		Details: object.AddToDetailsPb(
			policy.Sequence,
			policy.ChangeDate,
			policy.ResourceOwner,
		),
	}, nil
}

func (s *Server) UpdateOrgIAMPolicy(ctx context.Context, req *admin_pb.UpdateOrgIAMPolicyRequest) (*admin_pb.UpdateOrgIAMPolicyResponse, error) {
	config, err := s.command.ChangeDefaultOrgIAMPolicy(ctx, updateOrgIAMPolicyToDomain(req))
	if err != nil {
		return nil, err
	}
	return &admin_pb.UpdateOrgIAMPolicyResponse{
		Details: object.ChangeToDetailsPb(
			config.Sequence,
			config.ChangeDate,
			config.ResourceOwner,
		),
	}, nil
}

func (s *Server) UpdateCustomOrgIAMPolicy(ctx context.Context, req *admin_pb.UpdateCustomOrgIAMPolicyRequest) (*admin_pb.UpdateCustomOrgIAMPolicyResponse, error) {
	config, err := s.command.ChangeOrgIAMPolicy(ctx, req.OrgId, updateCustomOrgIAMPolicyToDomain(req))
	if err != nil {
		return nil, err
	}
	return &admin_pb.UpdateCustomOrgIAMPolicyResponse{
		Details: object.ChangeToDetailsPb(
			config.Sequence,
			config.ChangeDate,
			config.ResourceOwner,
		),
	}, nil
}

func (s *Server) ResetCustomOrgIAMPolicyTo(ctx context.Context, req *admin_pb.ResetCustomOrgIAMPolicyToDefaultRequest) (*admin_pb.ResetCustomOrgIAMPolicyToDefaultResponse, error) {
	err := s.command.RemoveOrgIAMPolicy(ctx, req.OrgId)
	if err != nil {
		return nil, err
	}
	return nil, nil //TOOD: return data
}

func toDomainOrgIAMPolicy(userLoginMustBeDomain bool) *domain.OrgIAMPolicy {
	return &domain.OrgIAMPolicy{
		UserLoginMustBeDomain: userLoginMustBeDomain,
	}
}

func updateOrgIAMPolicyToDomain(req *admin_pb.UpdateOrgIAMPolicyRequest) *domain.OrgIAMPolicy {
	return &domain.OrgIAMPolicy{
		// ObjectRoot: models.ObjectRoot{
		// 	// AggreagateID: //TODO: there should only be ONE default
		// },
		UserLoginMustBeDomain: req.UserLoginMustBeDomain,
	}
}

func updateCustomOrgIAMPolicyToDomain(req *admin_pb.UpdateCustomOrgIAMPolicyRequest) *domain.OrgIAMPolicy {
	return &domain.OrgIAMPolicy{
		ObjectRoot: models.ObjectRoot{
			AggregateID: req.OrgId,
		},
		UserLoginMustBeDomain: req.UserLoginMustBeDomain,
	}
}<|MERGE_RESOLUTION|>--- conflicted
+++ resolved
@@ -19,11 +19,7 @@
 }
 
 func (s *Server) GetCustomOrgIAMPolicy(ctx context.Context, req *admin_pb.GetCustomOrgIAMPolicyRequest) (*admin_pb.GetCustomOrgIAMPolicyResponse, error) {
-<<<<<<< HEAD
-	policy, err := s.query.MyOrgIAMPolicy(ctx, req.OrgId)
-=======
 	policy, err := s.query.OrgIAMPolicyByOrg(ctx, req.OrgId)
->>>>>>> 7b38158c
 	if err != nil {
 		return nil, err
 	}
