package management

import (
	"context"

	"github.com/caos/zitadel/internal/api/authz"
	"github.com/caos/zitadel/internal/api/grpc/object"
	policy_grpc "github.com/caos/zitadel/internal/api/grpc/policy"
	mgmt_pb "github.com/caos/zitadel/pkg/grpc/management"
)

func (s *Server) GetPasswordAgePolicy(ctx context.Context, req *mgmt_pb.GetPasswordAgePolicyRequest) (*mgmt_pb.GetPasswordAgePolicyResponse, error) {
<<<<<<< HEAD
	policy, err := s.query.MyPasswordAgePolicy(ctx, authz.GetCtxData(ctx).OrgID)
=======
	policy, err := s.query.PasswordAgePolicyByOrg(ctx, authz.GetCtxData(ctx).OrgID)
>>>>>>> 7b38158c
	if err != nil {
		return nil, err
	}
	return &mgmt_pb.GetPasswordAgePolicyResponse{
		Policy:    policy_grpc.ModelPasswordAgePolicyToPb(policy),
		IsDefault: policy.IsDefault,
	}, nil
}

func (s *Server) GetDefaultPasswordAgePolicy(ctx context.Context, req *mgmt_pb.GetDefaultPasswordAgePolicyRequest) (*mgmt_pb.GetDefaultPasswordAgePolicyResponse, error) {
	policy, err := s.query.DefaultPasswordAgePolicy(ctx)
	if err != nil {
		return nil, err
	}
	return &mgmt_pb.GetDefaultPasswordAgePolicyResponse{
		Policy: policy_grpc.ModelPasswordAgePolicyToPb(policy),
	}, nil
}

func (s *Server) AddCustomPasswordAgePolicy(ctx context.Context, req *mgmt_pb.AddCustomPasswordAgePolicyRequest) (*mgmt_pb.AddCustomPasswordAgePolicyResponse, error) {
	result, err := s.command.AddPasswordAgePolicy(ctx, authz.GetCtxData(ctx).OrgID, AddPasswordAgePolicyToDomain(req))
	if err != nil {
		return nil, err
	}
	return &mgmt_pb.AddCustomPasswordAgePolicyResponse{
		Details: object.AddToDetailsPb(
			result.Sequence,
			result.ChangeDate,
			result.ResourceOwner,
		),
	}, nil
}

func (s *Server) UpdateCustomPasswordAgePolicy(ctx context.Context, req *mgmt_pb.UpdateCustomPasswordAgePolicyRequest) (*mgmt_pb.UpdateCustomPasswordAgePolicyResponse, error) {
	result, err := s.command.ChangePasswordAgePolicy(ctx, authz.GetCtxData(ctx).OrgID, UpdatePasswordAgePolicyToDomain(req))
	if err != nil {
		return nil, err
	}
	return &mgmt_pb.UpdateCustomPasswordAgePolicyResponse{
		Details: object.ChangeToDetailsPb(
			result.Sequence,
			result.ChangeDate,
			result.ResourceOwner,
		),
	}, nil
}

func (s *Server) ResetPasswordAgePolicyToDefault(ctx context.Context, req *mgmt_pb.ResetPasswordAgePolicyToDefaultRequest) (*mgmt_pb.ResetPasswordAgePolicyToDefaultResponse, error) {
	objectDetails, err := s.command.RemovePasswordAgePolicy(ctx, authz.GetCtxData(ctx).OrgID)
	if err != nil {
		return nil, err
	}
	return &mgmt_pb.ResetPasswordAgePolicyToDefaultResponse{
		Details: object.DomainToChangeDetailsPb(objectDetails),
	}, nil
}<|MERGE_RESOLUTION|>--- conflicted
+++ resolved
@@ -10,11 +10,7 @@
 )
 
 func (s *Server) GetPasswordAgePolicy(ctx context.Context, req *mgmt_pb.GetPasswordAgePolicyRequest) (*mgmt_pb.GetPasswordAgePolicyResponse, error) {
-<<<<<<< HEAD
-	policy, err := s.query.MyPasswordAgePolicy(ctx, authz.GetCtxData(ctx).OrgID)
-=======
 	policy, err := s.query.PasswordAgePolicyByOrg(ctx, authz.GetCtxData(ctx).OrgID)
->>>>>>> 7b38158c
 	if err != nil {
 		return nil, err
 	}
