package management

import (
	"testing"

	"github.com/caos/zitadel/internal/test"
	"github.com/caos/zitadel/pkg/grpc/idp"
	mgmt_pb "github.com/caos/zitadel/pkg/grpc/management"
)

func Test_addOIDCIDPRequestToDomain(t *testing.T) {
	type args struct {
		req *mgmt_pb.AddOrgOIDCIDPRequest
	}
	tests := []struct {
		name string
		args args
	}{
		{
			name: "all fields filled",
			args: args{
				req: &mgmt_pb.AddOrgOIDCIDPRequest{
					Name:               "ZITADEL",
					StylingType:        idp.IDPStylingType_STYLING_TYPE_GOOGLE,
					ClientId:           "test1234",
					ClientSecret:       "test4321",
					Issuer:             "zitadel.ch",
					Scopes:             []string{"email", "profile"},
					DisplayNameMapping: idp.OIDCMappingField_OIDC_MAPPING_FIELD_EMAIL,
					UsernameMapping:    idp.OIDCMappingField_OIDC_MAPPING_FIELD_PREFERRED_USERNAME,
					AutoRegister:       true,
				},
			},
		},
	}
	for _, tt := range tests {
		t.Run(tt.name, func(t *testing.T) {
			got := addOIDCIDPRequestToDomain(tt.args.req)
			test.AssertFieldsMapped(t, got,
				"ObjectRoot",
				"OIDCConfig.ClientSecret",
				"OIDCConfig.ObjectRoot",
				"OIDCConfig.IDPConfigID",
				"IDPConfigID",
				"State",
				"OIDCConfig.AuthorizationEndpoint",
				"OIDCConfig.TokenEndpoint",
				"Type", //TODO: default (0) is oidc
<<<<<<< HEAD
				"JWTConfig",
=======
				"AutoRegister",
>>>>>>> e4bdaf26
			)
		})
	}
}

func Test_addOIDCIDPRequestToDomainOIDCIDPConfig(t *testing.T) {
	type args struct {
		req *mgmt_pb.AddOrgOIDCIDPRequest
	}
	tests := []struct {
		name string
		args args
	}{
		{
			name: "all fields filled",
			args: args{
				req: &mgmt_pb.AddOrgOIDCIDPRequest{
					ClientId:           "test1234",
					ClientSecret:       "test4321",
					Issuer:             "zitadel.ch",
					Scopes:             []string{"email", "profile"},
					DisplayNameMapping: idp.OIDCMappingField_OIDC_MAPPING_FIELD_EMAIL,
					UsernameMapping:    idp.OIDCMappingField_OIDC_MAPPING_FIELD_PREFERRED_USERNAME,
				},
			},
		},
	}
	for _, tt := range tests {
		t.Run(tt.name, func(t *testing.T) {
			got := addOIDCIDPRequestToDomainOIDCIDPConfig(tt.args.req)
			test.AssertFieldsMapped(t, got,
				"ObjectRoot",
				"ClientSecret", //TODO: is client secret string enough for backend?
				"IDPConfigID",
				"AuthorizationEndpoint",
				"TokenEndpoint",
			)
		})
	}
}

func Test_updateIDPToDomain(t *testing.T) {
	type args struct {
		req *mgmt_pb.UpdateOrgIDPRequest
	}
	tests := []struct {
		name string
		args args
	}{
		{
			name: "all fields filled",
			args: args{
				req: &mgmt_pb.UpdateOrgIDPRequest{
					IdpId:        "13523",
					Name:         "new name",
					StylingType:  idp.IDPStylingType_STYLING_TYPE_GOOGLE,
					AutoRegister: true,
				},
			},
		},
	}
	for _, tt := range tests {
		t.Run(tt.name, func(t *testing.T) {
			got := updateIDPToDomain(tt.args.req)
			test.AssertFieldsMapped(t, got,
				"ObjectRoot",
				"OIDCConfig",
				"JWTConfig",
				"State",
				"Type", //TODO: type should not be changeable
			)
		})
	}
}

func Test_updateOIDCConfigToDomain(t *testing.T) {
	type args struct {
		req *mgmt_pb.UpdateOrgIDPOIDCConfigRequest
	}
	tests := []struct {
		name string
		args args
	}{
		{
			name: "all fields filled",
			args: args{
				req: &mgmt_pb.UpdateOrgIDPOIDCConfigRequest{
					IdpId:              "4208",
					Issuer:             "zitadel.ch",
					ClientId:           "ZITEADEL",
					ClientSecret:       "i'm so secret",
					Scopes:             []string{"profile"},
					DisplayNameMapping: idp.OIDCMappingField_OIDC_MAPPING_FIELD_EMAIL,
					UsernameMapping:    idp.OIDCMappingField_OIDC_MAPPING_FIELD_PREFERRED_USERNAME,
				},
			},
		},
	}
	for _, tt := range tests {
		t.Run(tt.name, func(t *testing.T) {
			got := updateOIDCConfigToDomain(tt.args.req)
			test.AssertFieldsMapped(t, got,
				"ObjectRoot",
				"ClientSecret",
				"AuthorizationEndpoint",
				"TokenEndpoint",
			)
		})
	}
}<|MERGE_RESOLUTION|>--- conflicted
+++ resolved
@@ -46,11 +46,7 @@
 				"OIDCConfig.AuthorizationEndpoint",
 				"OIDCConfig.TokenEndpoint",
 				"Type", //TODO: default (0) is oidc
-<<<<<<< HEAD
 				"JWTConfig",
-=======
-				"AutoRegister",
->>>>>>> e4bdaf26
 			)
 		})
 	}
