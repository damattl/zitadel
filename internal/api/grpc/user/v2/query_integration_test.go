//go:build integration

package user_test

import (
	"context"
	"fmt"
	"testing"
	"time"

	"github.com/muhlemmer/gu"
	"github.com/stretchr/testify/assert"
	"github.com/stretchr/testify/require"
	"google.golang.org/protobuf/types/known/timestamppb"

	"github.com/zitadel/zitadel/internal/integration"
	object "github.com/zitadel/zitadel/pkg/grpc/object/v2beta"
	user "github.com/zitadel/zitadel/pkg/grpc/user/v2beta"
)

func TestServer_GetUserByID(t *testing.T) {
	orgResp := Tester.CreateOrganization(IamCTX, fmt.Sprintf("GetUserByIDOrg%d", time.Now().UnixNano()), fmt.Sprintf("%d@mouse.com", time.Now().UnixNano()))
	type args struct {
		ctx context.Context
		req *user.GetUserByIDRequest
		dep func(ctx context.Context, username string, request *user.GetUserByIDRequest) error
	}
	tests := []struct {
		name    string
		args    args
		want    *user.GetUserByIDResponse
		wantErr bool
	}{
		{
			name: "user by ID, no id provided",
			args: args{
				IamCTX,
				&user.GetUserByIDRequest{
					UserId: "",
				},
				func(ctx context.Context, username string, request *user.GetUserByIDRequest) error {
					return nil
				},
			},
			wantErr: true,
		},
		{
			name: "user by ID, not found",
			args: args{
				IamCTX,
				&user.GetUserByIDRequest{
					UserId: "unknown",
				},
				func(ctx context.Context, username string, request *user.GetUserByIDRequest) error {
					return nil
				},
			},
			wantErr: true,
		},
		{
			name: "user by ID, ok",
			args: args{
				IamCTX,
				&user.GetUserByIDRequest{},
<<<<<<< HEAD
=======
				func(ctx context.Context, username string, request *user.GetUserByIDRequest) error {
					resp := Tester.CreateHumanUserVerified(ctx, orgResp.OrganizationId, username)
					request.UserId = resp.GetUserId()
					return nil
				},
			},
			want: &user.GetUserByIDResponse{
				User: &user.User{
					State:              user.UserState_USER_STATE_ACTIVE,
					Username:           "",
					LoginNames:         nil,
					PreferredLoginName: "",
					Type: &user.User_Human{
						Human: &user.HumanUser{
							Profile: &user.HumanProfile{
								GivenName:         "Mickey",
								FamilyName:        "Mouse",
								NickName:          gu.Ptr("Mickey"),
								DisplayName:       gu.Ptr("Mickey Mouse"),
								PreferredLanguage: gu.Ptr("nl"),
								Gender:            user.Gender_GENDER_MALE.Enum(),
								AvatarUrl:         "",
							},
							Email: &user.HumanEmail{
								IsVerified: true,
							},
							Phone: &user.HumanPhone{
								Phone:      "+41791234567",
								IsVerified: true,
							},
						},
					},
				},
				Details: &object.Details{
					ChangeDate:    timestamppb.Now(),
					ResourceOwner: orgResp.OrganizationId,
				},
			},
		},
		{
			name: "user by ID, passwordChangeRequired, ok",
			args: args{
				IamCTX,
				&user.GetUserByIDRequest{},
>>>>>>> 2d25244c
				func(ctx context.Context, username string, request *user.GetUserByIDRequest) error {
					resp := Tester.CreateHumanUserVerified(ctx, orgResp.OrganizationId, username)
					request.UserId = resp.GetUserId()
					Tester.SetUserPassword(ctx, resp.GetUserId(), integration.UserPassword, true)
					return nil
				},
			},
			want: &user.GetUserByIDResponse{
				User: &user.User{
					State:              user.UserState_USER_STATE_ACTIVE,
					Username:           "",
					LoginNames:         nil,
					PreferredLoginName: "",
					Type: &user.User_Human{
						Human: &user.HumanUser{
							Profile: &user.HumanProfile{
								GivenName:         "Mickey",
								FamilyName:        "Mouse",
								NickName:          gu.Ptr("Mickey"),
								DisplayName:       gu.Ptr("Mickey Mouse"),
								PreferredLanguage: gu.Ptr("nl"),
								Gender:            user.Gender_GENDER_MALE.Enum(),
								AvatarUrl:         "",
							},
							Email: &user.HumanEmail{
								IsVerified: true,
							},
							Phone: &user.HumanPhone{
								Phone:      "+41791234567",
								IsVerified: true,
							},
							PasswordChangeRequired: true,
						},
					},
				},
				Details: &object.Details{
					ChangeDate:    timestamppb.Now(),
					ResourceOwner: orgResp.OrganizationId,
				},
			},
		},
	}
	for _, tt := range tests {
		t.Run(tt.name, func(t *testing.T) {
			username := fmt.Sprintf("%d@mouse.com", time.Now().UnixNano())
			err := tt.args.dep(tt.args.ctx, username, tt.args.req)
			require.NoError(t, err)
			retryDuration := time.Minute
			if ctxDeadline, ok := CTX.Deadline(); ok {
				retryDuration = time.Until(ctxDeadline)
			}
			require.EventuallyWithT(t, func(ttt *assert.CollectT) {
				got, getErr := Client.GetUserByID(tt.args.ctx, tt.args.req)
				assertErr := assert.NoError
				if tt.wantErr {
					assertErr = assert.Error
				}
				assertErr(ttt, getErr)
				if getErr != nil {
					return
				}
				tt.want.User.UserId = tt.args.req.GetUserId()
				tt.want.User.Username = username
				tt.want.User.PreferredLoginName = username
				tt.want.User.LoginNames = []string{username}
				if human := tt.want.User.GetHuman(); human != nil {
					human.Email.Email = username
				}
				assert.Equal(ttt, tt.want.User, got.User)
				integration.AssertDetails(t, tt.want, got)
			}, retryDuration, time.Second)
		})
	}
}

func TestServer_GetUserByID_Permission(t *testing.T) {
	timeNow := time.Now().UTC()
	newOrgOwnerEmail := fmt.Sprintf("%d@permission.get.com", timeNow.UnixNano())
	newOrg := Tester.CreateOrganization(IamCTX, fmt.Sprintf("GetHuman%d", time.Now().UnixNano()), newOrgOwnerEmail)
	newUserID := newOrg.CreatedAdmins[0].GetUserId()
	type args struct {
		ctx context.Context
		req *user.GetUserByIDRequest
	}
	tests := []struct {
		name    string
		args    args
		want    *user.GetUserByIDResponse
		wantErr bool
	}{
		{
			name: "System, ok",
			args: args{
				SystemCTX,
				&user.GetUserByIDRequest{
					UserId: newUserID,
				},
			},
			want: &user.GetUserByIDResponse{
				User: &user.User{
					State:              user.UserState_USER_STATE_ACTIVE,
					Username:           "",
					LoginNames:         nil,
					PreferredLoginName: "",
					Type: &user.User_Human{
						Human: &user.HumanUser{
							Profile: &user.HumanProfile{
								GivenName:         "firstname",
								FamilyName:        "lastname",
								NickName:          gu.Ptr(""),
								DisplayName:       gu.Ptr("firstname lastname"),
								PreferredLanguage: gu.Ptr("und"),
								Gender:            user.Gender_GENDER_UNSPECIFIED.Enum(),
								AvatarUrl:         "",
							},
							Email: &user.HumanEmail{
								Email: newOrgOwnerEmail,
							},
							Phone: &user.HumanPhone{},
						},
					},
				},
				Details: &object.Details{
					ChangeDate:    timestamppb.New(timeNow),
					ResourceOwner: newOrg.GetOrganizationId(),
				},
			},
		},
		{
			name: "Instance, ok",
			args: args{
				IamCTX,
				&user.GetUserByIDRequest{
					UserId: newUserID,
				},
			},
			want: &user.GetUserByIDResponse{
				User: &user.User{
					State:              user.UserState_USER_STATE_ACTIVE,
					Username:           "",
					LoginNames:         nil,
					PreferredLoginName: "",
					Type: &user.User_Human{
						Human: &user.HumanUser{
							Profile: &user.HumanProfile{
								GivenName:         "firstname",
								FamilyName:        "lastname",
								NickName:          gu.Ptr(""),
								DisplayName:       gu.Ptr("firstname lastname"),
								PreferredLanguage: gu.Ptr("und"),
								Gender:            user.Gender_GENDER_UNSPECIFIED.Enum(),
								AvatarUrl:         "",
							},
							Email: &user.HumanEmail{
								Email: newOrgOwnerEmail,
							},
							Phone: &user.HumanPhone{},
						},
					},
				},
				Details: &object.Details{
					ChangeDate:    timestamppb.New(timeNow),
					ResourceOwner: newOrg.GetOrganizationId(),
				},
			},
		},
		{
			name: "Org, error",
			args: args{
				CTX,
				&user.GetUserByIDRequest{
					UserId: newUserID,
				},
			},
			wantErr: true,
		},
		{
			name: "User, error",
			args: args{
				UserCTX,
				&user.GetUserByIDRequest{
					UserId: newUserID,
				},
			},
			wantErr: true,
		},
	}
	for _, tt := range tests {
		t.Run(tt.name, func(t *testing.T) {
			got, err := Client.GetUserByID(tt.args.ctx, tt.args.req)
			if tt.wantErr {
				require.Error(t, err)
			} else {
				require.NoError(t, err)
				tt.want.User.UserId = tt.args.req.GetUserId()
				tt.want.User.Username = newOrgOwnerEmail
				tt.want.User.PreferredLoginName = newOrgOwnerEmail
				tt.want.User.LoginNames = []string{newOrgOwnerEmail}
				if human := tt.want.User.GetHuman(); human != nil {
					human.Email.Email = newOrgOwnerEmail
				}
				assert.Equal(t, tt.want.User, got.User)
			}
		})
	}
}

type userAttr struct {
	UserID   string
	Username string
}

func TestServer_ListUsers(t *testing.T) {
	orgResp := Tester.CreateOrganization(IamCTX, fmt.Sprintf("ListUsersOrg%d", time.Now().UnixNano()), fmt.Sprintf("%d@mouse.com", time.Now().UnixNano()))
	userResp := Tester.CreateHumanUserVerified(IamCTX, orgResp.OrganizationId, fmt.Sprintf("%d@listusers.com", time.Now().UnixNano()))
	type args struct {
		ctx   context.Context
		count int
		req   *user.ListUsersRequest
		dep   func(ctx context.Context, usernames []string, request *user.ListUsersRequest) ([]userAttr, error)
	}
	tests := []struct {
		name    string
		args    args
		want    *user.ListUsersResponse
		wantErr bool
	}{
		{
			name: "list user by id, no permission",
			args: args{
				UserCTX,
				0,
				&user.ListUsersRequest{},
				func(ctx context.Context, usernames []string, request *user.ListUsersRequest) ([]userAttr, error) {
					request.Queries = append(request.Queries, InUserIDsQuery([]string{userResp.UserId}))
					return []userAttr{}, nil
				},
			},
			want: &user.ListUsersResponse{
				Details: &object.ListDetails{
					TotalResult: 0,
					Timestamp:   timestamppb.Now(),
				},
				SortingColumn: 0,
				Result:        []*user.User{},
			},
		},
		{
			name: "list user by id, ok",
			args: args{
				IamCTX,
				1,
<<<<<<< HEAD
				&user.ListUsersRequest{},
=======
				&user.ListUsersRequest{
					Queries: []*user.SearchQuery{
						OrganizationIdQuery(orgResp.OrganizationId),
					},
				},
				func(ctx context.Context, usernames []string, request *user.ListUsersRequest) ([]userAttr, error) {
					infos := make([]userAttr, len(usernames))
					userIDs := make([]string, len(usernames))
					for i, username := range usernames {
						resp := Tester.CreateHumanUserVerified(ctx, orgResp.OrganizationId, username)
						userIDs[i] = resp.GetUserId()
						infos[i] = userAttr{resp.GetUserId(), username}
					}
					request.Queries = append(request.Queries, InUserIDsQuery(userIDs))
					return infos, nil
				},
			},
			want: &user.ListUsersResponse{
				Details: &object.ListDetails{
					TotalResult: 1,
					Timestamp:   timestamppb.Now(),
				},
				SortingColumn: 0,
				Result: []*user.User{
					{
						State: user.UserState_USER_STATE_ACTIVE,
						Type: &user.User_Human{
							Human: &user.HumanUser{
								Profile: &user.HumanProfile{
									GivenName:         "Mickey",
									FamilyName:        "Mouse",
									NickName:          gu.Ptr("Mickey"),
									DisplayName:       gu.Ptr("Mickey Mouse"),
									PreferredLanguage: gu.Ptr("nl"),
									Gender:            user.Gender_GENDER_MALE.Enum(),
								},
								Email: &user.HumanEmail{
									IsVerified: true,
								},
								Phone: &user.HumanPhone{
									Phone:      "+41791234567",
									IsVerified: true,
								},
							},
						},
					},
				},
			},
		},
		{
			name: "list user by id, passwordChangeRequired, ok",
			args: args{
				IamCTX,
				1,
				&user.ListUsersRequest{
					Queries: []*user.SearchQuery{
						OrganizationIdQuery(orgResp.OrganizationId),
					},
				},
>>>>>>> 2d25244c
				func(ctx context.Context, usernames []string, request *user.ListUsersRequest) ([]userAttr, error) {
					infos := make([]userAttr, len(usernames))
					userIDs := make([]string, len(usernames))
					for i, username := range usernames {
						resp := Tester.CreateHumanUserVerified(ctx, orgResp.OrganizationId, username)
						userIDs[i] = resp.GetUserId()
						Tester.SetUserPassword(ctx, resp.GetUserId(), integration.UserPassword, true)
						infos[i] = userAttr{resp.GetUserId(), username}
					}
					request.Queries = append(request.Queries, InUserIDsQuery(userIDs))
					return infos, nil
				},
			},
			want: &user.ListUsersResponse{
				Details: &object.ListDetails{
					TotalResult: 1,
					Timestamp:   timestamppb.Now(),
				},
				SortingColumn: 0,
				Result: []*user.User{
					{
						State: user.UserState_USER_STATE_ACTIVE,
						Type: &user.User_Human{
							Human: &user.HumanUser{
								Profile: &user.HumanProfile{
									GivenName:         "Mickey",
									FamilyName:        "Mouse",
									NickName:          gu.Ptr("Mickey"),
									DisplayName:       gu.Ptr("Mickey Mouse"),
									PreferredLanguage: gu.Ptr("nl"),
									Gender:            user.Gender_GENDER_MALE.Enum(),
								},
								Email: &user.HumanEmail{
									IsVerified: true,
								},
								Phone: &user.HumanPhone{
									Phone:      "+41791234567",
									IsVerified: true,
								},
								PasswordChangeRequired: true,
							},
						},
					},
				},
			},
		},
		{
			name: "list user by id multiple, ok",
			args: args{
				IamCTX,
				3,
<<<<<<< HEAD
				&user.ListUsersRequest{},
=======
				&user.ListUsersRequest{
					Queries: []*user.SearchQuery{
						OrganizationIdQuery(orgResp.OrganizationId),
					},
				},
>>>>>>> 2d25244c
				func(ctx context.Context, usernames []string, request *user.ListUsersRequest) ([]userAttr, error) {
					infos := make([]userAttr, len(usernames))
					userIDs := make([]string, len(usernames))
					for i, username := range usernames {
						resp := Tester.CreateHumanUserVerified(ctx, orgResp.OrganizationId, username)
						userIDs[i] = resp.GetUserId()
						infos[i] = userAttr{resp.GetUserId(), username}
					}
					request.Queries = append(request.Queries, InUserIDsQuery(userIDs))
					return infos, nil
				},
			},
			want: &user.ListUsersResponse{
				Details: &object.ListDetails{
					TotalResult: 3,
					Timestamp:   timestamppb.Now(),
				},
				SortingColumn: 0,
				Result: []*user.User{
					{
						State: user.UserState_USER_STATE_ACTIVE,
						Type: &user.User_Human{
							Human: &user.HumanUser{
								Profile: &user.HumanProfile{
									GivenName:         "Mickey",
									FamilyName:        "Mouse",
									NickName:          gu.Ptr("Mickey"),
									DisplayName:       gu.Ptr("Mickey Mouse"),
									PreferredLanguage: gu.Ptr("nl"),
									Gender:            user.Gender_GENDER_MALE.Enum(),
								},
								Email: &user.HumanEmail{
									IsVerified: true,
								},
								Phone: &user.HumanPhone{
									Phone:      "+41791234567",
									IsVerified: true,
								},
							},
						},
					}, {
						State: user.UserState_USER_STATE_ACTIVE,
						Type: &user.User_Human{
							Human: &user.HumanUser{
								Profile: &user.HumanProfile{
									GivenName:         "Mickey",
									FamilyName:        "Mouse",
									NickName:          gu.Ptr("Mickey"),
									DisplayName:       gu.Ptr("Mickey Mouse"),
									PreferredLanguage: gu.Ptr("nl"),
									Gender:            user.Gender_GENDER_MALE.Enum(),
								},
								Email: &user.HumanEmail{
									IsVerified: true,
								},
								Phone: &user.HumanPhone{
									Phone:      "+41791234567",
									IsVerified: true,
								},
							},
						},
					}, {
						State: user.UserState_USER_STATE_ACTIVE,
						Type: &user.User_Human{
							Human: &user.HumanUser{
								Profile: &user.HumanProfile{
									GivenName:         "Mickey",
									FamilyName:        "Mouse",
									NickName:          gu.Ptr("Mickey"),
									DisplayName:       gu.Ptr("Mickey Mouse"),
									PreferredLanguage: gu.Ptr("nl"),
									Gender:            user.Gender_GENDER_MALE.Enum(),
								},
								Email: &user.HumanEmail{
									IsVerified: true,
								},
								Phone: &user.HumanPhone{
									Phone:      "+41791234567",
									IsVerified: true,
								},
							},
						},
					},
				},
			},
		},
		{
			name: "list user by username, ok",
			args: args{
				IamCTX,
				1,
<<<<<<< HEAD
				&user.ListUsersRequest{},
=======
				&user.ListUsersRequest{
					Queries: []*user.SearchQuery{
						OrganizationIdQuery(orgResp.OrganizationId),
					},
				},
>>>>>>> 2d25244c
				func(ctx context.Context, usernames []string, request *user.ListUsersRequest) ([]userAttr, error) {
					infos := make([]userAttr, len(usernames))
					userIDs := make([]string, len(usernames))
					for i, username := range usernames {
						resp := Tester.CreateHumanUserVerified(ctx, orgResp.OrganizationId, username)
						userIDs[i] = resp.GetUserId()
						infos[i] = userAttr{resp.GetUserId(), username}
						request.Queries = append(request.Queries, UsernameQuery(username))
					}
					return infos, nil
				},
			},
			want: &user.ListUsersResponse{
				Details: &object.ListDetails{
					TotalResult: 1,
					Timestamp:   timestamppb.Now(),
				},
				SortingColumn: 0,
				Result: []*user.User{
					{
						State: user.UserState_USER_STATE_ACTIVE,
						Type: &user.User_Human{
							Human: &user.HumanUser{
								Profile: &user.HumanProfile{
									GivenName:         "Mickey",
									FamilyName:        "Mouse",
									NickName:          gu.Ptr("Mickey"),
									DisplayName:       gu.Ptr("Mickey Mouse"),
									PreferredLanguage: gu.Ptr("nl"),
									Gender:            user.Gender_GENDER_MALE.Enum(),
								},
								Email: &user.HumanEmail{
									IsVerified: true,
								},
								Phone: &user.HumanPhone{
									Phone:      "+41791234567",
									IsVerified: true,
								},
							},
						},
					},
				},
			},
		},
		{
			name: "list user in emails, ok",
			args: args{
				IamCTX,
				1,
<<<<<<< HEAD
				&user.ListUsersRequest{},
=======
				&user.ListUsersRequest{
					Queries: []*user.SearchQuery{
						OrganizationIdQuery(orgResp.OrganizationId),
					},
				},
>>>>>>> 2d25244c
				func(ctx context.Context, usernames []string, request *user.ListUsersRequest) ([]userAttr, error) {
					infos := make([]userAttr, len(usernames))
					for i, username := range usernames {
						resp := Tester.CreateHumanUserVerified(ctx, orgResp.OrganizationId, username)
						infos[i] = userAttr{resp.GetUserId(), username}
					}
					request.Queries = append(request.Queries, InUserEmailsQuery(usernames))
					return infos, nil
				},
			},
			want: &user.ListUsersResponse{
				Details: &object.ListDetails{
					TotalResult: 1,
					Timestamp:   timestamppb.Now(),
				},
				SortingColumn: 0,
				Result: []*user.User{
					{
						State: user.UserState_USER_STATE_ACTIVE,
						Type: &user.User_Human{
							Human: &user.HumanUser{
								Profile: &user.HumanProfile{
									GivenName:         "Mickey",
									FamilyName:        "Mouse",
									NickName:          gu.Ptr("Mickey"),
									DisplayName:       gu.Ptr("Mickey Mouse"),
									PreferredLanguage: gu.Ptr("nl"),
									Gender:            user.Gender_GENDER_MALE.Enum(),
								},
								Email: &user.HumanEmail{
									IsVerified: true,
								},
								Phone: &user.HumanPhone{
									Phone:      "+41791234567",
									IsVerified: true,
								},
							},
						},
					},
				},
			},
		},
		{
			name: "list user in emails multiple, ok",
			args: args{
				IamCTX,
				3,
<<<<<<< HEAD
				&user.ListUsersRequest{},
=======
				&user.ListUsersRequest{
					Queries: []*user.SearchQuery{
						OrganizationIdQuery(orgResp.OrganizationId),
					},
				},
>>>>>>> 2d25244c
				func(ctx context.Context, usernames []string, request *user.ListUsersRequest) ([]userAttr, error) {
					infos := make([]userAttr, len(usernames))
					for i, username := range usernames {
						resp := Tester.CreateHumanUserVerified(ctx, orgResp.OrganizationId, username)
						infos[i] = userAttr{resp.GetUserId(), username}
					}
					request.Queries = append(request.Queries, InUserEmailsQuery(usernames))
					return infos, nil
				},
			},
			want: &user.ListUsersResponse{
				Details: &object.ListDetails{
					TotalResult: 3,
					Timestamp:   timestamppb.Now(),
				},
				SortingColumn: 0,
				Result: []*user.User{
					{
						State: user.UserState_USER_STATE_ACTIVE,
						Type: &user.User_Human{
							Human: &user.HumanUser{
								Profile: &user.HumanProfile{
									GivenName:         "Mickey",
									FamilyName:        "Mouse",
									NickName:          gu.Ptr("Mickey"),
									DisplayName:       gu.Ptr("Mickey Mouse"),
									PreferredLanguage: gu.Ptr("nl"),
									Gender:            user.Gender_GENDER_MALE.Enum(),
								},
								Email: &user.HumanEmail{
									IsVerified: true,
								},
								Phone: &user.HumanPhone{
									Phone:      "+41791234567",
									IsVerified: true,
								},
							},
						},
					}, {
						State: user.UserState_USER_STATE_ACTIVE,
						Type: &user.User_Human{
							Human: &user.HumanUser{
								Profile: &user.HumanProfile{
									GivenName:         "Mickey",
									FamilyName:        "Mouse",
									NickName:          gu.Ptr("Mickey"),
									DisplayName:       gu.Ptr("Mickey Mouse"),
									PreferredLanguage: gu.Ptr("nl"),
									Gender:            user.Gender_GENDER_MALE.Enum(),
								},
								Email: &user.HumanEmail{
									IsVerified: true,
								},
								Phone: &user.HumanPhone{
									Phone:      "+41791234567",
									IsVerified: true,
								},
							},
						},
					}, {
						State: user.UserState_USER_STATE_ACTIVE,
						Type: &user.User_Human{
							Human: &user.HumanUser{
								Profile: &user.HumanProfile{
									GivenName:         "Mickey",
									FamilyName:        "Mouse",
									NickName:          gu.Ptr("Mickey"),
									DisplayName:       gu.Ptr("Mickey Mouse"),
									PreferredLanguage: gu.Ptr("nl"),
									Gender:            user.Gender_GENDER_MALE.Enum(),
								},
								Email: &user.HumanEmail{
									IsVerified: true,
								},
								Phone: &user.HumanPhone{
									Phone:      "+41791234567",
									IsVerified: true,
								},
							},
						},
					},
				},
			},
		},
		{
			name: "list user in emails no found, ok",
			args: args{
				IamCTX,
				3,
				&user.ListUsersRequest{Queries: []*user.SearchQuery{
					OrganizationIdQuery(orgResp.OrganizationId),
					InUserEmailsQuery([]string{"notfound"}),
				},
				},
				func(ctx context.Context, usernames []string, request *user.ListUsersRequest) ([]userAttr, error) {
					return []userAttr{}, nil
				},
			},
			want: &user.ListUsersResponse{
				Details: &object.ListDetails{
					TotalResult: 0,
					Timestamp:   timestamppb.Now(),
				},
				SortingColumn: 0,
				Result:        []*user.User{},
			},
		},
		{
			name: "list user resourceowner multiple, ok",
			args: args{
				IamCTX,
				3,
				&user.ListUsersRequest{},
				func(ctx context.Context, usernames []string, request *user.ListUsersRequest) ([]userAttr, error) {
					orgResp := Tester.CreateOrganization(ctx, fmt.Sprintf("ListUsersResourceowner%d", time.Now().UnixNano()), fmt.Sprintf("%d@mouse.com", time.Now().UnixNano()))

					infos := make([]userAttr, len(usernames))
					for i, username := range usernames {
						resp := Tester.CreateHumanUserVerified(ctx, orgResp.OrganizationId, username)
						infos[i] = userAttr{resp.GetUserId(), username}
					}
					request.Queries = append(request.Queries, OrganizationIdQuery(orgResp.OrganizationId))
					request.Queries = append(request.Queries, InUserEmailsQuery(usernames))
					return infos, nil
				},
			},
			want: &user.ListUsersResponse{
				Details: &object.ListDetails{
					TotalResult: 3,
					Timestamp:   timestamppb.Now(),
				},
				SortingColumn: 0,
				Result: []*user.User{
					{
						State: user.UserState_USER_STATE_ACTIVE,
						Type: &user.User_Human{
							Human: &user.HumanUser{
								Profile: &user.HumanProfile{
									GivenName:         "Mickey",
									FamilyName:        "Mouse",
									NickName:          gu.Ptr("Mickey"),
									DisplayName:       gu.Ptr("Mickey Mouse"),
									PreferredLanguage: gu.Ptr("nl"),
									Gender:            user.Gender_GENDER_MALE.Enum(),
								},
								Email: &user.HumanEmail{
									IsVerified: true,
								},
								Phone: &user.HumanPhone{
									Phone:      "+41791234567",
									IsVerified: true,
								},
							},
						},
					}, {
						State: user.UserState_USER_STATE_ACTIVE,
						Type: &user.User_Human{
							Human: &user.HumanUser{
								Profile: &user.HumanProfile{
									GivenName:         "Mickey",
									FamilyName:        "Mouse",
									NickName:          gu.Ptr("Mickey"),
									DisplayName:       gu.Ptr("Mickey Mouse"),
									PreferredLanguage: gu.Ptr("nl"),
									Gender:            user.Gender_GENDER_MALE.Enum(),
								},
								Email: &user.HumanEmail{
									IsVerified: true,
								},
								Phone: &user.HumanPhone{
									Phone:      "+41791234567",
									IsVerified: true,
								},
							},
						},
					}, {
						State: user.UserState_USER_STATE_ACTIVE,
						Type: &user.User_Human{
							Human: &user.HumanUser{
								Profile: &user.HumanProfile{
									GivenName:         "Mickey",
									FamilyName:        "Mouse",
									NickName:          gu.Ptr("Mickey"),
									DisplayName:       gu.Ptr("Mickey Mouse"),
									PreferredLanguage: gu.Ptr("nl"),
									Gender:            user.Gender_GENDER_MALE.Enum(),
								},
								Email: &user.HumanEmail{
									IsVerified: true,
								},
								Phone: &user.HumanPhone{
									Phone:      "+41791234567",
									IsVerified: true,
								},
							},
						},
					},
				},
			},
		},
	}
	for _, tt := range tests {
		t.Run(tt.name, func(t *testing.T) {
			usernames := make([]string, tt.args.count)
			for i := 0; i < tt.args.count; i++ {
				usernames[i] = fmt.Sprintf("%d%d@mouse.com", time.Now().UnixNano(), i)
			}
			infos, err := tt.args.dep(tt.args.ctx, usernames, tt.args.req)
			require.NoError(t, err)
			retryDuration := time.Minute
			if ctxDeadline, ok := CTX.Deadline(); ok {
				retryDuration = time.Until(ctxDeadline)
			}
			require.EventuallyWithT(t, func(ttt *assert.CollectT) {
				got, listErr := Client.ListUsers(tt.args.ctx, tt.args.req)
				assertErr := assert.NoError
				if tt.wantErr {
					assertErr = assert.Error
				}
				assertErr(ttt, listErr)
				if listErr != nil {
					return
				}
				// always only give back dependency infos which are required for the response
				assert.Len(ttt, tt.want.Result, len(infos))
				// always first check length, otherwise its failed anyway
				assert.Len(ttt, got.Result, len(tt.want.Result))
				// fill in userid and username as it is generated
				for i := range infos {
					tt.want.Result[i].UserId = infos[i].UserID
					tt.want.Result[i].Username = infos[i].Username
					tt.want.Result[i].PreferredLoginName = infos[i].Username
					tt.want.Result[i].LoginNames = []string{infos[i].Username}
					if human := tt.want.Result[i].GetHuman(); human != nil {
						human.Email.Email = infos[i].Username
					}
				}
				for i := range tt.want.Result {
					assert.Contains(ttt, got.Result, tt.want.Result[i])
				}
				integration.AssertListDetails(t, tt.want, got)
			}, retryDuration, time.Millisecond*100, "timeout waiting for expected user result")
		})
	}
}

func InUserIDsQuery(ids []string) *user.SearchQuery {
	return &user.SearchQuery{Query: &user.SearchQuery_InUserIdsQuery{
		InUserIdsQuery: &user.InUserIDQuery{
			UserIds: ids,
		},
	},
	}
}

func InUserEmailsQuery(emails []string) *user.SearchQuery {
	return &user.SearchQuery{Query: &user.SearchQuery_InUserEmailsQuery{
		InUserEmailsQuery: &user.InUserEmailsQuery{
			UserEmails: emails,
		},
	},
	}
}

func UsernameQuery(username string) *user.SearchQuery {
	return &user.SearchQuery{Query: &user.SearchQuery_UserNameQuery{
		UserNameQuery: &user.UserNameQuery{
			UserName: username,
		},
	},
	}
}

func OrganizationIdQuery(resourceowner string) *user.SearchQuery {
	return &user.SearchQuery{Query: &user.SearchQuery_OrganizationIdQuery{
		OrganizationIdQuery: &user.OrganizationIdQuery{
			OrganizationId: resourceowner,
		},
	},
	}
}<|MERGE_RESOLUTION|>--- conflicted
+++ resolved
@@ -62,8 +62,6 @@
 			args: args{
 				IamCTX,
 				&user.GetUserByIDRequest{},
-<<<<<<< HEAD
-=======
 				func(ctx context.Context, username string, request *user.GetUserByIDRequest) error {
 					resp := Tester.CreateHumanUserVerified(ctx, orgResp.OrganizationId, username)
 					request.UserId = resp.GetUserId()
@@ -108,7 +106,6 @@
 			args: args{
 				IamCTX,
 				&user.GetUserByIDRequest{},
->>>>>>> 2d25244c
 				func(ctx context.Context, username string, request *user.GetUserByIDRequest) error {
 					resp := Tester.CreateHumanUserVerified(ctx, orgResp.OrganizationId, username)
 					request.UserId = resp.GetUserId()
@@ -361,9 +358,6 @@
 			args: args{
 				IamCTX,
 				1,
-<<<<<<< HEAD
-				&user.ListUsersRequest{},
-=======
 				&user.ListUsersRequest{
 					Queries: []*user.SearchQuery{
 						OrganizationIdQuery(orgResp.OrganizationId),
@@ -423,7 +417,6 @@
 						OrganizationIdQuery(orgResp.OrganizationId),
 					},
 				},
->>>>>>> 2d25244c
 				func(ctx context.Context, usernames []string, request *user.ListUsersRequest) ([]userAttr, error) {
 					infos := make([]userAttr, len(usernames))
 					userIDs := make([]string, len(usernames))
@@ -475,15 +468,11 @@
 			args: args{
 				IamCTX,
 				3,
-<<<<<<< HEAD
-				&user.ListUsersRequest{},
-=======
 				&user.ListUsersRequest{
 					Queries: []*user.SearchQuery{
 						OrganizationIdQuery(orgResp.OrganizationId),
 					},
 				},
->>>>>>> 2d25244c
 				func(ctx context.Context, usernames []string, request *user.ListUsersRequest) ([]userAttr, error) {
 					infos := make([]userAttr, len(usernames))
 					userIDs := make([]string, len(usernames))
@@ -575,15 +564,11 @@
 			args: args{
 				IamCTX,
 				1,
-<<<<<<< HEAD
-				&user.ListUsersRequest{},
-=======
 				&user.ListUsersRequest{
 					Queries: []*user.SearchQuery{
 						OrganizationIdQuery(orgResp.OrganizationId),
 					},
 				},
->>>>>>> 2d25244c
 				func(ctx context.Context, usernames []string, request *user.ListUsersRequest) ([]userAttr, error) {
 					infos := make([]userAttr, len(usernames))
 					userIDs := make([]string, len(usernames))
@@ -633,15 +618,11 @@
 			args: args{
 				IamCTX,
 				1,
-<<<<<<< HEAD
-				&user.ListUsersRequest{},
-=======
 				&user.ListUsersRequest{
 					Queries: []*user.SearchQuery{
 						OrganizationIdQuery(orgResp.OrganizationId),
 					},
 				},
->>>>>>> 2d25244c
 				func(ctx context.Context, usernames []string, request *user.ListUsersRequest) ([]userAttr, error) {
 					infos := make([]userAttr, len(usernames))
 					for i, username := range usernames {
@@ -689,15 +670,11 @@
 			args: args{
 				IamCTX,
 				3,
-<<<<<<< HEAD
-				&user.ListUsersRequest{},
-=======
 				&user.ListUsersRequest{
 					Queries: []*user.SearchQuery{
 						OrganizationIdQuery(orgResp.OrganizationId),
 					},
 				},
->>>>>>> 2d25244c
 				func(ctx context.Context, usernames []string, request *user.ListUsersRequest) ([]userAttr, error) {
 					infos := make([]userAttr, len(usernames))
 					for i, username := range usernames {
