package user

import (
	"context"
	errs "errors"
	"io"

	"golang.org/x/text/language"
	"google.golang.org/protobuf/types/known/structpb"
	"google.golang.org/protobuf/types/known/timestamppb"

	"github.com/zitadel/zitadel/internal/api/authz"
	"github.com/zitadel/zitadel/internal/api/grpc/object/v2"
	"github.com/zitadel/zitadel/internal/command"
	"github.com/zitadel/zitadel/internal/crypto"
	"github.com/zitadel/zitadel/internal/domain"
	"github.com/zitadel/zitadel/internal/errors"
	"github.com/zitadel/zitadel/internal/idp"
	"github.com/zitadel/zitadel/internal/idp/providers/ldap"
	"github.com/zitadel/zitadel/internal/query"
	object_pb "github.com/zitadel/zitadel/pkg/grpc/object/v2beta"
	user "github.com/zitadel/zitadel/pkg/grpc/user/v2beta"
)

func (s *Server) AddHumanUser(ctx context.Context, req *user.AddHumanUserRequest) (_ *user.AddHumanUserResponse, err error) {
	human, err := AddUserRequestToAddHuman(req)
	if err != nil {
		return nil, err
	}
	orgID := authz.GetCtxData(ctx).OrgID
<<<<<<< HEAD
	err = s.command.AddUserHuman(ctx, orgID, human, false, s.userCodeAlg)
	if err != nil {
=======
	if err = s.command.AddHuman(ctx, orgID, human, false); err != nil {
>>>>>>> 6f3afb81
		return nil, err
	}
	return &user.AddHumanUserResponse{
		UserId:    human.ID,
		Details:   object.DomainToDetailsPb(human.Details),
		EmailCode: human.EmailCode,
		PhoneCode: human.PhoneCode,
	}, nil
}

func AddUserRequestToAddHuman(req *user.AddHumanUserRequest) (*command.AddHuman, error) {
	username := req.GetUsername()
	if username == "" {
		username = req.GetEmail().GetEmail()
	}
	var urlTemplate string
	if req.GetEmail().GetSendCode() != nil {
		urlTemplate = req.GetEmail().GetSendCode().GetUrlTemplate()
		// test the template execution so the async notification will not fail because of it and the user won't realize
		if err := domain.RenderConfirmURLTemplate(io.Discard, urlTemplate, req.GetUserId(), "code", "orgID"); err != nil {
			return nil, err
		}
	}
	passwordChangeRequired := req.GetPassword().GetChangeRequired() || req.GetHashedPassword().GetChangeRequired()
	metadata := make([]*command.AddMetadataEntry, len(req.Metadata))
	for i, metadataEntry := range req.Metadata {
		metadata[i] = &command.AddMetadataEntry{
			Key:   metadataEntry.GetKey(),
			Value: metadataEntry.GetValue(),
		}
	}
	links := make([]*command.AddLink, len(req.GetIdpLinks()))
	for i, link := range req.GetIdpLinks() {
		links[i] = &command.AddLink{
			IDPID:         link.GetIdpId(),
			IDPExternalID: link.GetUserId(),
			DisplayName:   link.GetUserName(),
		}
	}
	return &command.AddHuman{
		ID:          req.GetUserId(),
		Username:    username,
		FirstName:   req.GetProfile().GetGivenName(),
		LastName:    req.GetProfile().GetFamilyName(),
		NickName:    req.GetProfile().GetNickName(),
		DisplayName: req.GetProfile().GetDisplayName(),
		Email: command.Email{
			Address:     domain.EmailAddress(req.GetEmail().GetEmail()),
			Verified:    req.GetEmail().GetIsVerified(),
			ReturnCode:  req.GetEmail().GetReturnCode() != nil,
			URLTemplate: urlTemplate,
		},
		Phone: command.Phone{
			Number:     domain.PhoneNumber(req.GetPhone().GetPhone()),
			Verified:   req.GetPhone().GetIsVerified(),
			ReturnCode: req.GetPhone().GetReturnCode() != nil,
		},
		PreferredLanguage:      language.Make(req.GetProfile().GetPreferredLanguage()),
		Gender:                 genderToDomain(req.GetProfile().GetGender()),
		Password:               req.GetPassword().GetPassword(),
		EncodedPasswordHash:    req.GetHashedPassword().GetHash(),
		PasswordChangeRequired: passwordChangeRequired,
		Passwordless:           false,
		Register:               false,
		Metadata:               metadata,
		Links:                  links,
	}, nil
}

func genderToDomain(gender user.Gender) domain.Gender {
	switch gender {
	case user.Gender_GENDER_UNSPECIFIED:
		return domain.GenderUnspecified
	case user.Gender_GENDER_FEMALE:
		return domain.GenderFemale
	case user.Gender_GENDER_MALE:
		return domain.GenderMale
	case user.Gender_GENDER_DIVERSE:
		return domain.GenderDiverse
	default:
		return domain.GenderUnspecified
	}
}

func (s *Server) UpdateHumanUser(ctx context.Context, req *user.UpdateHumanUserRequest) (_ *user.UpdateHumanUserResponse, err error) {
	human, err := UpdateUserRequestToChangeHuman(req)
	if err != nil {
		return nil, err
	}
	orgID := authz.GetCtxData(ctx).OrgID
	err = s.command.ChangeUserHuman(ctx, orgID, human, s.userCodeAlg)
	if err != nil {
		return nil, err
	}
	return &user.UpdateHumanUserResponse{
		Details:   object.DomainToDetailsPb(human.Details),
		EmailCode: human.EmailCode,
		PhoneCode: human.PhoneCode,
	}, nil
}

func (s *Server) LockHumanUser(ctx context.Context, req *user.LockHumanUserRequest) (_ *user.LockHumanUserResponse, err error) {
	orgID := authz.GetCtxData(ctx).OrgID
	details, err := s.command.LockUserHuman(ctx, orgID, req.UserId)
	if err != nil {
		return nil, err
	}
	return &user.LockHumanUserResponse{
		Details: object.DomainToDetailsPb(details),
	}, nil
}

func (s *Server) UnlockHumanUser(ctx context.Context, req *user.UnlockHumanUserRequest) (_ *user.UnlockHumanUserResponse, err error) {
	orgID := authz.GetCtxData(ctx).OrgID
	details, err := s.command.UnlockUserHuman(ctx, orgID, req.UserId)
	if err != nil {
		return nil, err
	}
	return &user.UnlockHumanUserResponse{
		Details: object.DomainToDetailsPb(details),
	}, nil
}

func (s *Server) DeactivateHumanUser(ctx context.Context, req *user.DeactivateHumanUserRequest) (_ *user.DeactivateHumanUserResponse, err error) {
	orgID := authz.GetCtxData(ctx).OrgID
	details, err := s.command.DeactivateUserHuman(ctx, orgID, req.UserId)
	if err != nil {
		return nil, err
	}
	return &user.DeactivateHumanUserResponse{
		Details: object.DomainToDetailsPb(details),
	}, nil
}

func (s *Server) ReactivateHumanUser(ctx context.Context, req *user.ReactivateHumanUserRequest) (_ *user.ReactivateHumanUserResponse, err error) {
	orgID := authz.GetCtxData(ctx).OrgID
	details, err := s.command.ReactivateUserHuman(ctx, orgID, req.UserId)
	if err != nil {
		return nil, err
	}
	return &user.ReactivateHumanUserResponse{
		Details: object.DomainToDetailsPb(details),
	}, nil
}

func ifNotNilPtr[v, p any](value *v, conv func(v) p) *p {
	var pNil *p
	if value == nil {
		return pNil
	}
	pVal := conv(*value)
	return &pVal
}

func UpdateUserRequestToChangeHuman(req *user.UpdateHumanUserRequest) (*command.ChangeHuman, error) {
	var profile *command.Profile
	if req.Profile != nil {
		var firstName *string
		if req.Profile.GivenName != "" {
			firstName = &req.Profile.GivenName
		}
		var lastName *string
		if req.Profile.FamilyName != "" {
			lastName = &req.Profile.FamilyName
		}

		profile = &command.Profile{
			FirstName:         firstName,
			LastName:          lastName,
			NickName:          req.Profile.NickName,
			DisplayName:       req.Profile.DisplayName,
			PreferredLanguage: ifNotNilPtr(req.Profile.PreferredLanguage, language.Make),
			Gender:            ifNotNilPtr(req.Profile.Gender, genderToDomain),
		}
	}
	var email *command.Email
	if req.Email != nil {
		var urlTemplate string
		if req.Email.GetSendCode() != nil && req.Email.GetSendCode().UrlTemplate != nil {
			urlTemplate = *req.Email.GetSendCode().UrlTemplate
			if err := domain.RenderConfirmURLTemplate(io.Discard, urlTemplate, req.GetUserId(), "code", "orgID"); err != nil {
				return nil, err
			}
		}
		email = &command.Email{
			Address:     domain.EmailAddress(req.Email.Email),
			Verified:    req.Email.GetIsVerified(),
			ReturnCode:  req.Email.GetReturnCode() != nil,
			URLTemplate: urlTemplate,
		}
	}

	var phone *command.Phone
	if req.Phone != nil {
		phone = &command.Phone{
			Number:     domain.PhoneNumber(req.GetPhone().GetPhone()),
			Verified:   req.Phone.GetIsVerified(),
			ReturnCode: req.Phone.GetReturnCode() != nil,
		}
	}
	var password *command.Password
	if req.Password != nil {
		var changeRequired bool
		var passwordStr *string
		if req.Password.GetPassword() != nil {
			passwordStr = &req.Password.GetPassword().Password
			changeRequired = req.Password.GetPassword().GetChangeRequired()
		}
		var hash *string
		if req.Password.GetHashedPassword() != nil {
			hash = &req.Password.GetHashedPassword().Hash
			changeRequired = req.Password.GetHashedPassword().GetChangeRequired()
		}
		var code *string
		if req.Password.GetVerificationCode() != "" {
			codeT := req.Password.GetVerificationCode()
			code = &codeT
		}
		var oldPassword *string
		if req.Password.GetCurrentPassword() != "" {
			oldPasswordT := req.Password.GetCurrentPassword()
			oldPassword = &oldPasswordT
		}

		password = &command.Password{
			PasswordCode:        code,
			OldPassword:         oldPassword,
			Password:            passwordStr,
			EncodedPasswordHash: hash,
			ChangeRequired:      changeRequired,
		}
	}

	return &command.ChangeHuman{
		ID:       req.GetUserId(),
		Username: req.Username,
		Profile:  profile,
		Email:    email,
		Phone:    phone,
		Password: password,
	}, nil
}

func (s *Server) AddIDPLink(ctx context.Context, req *user.AddIDPLinkRequest) (_ *user.AddIDPLinkResponse, err error) {
	orgID := authz.GetCtxData(ctx).OrgID
	details, err := s.command.AddUserIDPLink(ctx, req.UserId, orgID, &command.AddLink{
		IDPID:         req.GetIdpLink().GetIdpId(),
		DisplayName:   req.GetIdpLink().GetUserName(),
		IDPExternalID: req.GetIdpLink().GetUserId(),
	})
	if err != nil {
		return nil, err
	}
	return &user.AddIDPLinkResponse{
		Details: object.DomainToDetailsPb(details),
	}, nil
}

func (s *Server) RemoveUser(ctx context.Context, req *user.RemoveUserRequest) (_ *user.RemoveUserResponse, err error) {
	memberships, grants, err := s.removeUserDependencies(ctx, req.GetUserId())
	if err != nil {
		return nil, err
	}
	orgID := authz.GetCtxData(ctx).OrgID
	details, err := s.command.RemoveUser(ctx, req.UserId, orgID, memberships, grants...)
	if err != nil {
		return nil, err
	}
	return &user.RemoveUserResponse{
		Details: object.DomainToDetailsPb(details),
	}, nil
}

func (s *Server) removeUserDependencies(ctx context.Context, userID string) ([]*command.CascadingMembership, []string, error) {
	userGrantUserQuery, err := query.NewUserGrantUserIDSearchQuery(userID)
	if err != nil {
		return nil, nil, err
	}
	grants, err := s.query.UserGrants(ctx, &query.UserGrantsQueries{
		Queries: []query.SearchQuery{userGrantUserQuery},
	}, true, true)
	if err != nil {
		return nil, nil, err
	}
	membershipsUserQuery, err := query.NewMembershipUserIDQuery(userID)
	if err != nil {
		return nil, nil, err
	}
	memberships, err := s.query.Memberships(ctx, &query.MembershipSearchQuery{
		Queries: []query.SearchQuery{membershipsUserQuery},
	}, false)
	if err != nil {
		return nil, nil, err
	}
	return cascadingMemberships(memberships.Memberships), userGrantsToIDs(grants.UserGrants), nil
}

func cascadingMemberships(memberships []*query.Membership) []*command.CascadingMembership {
	cascades := make([]*command.CascadingMembership, len(memberships))
	for i, membership := range memberships {
		cascades[i] = &command.CascadingMembership{
			UserID:        membership.UserID,
			ResourceOwner: membership.ResourceOwner,
			IAM:           cascadingIAMMembership(membership.IAM),
			Org:           cascadingOrgMembership(membership.Org),
			Project:       cascadingProjectMembership(membership.Project),
			ProjectGrant:  cascadingProjectGrantMembership(membership.ProjectGrant),
		}
	}
	return cascades
}

func cascadingIAMMembership(membership *query.IAMMembership) *command.CascadingIAMMembership {
	if membership == nil {
		return nil
	}
	return &command.CascadingIAMMembership{IAMID: membership.IAMID}
}
func cascadingOrgMembership(membership *query.OrgMembership) *command.CascadingOrgMembership {
	if membership == nil {
		return nil
	}
	return &command.CascadingOrgMembership{OrgID: membership.OrgID}
}
func cascadingProjectMembership(membership *query.ProjectMembership) *command.CascadingProjectMembership {
	if membership == nil {
		return nil
	}
	return &command.CascadingProjectMembership{ProjectID: membership.ProjectID}
}
func cascadingProjectGrantMembership(membership *query.ProjectGrantMembership) *command.CascadingProjectGrantMembership {
	if membership == nil {
		return nil
	}
	return &command.CascadingProjectGrantMembership{ProjectID: membership.ProjectID, GrantID: membership.GrantID}
}

func userGrantsToIDs(userGrants []*query.UserGrant) []string {
	converted := make([]string, len(userGrants))
	for i, grant := range userGrants {
		converted[i] = grant.ID
	}
	return converted
}

func (s *Server) StartIdentityProviderIntent(ctx context.Context, req *user.StartIdentityProviderIntentRequest) (_ *user.StartIdentityProviderIntentResponse, err error) {
	switch t := req.GetContent().(type) {
	case *user.StartIdentityProviderIntentRequest_Urls:
		return s.startIDPIntent(ctx, req.GetIdpId(), t.Urls)
	case *user.StartIdentityProviderIntentRequest_Ldap:
		return s.startLDAPIntent(ctx, req.GetIdpId(), t.Ldap)
	default:
		return nil, errors.ThrowUnimplementedf(nil, "USERv2-S2g21", "type oneOf %T in method StartIdentityProviderIntent not implemented", t)
	}
}

func (s *Server) startIDPIntent(ctx context.Context, idpID string, urls *user.RedirectURLs) (*user.StartIdentityProviderIntentResponse, error) {
	intentWriteModel, details, err := s.command.CreateIntent(ctx, idpID, urls.GetSuccessUrl(), urls.GetFailureUrl(), authz.GetCtxData(ctx).OrgID)
	if err != nil {
		return nil, err
	}
	content, redirect, err := s.command.AuthFromProvider(ctx, idpID, intentWriteModel.AggregateID, s.idpCallback(ctx), s.samlRootURL(ctx, idpID))
	if err != nil {
		return nil, err
	}
	if redirect {
		return &user.StartIdentityProviderIntentResponse{
			Details:  object.DomainToDetailsPb(details),
			NextStep: &user.StartIdentityProviderIntentResponse_AuthUrl{AuthUrl: content},
		}, nil
	} else {
		return &user.StartIdentityProviderIntentResponse{
			Details: object.DomainToDetailsPb(details),
			NextStep: &user.StartIdentityProviderIntentResponse_PostForm{
				PostForm: []byte(content),
			},
		}, nil
	}
}

func (s *Server) startLDAPIntent(ctx context.Context, idpID string, ldapCredentials *user.LDAPCredentials) (*user.StartIdentityProviderIntentResponse, error) {
	intentWriteModel, details, err := s.command.CreateIntent(ctx, idpID, "", "", authz.GetCtxData(ctx).OrgID)
	if err != nil {
		return nil, err
	}
	externalUser, userID, attributes, err := s.ldapLogin(ctx, intentWriteModel.IDPID, ldapCredentials.GetUsername(), ldapCredentials.GetPassword())
	if err != nil {
		if err := s.command.FailIDPIntent(ctx, intentWriteModel, err.Error()); err != nil {
			return nil, err
		}
		return nil, err
	}
	token, err := s.command.SucceedLDAPIDPIntent(ctx, intentWriteModel, externalUser, userID, attributes)
	if err != nil {
		return nil, err
	}
	return &user.StartIdentityProviderIntentResponse{
		Details: object.DomainToDetailsPb(details),
		NextStep: &user.StartIdentityProviderIntentResponse_IdpIntent{
			IdpIntent: &user.IDPIntent{
				IdpIntentId:    intentWriteModel.AggregateID,
				IdpIntentToken: token,
				UserId:         userID,
			},
		},
	}, nil
}

func (s *Server) checkLinkedExternalUser(ctx context.Context, idpID, externalUserID string) (string, error) {
	idQuery, err := query.NewIDPUserLinkIDPIDSearchQuery(idpID)
	if err != nil {
		return "", err
	}
	externalIDQuery, err := query.NewIDPUserLinksExternalIDSearchQuery(externalUserID)
	if err != nil {
		return "", err
	}
	queries := []query.SearchQuery{
		idQuery, externalIDQuery,
	}
	links, err := s.query.IDPUserLinks(ctx, &query.IDPUserLinksSearchQuery{Queries: queries}, false)
	if err != nil {
		return "", err
	}
	if len(links.Links) == 1 {
		return links.Links[0].UserID, nil
	}
	return "", nil
}

func (s *Server) ldapLogin(ctx context.Context, idpID, username, password string) (idp.User, string, map[string][]string, error) {
	provider, err := s.command.GetProvider(ctx, idpID, "", "")
	if err != nil {
		return nil, "", nil, err
	}
	ldapProvider, ok := provider.(*ldap.Provider)
	if !ok {
		return nil, "", nil, errors.ThrowInvalidArgument(nil, "IDP-9a02j2n2bh", "Errors.ExternalIDP.IDPTypeNotImplemented")
	}
	session := ldapProvider.GetSession(username, password)
	externalUser, err := session.FetchUser(ctx)
	if errs.Is(err, ldap.ErrFailedLogin) || errs.Is(err, ldap.ErrNoSingleUser) {
		return nil, "", nil, errors.ThrowInvalidArgument(nil, "COMMAND-nzun2i", "Errors.User.ExternalIDP.LoginFailed")
	}
	if err != nil {
		return nil, "", nil, err
	}
	userID, err := s.checkLinkedExternalUser(ctx, idpID, externalUser.GetID())
	if err != nil {
		return nil, "", nil, err
	}

	attributes := make(map[string][]string, 0)
	for _, item := range session.Entry.Attributes {
		attributes[item.Name] = item.Values
	}
	return externalUser, userID, attributes, nil
}

func (s *Server) RetrieveIdentityProviderIntent(ctx context.Context, req *user.RetrieveIdentityProviderIntentRequest) (_ *user.RetrieveIdentityProviderIntentResponse, err error) {
	intent, err := s.command.GetIntentWriteModel(ctx, req.GetIdpIntentId(), authz.GetCtxData(ctx).OrgID)
	if err != nil {
		return nil, err
	}
	if err := s.checkIntentToken(req.GetIdpIntentToken(), intent.AggregateID); err != nil {
		return nil, err
	}
	if intent.State != domain.IDPIntentStateSucceeded {
		return nil, errors.ThrowPreconditionFailed(nil, "IDP-Hk38e", "Errors.Intent.NotSucceeded")
	}
	return idpIntentToIDPIntentPb(intent, s.idpAlg)
}

func idpIntentToIDPIntentPb(intent *command.IDPIntentWriteModel, alg crypto.EncryptionAlgorithm) (_ *user.RetrieveIdentityProviderIntentResponse, err error) {
	rawInformation := new(structpb.Struct)
	err = rawInformation.UnmarshalJSON(intent.IDPUser)
	if err != nil {
		return nil, err
	}
	information := &user.RetrieveIdentityProviderIntentResponse{
		Details: intentToDetailsPb(intent),
		IdpInformation: &user.IDPInformation{
			IdpId:          intent.IDPID,
			UserId:         intent.IDPUserID,
			UserName:       intent.IDPUserName,
			RawInformation: rawInformation,
		},
		UserId: intent.UserID,
	}
	if intent.IDPIDToken != "" || intent.IDPAccessToken != nil {
		information.IdpInformation.Access, err = idpOAuthTokensToPb(intent.IDPIDToken, intent.IDPAccessToken, alg)
		if err != nil {
			return nil, err
		}
	}

	if intent.IDPEntryAttributes != nil {
		access, err := IDPEntryAttributesToPb(intent.IDPEntryAttributes)
		if err != nil {
			return nil, err
		}
		information.IdpInformation.Access = access
	}

	if intent.Assertion != nil {
		assertion, err := crypto.Decrypt(intent.Assertion, alg)
		if err != nil {
			return nil, err
		}
		information.IdpInformation.Access = IDPSAMLResponseToPb(assertion)
	}

	return information, nil
}

func idpOAuthTokensToPb(idpIDToken string, idpAccessToken *crypto.CryptoValue, alg crypto.EncryptionAlgorithm) (_ *user.IDPInformation_Oauth, err error) {
	var idToken *string
	if idpIDToken != "" {
		idToken = &idpIDToken
	}
	var accessToken string
	if idpAccessToken != nil {
		accessToken, err = crypto.DecryptString(idpAccessToken, alg)
		if err != nil {
			return nil, err
		}
	}
	return &user.IDPInformation_Oauth{
		Oauth: &user.IDPOAuthAccessInformation{
			AccessToken: accessToken,
			IdToken:     idToken,
		},
	}, nil
}

func intentToDetailsPb(intent *command.IDPIntentWriteModel) *object_pb.Details {
	return &object_pb.Details{
		Sequence:      intent.ProcessedSequence,
		ChangeDate:    timestamppb.New(intent.ChangeDate),
		ResourceOwner: intent.ResourceOwner,
	}
}

func IDPEntryAttributesToPb(entryAttributes map[string][]string) (*user.IDPInformation_Ldap, error) {
	values := make(map[string]interface{}, 0)
	for k, v := range entryAttributes {
		intValues := make([]interface{}, len(v))
		for i, value := range v {
			intValues[i] = value
		}
		values[k] = intValues
	}
	attributes, err := structpb.NewStruct(values)
	if err != nil {
		return nil, err
	}
	return &user.IDPInformation_Ldap{
		Ldap: &user.IDPLDAPAccessInformation{
			Attributes: attributes,
		},
	}, nil
}

func IDPSAMLResponseToPb(assertion []byte) *user.IDPInformation_Saml {
	return &user.IDPInformation_Saml{
		Saml: &user.IDPSAMLAccessInformation{
			Assertion: assertion,
		},
	}
}

func (s *Server) checkIntentToken(token string, intentID string) error {
	return crypto.CheckToken(s.idpAlg, token, intentID)
}

func (s *Server) ListAuthenticationMethodTypes(ctx context.Context, req *user.ListAuthenticationMethodTypesRequest) (*user.ListAuthenticationMethodTypesResponse, error) {
	authMethods, err := s.query.ListActiveUserAuthMethodTypes(ctx, req.GetUserId())
	if err != nil {
		return nil, err
	}
	return &user.ListAuthenticationMethodTypesResponse{
		Details:         object.ToListDetails(authMethods.SearchResponse),
		AuthMethodTypes: authMethodTypesToPb(authMethods.AuthMethodTypes),
	}, nil
}

func authMethodTypesToPb(methodTypes []domain.UserAuthMethodType) []user.AuthenticationMethodType {
	methods := make([]user.AuthenticationMethodType, len(methodTypes))
	for i, method := range methodTypes {
		methods[i] = authMethodTypeToPb(method)
	}
	return methods
}

func authMethodTypeToPb(methodType domain.UserAuthMethodType) user.AuthenticationMethodType {
	switch methodType {
	case domain.UserAuthMethodTypeTOTP:
		return user.AuthenticationMethodType_AUTHENTICATION_METHOD_TYPE_TOTP
	case domain.UserAuthMethodTypeU2F:
		return user.AuthenticationMethodType_AUTHENTICATION_METHOD_TYPE_U2F
	case domain.UserAuthMethodTypePasswordless:
		return user.AuthenticationMethodType_AUTHENTICATION_METHOD_TYPE_PASSKEY
	case domain.UserAuthMethodTypePassword:
		return user.AuthenticationMethodType_AUTHENTICATION_METHOD_TYPE_PASSWORD
	case domain.UserAuthMethodTypeIDP:
		return user.AuthenticationMethodType_AUTHENTICATION_METHOD_TYPE_IDP
	case domain.UserAuthMethodTypeOTPSMS:
		return user.AuthenticationMethodType_AUTHENTICATION_METHOD_TYPE_OTP_SMS
	case domain.UserAuthMethodTypeOTPEmail:
		return user.AuthenticationMethodType_AUTHENTICATION_METHOD_TYPE_OTP_EMAIL
	case domain.UserAuthMethodTypeUnspecified:
		return user.AuthenticationMethodType_AUTHENTICATION_METHOD_TYPE_UNSPECIFIED
	default:
		return user.AuthenticationMethodType_AUTHENTICATION_METHOD_TYPE_UNSPECIFIED
	}
}<|MERGE_RESOLUTION|>--- conflicted
+++ resolved
@@ -28,12 +28,7 @@
 		return nil, err
 	}
 	orgID := authz.GetCtxData(ctx).OrgID
-<<<<<<< HEAD
-	err = s.command.AddUserHuman(ctx, orgID, human, false, s.userCodeAlg)
-	if err != nil {
-=======
-	if err = s.command.AddHuman(ctx, orgID, human, false); err != nil {
->>>>>>> 6f3afb81
+	if err = s.command.AddUserHuman(ctx, orgID, human, false, s.userCodeAlg); err != nil {
 		return nil, err
 	}
 	return &user.AddHumanUserResponse{
