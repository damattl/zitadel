--- conflicted
+++ resolved
@@ -9,13 +9,10 @@
 	"github.com/zitadel/oidc/v3/pkg/op"
 	"golang.org/x/exp/slog"
 
-<<<<<<< HEAD
-	"github.com/zitadel/zitadel/internal/i18n"
-=======
 	"github.com/zitadel/zitadel/internal/auth/repository"
 	"github.com/zitadel/zitadel/internal/command"
 	"github.com/zitadel/zitadel/internal/crypto"
->>>>>>> ba9b8078
+	"github.com/zitadel/zitadel/internal/i18n"
 	"github.com/zitadel/zitadel/internal/query"
 	"github.com/zitadel/zitadel/internal/telemetry/tracing"
 )
@@ -33,11 +30,7 @@
 	fallbackLogger      *slog.Logger
 	hashAlg             crypto.HashAlgorithm
 	signingKeyAlgorithm string
-<<<<<<< HEAD
-	queries             *query.Queries
-=======
 	assetAPIPrefix      func(ctx context.Context) string
->>>>>>> ba9b8078
 }
 
 func endpoints(endpointConfig *EndpointConfig) op.Endpoints {
@@ -111,7 +104,7 @@
 func (s *Server) Discovery(ctx context.Context, r *op.Request[struct{}]) (_ *op.Response, err error) {
 	ctx, span := tracing.NewSpan(ctx)
 	defer func() { span.EndWithError(err) }()
-	restrictions, err := s.queries.GetInstanceRestrictions(ctx)
+	restrictions, err := s.query.GetInstanceRestrictions(ctx)
 	if err != nil {
 		return nil, err
 	}
